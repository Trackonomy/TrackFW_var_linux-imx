--- conflicted
+++ resolved
@@ -106,21 +106,11 @@
 };
 
 static const struct regmap_range sta32x_write_regs_range[] = {
-<<<<<<< HEAD
-	regmap_reg_range(STA32X_CONFA,  STA32X_AUTO2),
-	regmap_reg_range(STA32X_C1CFG,  STA32X_FDRC2),
-};
-
-static const struct regmap_range sta32x_read_regs_range[] = {
-	regmap_reg_range(STA32X_CONFA,  STA32X_AUTO2),
-	regmap_reg_range(STA32X_C1CFG,  STA32X_FDRC2),
-=======
 	regmap_reg_range(STA32X_CONFA,  STA32X_FDRC2),
 };
 
 static const struct regmap_range sta32x_read_regs_range[] = {
 	regmap_reg_range(STA32X_CONFA,  STA32X_FDRC2),
->>>>>>> d525211f
 };
 
 static const struct regmap_range sta32x_volatile_regs_range[] = {
