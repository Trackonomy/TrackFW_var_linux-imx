--- conflicted
+++ resolved
@@ -188,13 +188,10 @@
 
 #ifdef CONFIG_MODULES
 
-<<<<<<< HEAD
-=======
 static DEFINE_MUTEX(sort_mutex);
 static int *cur_orc_ip_table = __start_orc_unwind_ip;
 static struct orc_entry *cur_orc_table = __start_orc_unwind;
 
->>>>>>> 04d5ce62
 static void orc_sort_swap(void *_a, void *_b, int size)
 {
 	struct orc_entry *orc_a, *orc_b;
