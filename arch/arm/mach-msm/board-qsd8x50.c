/* Copyright (c) 2009-2011, Code Aurora Forum. All rights reserved.
 *
 * This program is free software; you can redistribute it and/or modify
 * it under the terms of the GNU General Public License version 2 and
 * only version 2 as published by the Free Software Foundation.
 *
 * This program is distributed in the hope that it will be useful,
 * but WITHOUT ANY WARRANTY; without even the implied warranty of
 * MERCHANTABILITY or FITNESS FOR A PARTICULAR PURPOSE.  See the
 * GNU General Public License for more details.
 *
 * You should have received a copy of the GNU General Public License
 * along with this program; if not, write to the Free Software
 * Foundation, Inc., 51 Franklin Street, Fifth Floor, Boston, MA
 * 02110-1301, USA.
 */

#include <linux/kernel.h>
#include <linux/irq.h>
#include <linux/gpio.h>
#include <linux/platform_device.h>
#include <linux/delay.h>
#include <linux/usb/msm_hsusb.h>
#include <linux/err.h>
#include <linux/clkdev.h>

#include <asm/mach-types.h>
#include <asm/mach/arch.h>
#include <asm/io.h>
#include <asm/setup.h>

#include <mach/board.h>
#include <mach/irqs.h>
#include <mach/sirc.h>
#include <mach/gpio.h>
#include <mach/vreg.h>
#include <mach/mmc.h>

#include "devices.h"

extern struct sys_timer msm_timer;

static const resource_size_t qsd8x50_surf_smc91x_base __initdata = 0x70000300;
static const unsigned        qsd8x50_surf_smc91x_gpio __initdata = 156;

/* Leave smc91x resources empty here, as we'll fill them in
 * at run-time: they vary from board to board, and the true
 * configuration won't be known until boot.
 */
static struct resource smc91x_resources[] = {
	[0] = {
		.flags = IORESOURCE_MEM,
	},
	[1] = {
		.flags = IORESOURCE_IRQ,
	},
};

static struct platform_device smc91x_device = {
	.name           = "smc91x",
	.id             = 0,
	.num_resources  = ARRAY_SIZE(smc91x_resources),
	.resource       = smc91x_resources,
};

static int __init msm_init_smc91x(void)
{
	if (machine_is_qsd8x50_surf()) {
		smc91x_resources[0].start = qsd8x50_surf_smc91x_base;
		smc91x_resources[0].end   = qsd8x50_surf_smc91x_base + 0xff;
		smc91x_resources[1].start =
			gpio_to_irq(qsd8x50_surf_smc91x_gpio);
		smc91x_resources[1].end   =
			gpio_to_irq(qsd8x50_surf_smc91x_gpio);
		platform_device_register(&smc91x_device);
	}

	return 0;
}
module_init(msm_init_smc91x);

static int hsusb_phy_init_seq[] = {
	0x08, 0x31,	/* Increase HS Driver Amplitude */
	0x20, 0x32,	/* Enable and set Pre-Emphasis Depth to 10% */
	-1
};

static struct msm_otg_platform_data msm_otg_pdata = {
	.phy_init_seq		= hsusb_phy_init_seq,
	.mode                   = USB_PERIPHERAL,
	.otg_control		= OTG_PHY_CONTROL,
};

static struct platform_device *devices[] __initdata = {
	&msm_device_uart3,
	&msm_device_smd,
	&msm_device_otg,
	&msm_device_hsusb,
	&msm_device_hsusb_host,
};

static struct msm_mmc_gpio sdc1_gpio_cfg[] = {
	{51, "sdc1_dat_3"},
	{52, "sdc1_dat_2"},
	{53, "sdc1_dat_1"},
	{54, "sdc1_dat_0"},
	{55, "sdc1_cmd"},
	{56, "sdc1_clk"}
};

static struct vreg *vreg_mmc;
static unsigned long vreg_sts;

static uint32_t msm_sdcc_setup_power(struct device *dv, unsigned int vdd)
{
	int rc = 0;
	struct platform_device *pdev;

	pdev = container_of(dv, struct platform_device, dev);

	if (vdd == 0) {
		if (!vreg_sts)
			return 0;

		clear_bit(pdev->id, &vreg_sts);

		if (!vreg_sts) {
			rc = vreg_disable(vreg_mmc);
			if (rc)
				pr_err("vreg_mmc disable failed for slot "
						"%d: %d\n", pdev->id, rc);
		}
		return 0;
	}

	if (!vreg_sts) {
		rc = vreg_set_level(vreg_mmc, 2900);
		if (rc)
			pr_err("vreg_mmc set level failed for slot %d: %d\n",
					pdev->id, rc);
		rc = vreg_enable(vreg_mmc);
		if (rc)
			pr_err("vreg_mmc enable failed for slot %d: %d\n",
					pdev->id, rc);
	}
	set_bit(pdev->id, &vreg_sts);
	return 0;
}

static struct msm_mmc_gpio_data sdc1_gpio = {
	.gpio = sdc1_gpio_cfg,
	.size = ARRAY_SIZE(sdc1_gpio_cfg),
};

static struct msm_mmc_platform_data qsd8x50_sdc1_data = {
	.ocr_mask	= MMC_VDD_27_28 | MMC_VDD_28_29,
	.translate_vdd	= msm_sdcc_setup_power,
	.gpio_data = &sdc1_gpio,
};

static void __init qsd8x50_init_mmc(void)
{
<<<<<<< HEAD
	if (machine_is_qsd8x50_ffa() || machine_is_qsd8x50a_ffa())
		vreg_mmc = vreg_get(NULL, "gp6");
	else
		vreg_mmc = vreg_get(NULL, "gp5");
=======
	vreg_mmc = vreg_get(NULL, "gp5");
>>>>>>> d762f438

	if (IS_ERR(vreg_mmc)) {
		pr_err("vreg get for vreg_mmc failed (%ld)\n",
				PTR_ERR(vreg_mmc));
		return;
	}

	msm_add_sdcc(1, &qsd8x50_sdc1_data, 0, 0);
}

static void __init qsd8x50_map_io(void)
{
	msm_map_qsd8x50_io();
	msm_clock_init(msm_clocks_8x50, msm_num_clocks_8x50);
}

static void __init qsd8x50_init_irq(void)
{
	msm_init_irq();
	msm_init_sirc();
}

static void __init qsd8x50_init(void)
{
	msm_device_otg.dev.platform_data = &msm_otg_pdata;
	msm_device_hsusb.dev.parent = &msm_device_otg.dev;
	msm_device_hsusb_host.dev.parent = &msm_device_otg.dev;
	platform_add_devices(devices, ARRAY_SIZE(devices));
	qsd8x50_init_mmc();
}

MACHINE_START(QSD8X50_SURF, "QCT QSD8X50 SURF")
	.boot_params = PLAT_PHYS_OFFSET + 0x100,
	.map_io = qsd8x50_map_io,
	.init_irq = qsd8x50_init_irq,
	.init_machine = qsd8x50_init,
	.timer = &msm_timer,
MACHINE_END

MACHINE_START(QSD8X50A_ST1_5, "QCT QSD8X50A ST1.5")
	.boot_params = PLAT_PHYS_OFFSET + 0x100,
	.map_io = qsd8x50_map_io,
	.init_irq = qsd8x50_init_irq,
	.init_machine = qsd8x50_init,
	.timer = &msm_timer,
MACHINE_END<|MERGE_RESOLUTION|>--- conflicted
+++ resolved
@@ -160,14 +160,7 @@
 
 static void __init qsd8x50_init_mmc(void)
 {
-<<<<<<< HEAD
-	if (machine_is_qsd8x50_ffa() || machine_is_qsd8x50a_ffa())
-		vreg_mmc = vreg_get(NULL, "gp6");
-	else
-		vreg_mmc = vreg_get(NULL, "gp5");
-=======
 	vreg_mmc = vreg_get(NULL, "gp5");
->>>>>>> d762f438
 
 	if (IS_ERR(vreg_mmc)) {
 		pr_err("vreg get for vreg_mmc failed (%ld)\n",
