// SPDX-License-Identifier: ISC
/*
 * Device Tree file for Gateworks IXP43x-based Cambria GW2358
 */

/dts-v1/;

#include "intel-ixp43x.dtsi"

/ {
	model = "Gateworks Cambria GW2358";
	compatible = "gateworks,gw2358", "intel,ixp43x";
	#address-cells = <1>;
	#size-cells = <1>;

	memory@0 {
		/* 128 MB SDRAM */
		device_type = "memory";
		reg = <0x00000000 0x8000000>;
	};

	chosen {
		bootargs = "console=ttyS0,115200n8 root=/dev/mtdblock2 rw rootfstype=squashfs,jffs2 rootwait";
		stdout-path = "uart0:115200n8";
	};

	aliases {
		serial0 = &uart0;
	};

	leds {
		compatible = "gpio-leds";
		led-user {
			label = "gw2358:green:LED";
			gpios = <&pld1 0 GPIO_ACTIVE_LOW>;
			default-state = "on";
			linux,default-trigger = "heartbeat";
		};
	};


	i2c {
		compatible = "i2c-gpio";
		sda-gpios = <&gpio0 7 (GPIO_ACTIVE_HIGH|GPIO_OPEN_DRAIN)>;
		scl-gpios = <&gpio0 6 (GPIO_ACTIVE_HIGH|GPIO_OPEN_DRAIN)>;
		#address-cells = <1>;
		#size-cells = <0>;

		hwmon@28 {
			compatible = "adi,ad7418";
			reg = <0x28>;
		};
		rtc: ds1672@68 {
			compatible = "dallas,ds1672";
			reg = <0x68>;
		};
		eeprom@51 {
			compatible = "atmel,24c08";
			reg = <0x51>;
			pagesize = <16>;
			size = <1024>;
			read-only;
		};
		pld0: pld@56 {
			compatible = "gateworks,pld-gpio";
			reg = <0x56>;
			gpio-controller;
			#gpio-cells = <2>;
		};
		/* This PLD just handles the LED and user button */
		pld1: pld@57 {
			compatible = "gateworks,pld-gpio";
			reg = <0x57>;
			gpio-controller;
			#gpio-cells = <2>;
		};
	};

	soc {
		bus@c4000000 {
			flash@0,0 {
				compatible = "intel,ixp4xx-flash", "cfi-flash";
				bank-width = <2>;
				/* Enable writes on the expansion bus */
				intel,ixp4xx-eb-write-enable = <1>;
				/*
				 * 32 MB of Flash in 0x20000 byte blocks
				 * mapped in at CS0 and CS1
				 */
				reg = <0 0x00000000 0x2000000>;

				partitions {
					compatible = "redboot-fis";
					/* Eraseblock at 0x1fe0000 */
					fis-index-block = <0xff>;
				};
			};
			ide@3,0 {
				compatible = "intel,ixp4xx-compact-flash";
				/*
				 * Set up expansion bus config to a really slow timing.
				 * The CF driver will dynamically reconfigure these timings
				 * depending on selected PIO mode (0-4).
				 */
				intel,ixp4xx-eb-t1 = <3>; // 3 cycles extra address phase
				intel,ixp4xx-eb-t2 = <3>; // 3 cycles extra setup phase
				intel,ixp4xx-eb-t3 = <15>; // 15 cycles extra strobe phase
				intel,ixp4xx-eb-t4 = <3>; // 3 cycles extra hold phase
				intel,ixp4xx-eb-t5 = <15>; // 15 cycles extra recovery phase
				intel,ixp4xx-eb-cycle-type = <0>; // Intel cycle type
				intel,ixp4xx-eb-byte-access-on-halfword = <1>;
				intel,ixp4xx-eb-mux-address-and-data = <0>;
				intel,ixp4xx-eb-ahb-split-transfers = <0>;
				intel,ixp4xx-eb-write-enable = <1>;
				intel,ixp4xx-eb-byte-access = <1>;
				/* First register set is CMD second is CTL */
				reg = <3 0xe00000 0x40000>, <3 0xe40000 0x40000>;
				interrupt-parent = <&gpio0>;
				interrupts = <12 IRQ_TYPE_EDGE_RISING>;
			};
		};

		pci@c0000000 {
			status = "ok";

			/*
			 * In the boardfile for the Cambria from OpenWRT the interrupts
			 * are assigned one per IDSEL, so all 4 interrupts from IDSEL
			 * 1 are connected to IRQ 11, all 4 interrupts from IDSEL 2
			 * connected to IRQ 10 etc. I find this highly unlikely so I
			 * have instead assumed that they are rotated (swizzled) like
			 * this with 11, 10, 9, 8 for the 4 pins on IDSEL 1 etc.
			 */
<<<<<<< HEAD
=======
			#interrupt-cells = <1>;
			interrupt-map-mask = <0xf800 0 0 7>;
>>>>>>> df0cc57e
			interrupt-map =
			/* IDSEL 1 */
			<0x0800 0 0 1 &gpio0 11 IRQ_TYPE_LEVEL_LOW>, /* INT A on slot 1 is irq 11 */
			<0x0800 0 0 2 &gpio0 10 IRQ_TYPE_LEVEL_LOW>, /* INT B on slot 1 is irq 10 */
			<0x0800 0 0 3 &gpio0 9  IRQ_TYPE_LEVEL_LOW>, /* INT C on slot 1 is irq 9 */
			<0x0800 0 0 4 &gpio0 8  IRQ_TYPE_LEVEL_LOW>, /* INT D on slot 1 is irq 8 */
			/* IDSEL 2 */
			<0x1000 0 0 1 &gpio0 10 IRQ_TYPE_LEVEL_LOW>, /* INT A on slot 2 is irq 10 */
			<0x1000 0 0 2 &gpio0 9  IRQ_TYPE_LEVEL_LOW>, /* INT B on slot 2 is irq 9 */
			<0x1000 0 0 3 &gpio0 8  IRQ_TYPE_LEVEL_LOW>, /* INT C on slot 2 is irq 8 */
			<0x1000 0 0 4 &gpio0 11 IRQ_TYPE_LEVEL_LOW>, /* INT D on slot 2 is irq 11 */
			/* IDSEL 3 */
			<0x1800 0 0 1 &gpio0 9  IRQ_TYPE_LEVEL_LOW>, /* INT A on slot 3 is irq 9 */
			<0x1800 0 0 2 &gpio0 8  IRQ_TYPE_LEVEL_LOW>, /* INT B on slot 3 is irq 8 */
			<0x1800 0 0 3 &gpio0 11 IRQ_TYPE_LEVEL_LOW>, /* INT C on slot 3 is irq 11 */
			<0x1800 0 0 4 &gpio0 10 IRQ_TYPE_LEVEL_LOW>, /* INT D on slot 3 is irq 10 */
			/* IDSEL 4 */
			<0x2000 0 0 1 &gpio0 8  IRQ_TYPE_LEVEL_LOW>, /* INT A on slot 3 is irq 8 */
			<0x2000 0 0 2 &gpio0 11 IRQ_TYPE_LEVEL_LOW>, /* INT B on slot 3 is irq 11 */
			<0x2000 0 0 3 &gpio0 10 IRQ_TYPE_LEVEL_LOW>, /* INT C on slot 3 is irq 10 */
			<0x2000 0 0 4 &gpio0 9  IRQ_TYPE_LEVEL_LOW>, /* INT D on slot 3 is irq 9 */
			/* IDSEL 6 */
			<0x3000 0 0 1 &gpio0 10 IRQ_TYPE_LEVEL_LOW>, /* INT A on slot 3 is irq 10 */
			<0x3000 0 0 2 &gpio0 9  IRQ_TYPE_LEVEL_LOW>, /* INT B on slot 3 is irq 9 */
			<0x3000 0 0 3 &gpio0 8  IRQ_TYPE_LEVEL_LOW>, /* INT C on slot 3 is irq 8 */
			<0x3000 0 0 4 &gpio0 11 IRQ_TYPE_LEVEL_LOW>, /* INT D on slot 3 is irq 11 */
			/* IDSEL 15 */
			<0x7800 0 0 1 &gpio0 8  IRQ_TYPE_LEVEL_LOW>, /* INT A on slot 3 is irq 8 */
			<0x7800 0 0 2 &gpio0 11 IRQ_TYPE_LEVEL_LOW>, /* INT B on slot 3 is irq 11 */
			<0x7800 0 0 3 &gpio0 10 IRQ_TYPE_LEVEL_LOW>, /* INT C on slot 3 is irq 10 */
			<0x7800 0 0 4 &gpio0 9  IRQ_TYPE_LEVEL_LOW>; /* INT D on slot 3 is irq 9 */
		};

		ethernet@c800a000 {
			status = "ok";
			queue-rx = <&qmgr 4>;
			queue-txready = <&qmgr 21>;
			phy-mode = "rgmii";
			phy-handle = <&phy1>;

			mdio {
				#address-cells = <1>;
				#size-cells = <0>;

				phy1: ethernet-phy@1 {
					reg = <1>;
				};

				phy2: ethernet-phy@2 {
					reg = <2>;
				};
			};
		};

		ethernet@c800c000 {
			status = "ok";
			queue-rx = <&qmgr 2>;
			queue-txready = <&qmgr 19>;
			phy-mode = "rgmii";
			phy-handle = <&phy2>;
			intel,npe-handle = <&npe 0>;
		};
	};
};<|MERGE_RESOLUTION|>--- conflicted
+++ resolved
@@ -131,11 +131,8 @@
 			 * have instead assumed that they are rotated (swizzled) like
 			 * this with 11, 10, 9, 8 for the 4 pins on IDSEL 1 etc.
 			 */
-<<<<<<< HEAD
-=======
 			#interrupt-cells = <1>;
 			interrupt-map-mask = <0xf800 0 0 7>;
->>>>>>> df0cc57e
 			interrupt-map =
 			/* IDSEL 1 */
 			<0x0800 0 0 1 &gpio0 11 IRQ_TYPE_LEVEL_LOW>, /* INT A on slot 1 is irq 11 */
