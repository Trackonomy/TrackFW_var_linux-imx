# SPDX-License-Identifier: GPL-2.0
config ALPHA
	bool
	default y
	select ARCH_MIGHT_HAVE_PC_PARPORT
	select ARCH_MIGHT_HAVE_PC_SERIO
	select ARCH_NO_PREEMPT
	select ARCH_NO_SG_CHAIN
	select ARCH_USE_CMPXCHG_LOCKREF
	select FORCE_PCI if !ALPHA_JENSEN
	select PCI_DOMAINS if PCI
	select PCI_SYSCALL if PCI
	select HAVE_AOUT
	select HAVE_IDE
	select HAVE_OPROFILE
	select HAVE_PCSPKR_PLATFORM
	select HAVE_PERF_EVENTS
	select NEED_DMA_MAP_STATE
	select NEED_SG_DMA_LENGTH
	select VIRT_TO_BUS
	select GENERIC_IRQ_PROBE
	select GENERIC_PCI_IOMAP if PCI
	select AUTO_IRQ_AFFINITY if SMP
	select GENERIC_IRQ_SHOW
	select ARCH_WANT_IPC_PARSE_VERSION
	select ARCH_HAVE_NMI_SAFE_CMPXCHG
	select AUDIT_ARCH
	select GENERIC_CLOCKEVENTS
	select GENERIC_CPU_VULNERABILITIES
	select GENERIC_SMP_IDLE_THREAD
	select GENERIC_STRNCPY_FROM_USER
	select GENERIC_STRNLEN_USER
	select HAVE_ARCH_AUDITSYSCALL
	select HAVE_MOD_ARCH_SPECIFIC
	select MODULES_USE_ELF_RELA
	select ODD_RT_SIGACTION
	select OLD_SIGSUSPEND
	select CPU_NO_EFFICIENT_FFS if !ALPHA_EV67
	help
	  The Alpha is a 64-bit general-purpose processor designed and
	  marketed by the Digital Equipment Corporation of blessed memory,
	  now Hewlett-Packard.  The Alpha Linux project has a home page at
	  <http://www.alphalinux.org/>.

config 64BIT
	def_bool y

config MMU
	bool
	default y

config RWSEM_GENERIC_SPINLOCK
	bool

config RWSEM_XCHGADD_ALGORITHM
	bool
	default y

config ARCH_HAS_ILOG2_U32
	bool
	default n

config ARCH_HAS_ILOG2_U64
	bool
	default n

config GENERIC_CALIBRATE_DELAY
	bool
	default y

config ZONE_DMA
	bool
	default y

config GENERIC_ISA_DMA
	bool
	default y

config PGTABLE_LEVELS
	int
	default 3

config AUDIT_ARCH
	bool

menu "System setup"

choice
	prompt "Alpha system type"
	default ALPHA_GENERIC
	---help---
	  This is the system type of your hardware.  A "generic" kernel will
	  run on any supported Alpha system. However, if you configure a
	  kernel for your specific system, it will be faster and smaller.

	  To find out what type of Alpha system you have, you may want to
	  check out the Linux/Alpha FAQ, accessible on the WWW from
	  <http://www.alphalinux.org/>. In summary:

	  Alcor/Alpha-XLT     AS 600, AS 500, XL-300, XL-366
	  Alpha-XL            XL-233, XL-266
	  AlphaBook1          Alpha laptop
	  Avanti              AS 200, AS 205, AS 250, AS 255, AS 300, AS 400
	  Cabriolet           AlphaPC64, AlphaPCI64
	  DP264               DP264 / DS20 / ES40 / DS10 / DS10L
	  EB164               EB164 21164 evaluation board
	  EB64+               EB64+ 21064 evaluation board
	  EB66                EB66 21066 evaluation board
	  EB66+               EB66+ 21066 evaluation board
	  Jensen              DECpc 150, DEC 2000 models 300, 500
	  LX164               AlphaPC164-LX
	  Lynx                AS 2100A
	  Miata               Personal Workstation 433/500/600 a/au
	  Marvel              AlphaServer ES47 / ES80 / GS1280
	  Mikasa              AS 1000
	  Noname              AXPpci33, UDB (Multia)
	  Noritake            AS 1000A, AS 600A, AS 800
	  PC164               AlphaPC164
	  Rawhide             AS 1200, AS 4000, AS 4100
	  Ruffian             RPX164-2, AlphaPC164-UX, AlphaPC164-BX
	  SX164               AlphaPC164-SX
	  Sable               AS 2000, AS 2100
	  Shark               DS 20L
	  Takara              Takara (OEM)
	  Titan               AlphaServer ES45 / DS25 / DS15
	  Wildfire            AlphaServer GS 40/80/160/320

	  If you don't know what to do, choose "generic".

config ALPHA_GENERIC
	bool "Generic"
	depends on TTY
	select HAVE_EISA
	help
	  A generic kernel will run on all supported Alpha hardware.

config ALPHA_ALCOR
	bool "Alcor/Alpha-XLT"
	select HAVE_EISA
	help
	  For systems using the Digital ALCOR chipset: 5 chips (4, 64-bit data
	  slices (Data Switch, DSW) - 208-pin PQFP and 1 control (Control, I/O
	  Address, CIA) - a 383 pin plastic PGA).  It provides a DRAM
	  controller (256-bit memory bus) and a PCI interface.  It also does
	  all the work required to support an external Bcache and to maintain
	  memory coherence when a PCI device DMAs into (or out of) memory.

config ALPHA_XL
	bool "Alpha-XL"
	help
	  XL-233 and XL-266-based Alpha systems.

config ALPHA_BOOK1
	bool "AlphaBook1"
	help
	  Dec AlphaBook1/Burns Alpha-based laptops.

config ALPHA_AVANTI_CH
	bool "Avanti"

config ALPHA_CABRIOLET
	bool "Cabriolet"
	help
	  Cabriolet AlphaPC64, AlphaPCI64 systems.  Derived from EB64+ but now
	  baby-AT with Flash boot ROM, no on-board SCSI or Ethernet. 3 ISA
	  slots, 4 PCI slots (one pair are on a shared slot), uses plug-in
	  Bcache SIMMs.  Requires power supply with 3.3V output.

config ALPHA_DP264
	bool "DP264"
	help
	  Various 21264 systems with the tsunami core logic chipset.
	  API Networks: 264DP, UP2000(+), CS20;
	  Compaq: DS10(E,L), XP900, XP1000, DS20(E), ES40.

config ALPHA_EB164
	bool "EB164"
	help
	  EB164 21164 evaluation board from DEC.  Uses 21164 and ALCOR.  Has
	  ISA and PCI expansion (3 ISA slots, 2 64-bit PCI slots (one is
	  shared with an ISA slot) and 2 32-bit PCI slots.  Uses plus-in
	  Bcache SIMMs. I/O sub-system provides SuperI/O (2S, 1P, FD), KBD,
	  MOUSE (PS2 style), RTC/NVRAM.  Boot ROM is Flash.  PC-AT-sized
	  motherboard.  Requires power supply with 3.3V output.

config ALPHA_EB64P_CH
	bool "EB64+"

config ALPHA_EB66
	bool "EB66"
	help
	  A Digital DS group board.  Uses 21066 or 21066A.  I/O sub-system is
	  identical to EB64+.  Baby PC-AT size.  Runs from standard PC power
	  supply.  The EB66 schematic was published as a marketing poster
	  advertising the 21066 as "the first microprocessor in the world with
	  embedded PCI".

config ALPHA_EB66P
	bool "EB66+"
	help
	  Later variant of the EB66 board.

config ALPHA_EIGER
	bool "Eiger"
	help
	  Apparently an obscure OEM single-board computer based on the
	  Typhoon/Tsunami chipset family. Information on it is scanty.

config ALPHA_JENSEN
	bool "Jensen"
	depends on BROKEN
<<<<<<< HEAD
=======
	select DMA_DIRECT_OPS
	select HAVE_EISA
>>>>>>> 5cfc879c
	help
	  DEC PC 150 AXP (aka Jensen): This is a very old Digital system - one
	  of the first-generation Alpha systems. A number of these systems
	  seem to be available on the second- hand market. The Jensen is a
	  floor-standing tower system which originally used a 150MHz 21064 It
	  used programmable logic to interface a 486 EISA I/O bridge to the
	  CPU.

config ALPHA_LX164
	bool "LX164"
	help
	  A technical overview of this board is available at
	  <http://www.unix-ag.org/Linux-Alpha/Architectures/LX164.html>.

config ALPHA_LYNX
	bool "Lynx"
	select HAVE_EISA
	help
	  AlphaServer 2100A-based systems.

config ALPHA_MARVEL
	bool "Marvel"
	help
	  AlphaServer ES47 / ES80 / GS1280 based on EV7.

config ALPHA_MIATA
	bool "Miata"
	select HAVE_EISA
	help
	  The Digital PersonalWorkStation (PWS 433a, 433au, 500a, 500au, 600a,
	  or 600au).

config ALPHA_MIKASA
	bool "Mikasa"
	help
	  AlphaServer 1000-based Alpha systems.

config ALPHA_NAUTILUS
	bool "Nautilus"
	help
	  Alpha systems based on the AMD 751 & ALI 1543C chipsets.

config ALPHA_NONAME_CH
	bool "Noname"

config ALPHA_NORITAKE
	bool "Noritake"
	select HAVE_EISA
	help
	  AlphaServer 1000A, AlphaServer 600A, and AlphaServer 800-based
	  systems.

config ALPHA_PC164
	bool "PC164"

config ALPHA_P2K
	bool "Platform2000"

config ALPHA_RAWHIDE
	bool "Rawhide"
	select HAVE_EISA
	help
	  AlphaServer 1200, AlphaServer 4000 and AlphaServer 4100 machines.
	  See HOWTO at
	  <http://www.alphalinux.org/docs/rawhide/4100_install.shtml>.

config ALPHA_RUFFIAN
	bool "Ruffian"
	help
	  Samsung APC164UX.  There is a page on known problems and workarounds
	  at <http://www.alphalinux.org/faq/FAQ-11.html>.

config ALPHA_RX164
	bool "RX164"

config ALPHA_SX164
	bool "SX164"

config ALPHA_SABLE
	bool "Sable"
	select HAVE_EISA
	help
	  Digital AlphaServer 2000 and 2100-based systems.

config ALPHA_SHARK
	bool "Shark"

config ALPHA_TAKARA
	bool "Takara"
	help
	  Alpha 11164-based OEM single-board computer.

config ALPHA_TITAN
	bool "Titan"
	help
	  AlphaServer ES45/DS25 SMP based on EV68 and Titan chipset.

config ALPHA_WILDFIRE
	bool "Wildfire"
	help
	  AlphaServer GS 40/80/160/320 SMP based on the EV67 core.

endchoice

# clear all implied options (don't want default values for those):
# Most of these machines have ISA slots; not exactly sure which don't,
# and this doesn't activate hordes of code, so do it always.
config ISA
	bool
	default y
	help
	  Find out whether you have ISA slots on your motherboard.  ISA is the
	  name of a bus system, i.e. the way the CPU talks to the other stuff
	  inside your box.  Other bus systems are PCI, EISA, MicroChannel
	  (MCA) or VESA.  ISA is an older system, now being displaced by PCI;
	  newer boards don't support it.  If you have ISA, say Y, otherwise N.

config ISA_DMA_API
	bool
	default y

config ALPHA_NONAME
	bool
	depends on ALPHA_BOOK1 || ALPHA_NONAME_CH
	default y
	help
	  The AXPpci33 (aka NoName), is based on the EB66 (includes the Multia
	  UDB).  This design was produced by Digital's Technical OEM (TOEM)
	  group. It uses the 21066 processor running at 166MHz or 233MHz. It
	  is a baby-AT size, and runs from a standard PC power supply. It has
	  5 ISA slots and 3 PCI slots (one pair are a shared slot). There are
	  2 versions, with either PS/2 or large DIN connectors for the
	  keyboard.

config ALPHA_EV4
	bool
	depends on ALPHA_JENSEN || (ALPHA_SABLE && !ALPHA_GAMMA) || ALPHA_LYNX || ALPHA_NORITAKE && !ALPHA_PRIMO || ALPHA_MIKASA && !ALPHA_PRIMO || ALPHA_CABRIOLET || ALPHA_AVANTI_CH || ALPHA_EB64P_CH || ALPHA_XL || ALPHA_NONAME || ALPHA_EB66 || ALPHA_EB66P || ALPHA_P2K
	default y if !ALPHA_LYNX

config ALPHA_LCA
	bool
	depends on ALPHA_NONAME || ALPHA_EB66 || ALPHA_EB66P || ALPHA_P2K
	default y

config ALPHA_APECS
	bool
	depends on !ALPHA_PRIMO && (ALPHA_NORITAKE || ALPHA_MIKASA) || ALPHA_CABRIOLET || ALPHA_AVANTI_CH || ALPHA_EB64P_CH || ALPHA_XL
	default y

config ALPHA_EB64P
	bool
	depends on ALPHA_CABRIOLET || ALPHA_EB64P_CH
	default y
	help
	  Uses 21064 or 21064A and APECs.  Has ISA and PCI expansion (3 ISA,
	  2 PCI, one pair are on a shared slot). Supports 36-bit DRAM SIMs.
	  ISA bus generated by Intel SaturnI/O PCI-ISA bridge. On-board SCSI
	  (NCR 810 on PCI) Ethernet (Digital 21040), KBD, MOUSE (PS2 style),
	  SuperI/O (2S, 1P, FD), RTC/NVRAM. Boot ROM is EPROM.  PC-AT size.
	  Runs from standard PC power supply.

config ALPHA_EV5
	bool "EV5 CPU(s) (model 5/xxx)?" if ALPHA_LYNX
	default y if ALPHA_RX164 || ALPHA_RAWHIDE || ALPHA_MIATA || ALPHA_LX164 || ALPHA_SX164 || ALPHA_RUFFIAN || ALPHA_SABLE && ALPHA_GAMMA || ALPHA_NORITAKE && ALPHA_PRIMO || ALPHA_MIKASA && ALPHA_PRIMO || ALPHA_PC164 || ALPHA_TAKARA || ALPHA_EB164 || ALPHA_ALCOR

config ALPHA_EV4
	bool
	default y if ALPHA_LYNX && !ALPHA_EV5

config ALPHA_CIA
	bool
	depends on ALPHA_MIATA || ALPHA_LX164 || ALPHA_SX164 || ALPHA_RUFFIAN || ALPHA_NORITAKE && ALPHA_PRIMO || ALPHA_MIKASA && ALPHA_PRIMO || ALPHA_PC164 || ALPHA_TAKARA || ALPHA_EB164 || ALPHA_ALCOR
	default y

config ALPHA_EV56
	bool "EV56 CPU (speed >= 366MHz)?" if ALPHA_ALCOR
	default y if ALPHA_RX164 || ALPHA_MIATA || ALPHA_LX164 || ALPHA_SX164 || ALPHA_RUFFIAN || ALPHA_PC164 || ALPHA_TAKARA

config ALPHA_EV56
	prompt "EV56 CPU (speed >= 333MHz)?"
	depends on ALPHA_NORITAKE || ALPHA_PRIMO

config ALPHA_EV56
	prompt "EV56 CPU (speed >= 400MHz)?"
	depends on ALPHA_RAWHIDE

config ALPHA_PRIMO
	bool "EV5 CPU daughtercard (model 5/xxx)?"
	depends on ALPHA_NORITAKE || ALPHA_MIKASA
	help
	  Say Y if you have an AS 1000 5/xxx or an AS 1000A 5/xxx.

config ALPHA_GAMMA
	bool "EV5 CPU(s) (model 5/xxx)?"
	depends on ALPHA_SABLE
	help
	  Say Y if you have an AS 2000 5/xxx or an AS 2100 5/xxx.

config ALPHA_GAMMA
	bool
	depends on ALPHA_LYNX
	default y

config ALPHA_T2
	bool
	depends on ALPHA_SABLE || ALPHA_LYNX
	default y

config ALPHA_PYXIS
	bool
	depends on ALPHA_MIATA || ALPHA_LX164 || ALPHA_SX164 || ALPHA_RUFFIAN
	default y

config ALPHA_EV6
	bool
	depends on ALPHA_NAUTILUS || ALPHA_WILDFIRE || ALPHA_TITAN || ALPHA_SHARK || ALPHA_DP264 || ALPHA_EIGER || ALPHA_MARVEL
	default y

config ALPHA_TSUNAMI
	bool
	depends on ALPHA_SHARK || ALPHA_DP264 || ALPHA_EIGER
	default y

config ALPHA_EV67
	bool "EV67 (or later) CPU (speed > 600MHz)?" if ALPHA_DP264 || ALPHA_EIGER
	default y if ALPHA_NAUTILUS || ALPHA_WILDFIRE || ALPHA_TITAN || ALPHA_SHARK || ALPHA_MARVEL
	help
	  Is this a machine based on the EV67 core?  If in doubt, select N here
	  and the machine will be treated as an EV6.

config ALPHA_MCPCIA
	bool
	depends on ALPHA_RAWHIDE
	default y

config ALPHA_POLARIS
	bool
	depends on ALPHA_RX164
	default y

config ALPHA_IRONGATE
	bool
	depends on ALPHA_NAUTILUS
	default y

config GENERIC_HWEIGHT
	bool
	default y if !ALPHA_EV67

config ALPHA_AVANTI
	bool
	depends on ALPHA_XL || ALPHA_AVANTI_CH
	default y
	help
	  Avanti AS 200, AS 205, AS 250, AS 255, AS 300, and AS 400-based
	  Alphas. Info at
	  <http://www.unix-ag.org/Linux-Alpha/Architectures/Avanti.html>.

config ALPHA_BROKEN_IRQ_MASK
	bool
	depends on ALPHA_GENERIC || ALPHA_PC164
	default y

config VGA_HOSE
	bool
	depends on VGA_CONSOLE && (ALPHA_GENERIC || ALPHA_TITAN || ALPHA_MARVEL || ALPHA_TSUNAMI)
	default y
	help
	  Support VGA on an arbitrary hose; needed for several platforms
	  which always have multiple hoses, and whose consoles support it.


config ALPHA_QEMU
	bool "Run under QEMU emulation"
	depends on !ALPHA_GENERIC
	---help---
	  Assume the presence of special features supported by QEMU PALcode
	  that reduce the overhead of system emulation.

	  Generic kernels will auto-detect QEMU.  But when building a
	  system-specific kernel, the assumption is that we want to
	  eliminate as many runtime tests as possible.

	  If unsure, say N.


config ALPHA_SRM
	bool "Use SRM as bootloader" if ALPHA_CABRIOLET || ALPHA_AVANTI_CH || ALPHA_EB64P || ALPHA_PC164 || ALPHA_TAKARA || ALPHA_EB164 || ALPHA_ALCOR || ALPHA_MIATA || ALPHA_LX164 || ALPHA_SX164 || ALPHA_NAUTILUS || ALPHA_NONAME
	depends on TTY
	default y if ALPHA_JENSEN || ALPHA_MIKASA || ALPHA_SABLE || ALPHA_LYNX || ALPHA_NORITAKE || ALPHA_DP264 || ALPHA_RAWHIDE || ALPHA_EIGER || ALPHA_WILDFIRE || ALPHA_TITAN || ALPHA_SHARK || ALPHA_MARVEL
	---help---
	  There are two different types of booting firmware on Alphas: SRM,
	  which is command line driven, and ARC, which uses menus and arrow
	  keys. Details about the Linux/Alpha booting process are contained in
	  the Linux/Alpha FAQ, accessible on the WWW from
	  <http://www.alphalinux.org/>.

	  The usual way to load Linux on an Alpha machine is to use MILO
	  (a bootloader that lets you pass command line parameters to the
	  kernel just like lilo does for the x86 architecture) which can be
	  loaded either from ARC or can be installed directly as a permanent
	  firmware replacement from floppy (which requires changing a certain
	  jumper on the motherboard). If you want to do either of these, say N
	  here. If MILO doesn't work on your system (true for Jensen
	  motherboards), you can bypass it altogether and boot Linux directly
	  from an SRM console; say Y here in order to do that. Note that you
	  won't be able to boot from an IDE disk using SRM.

	  If unsure, say N.

config ARCH_MAY_HAVE_PC_FDC
	def_bool y

config SMP
	bool "Symmetric multi-processing support"
	depends on ALPHA_SABLE || ALPHA_LYNX || ALPHA_RAWHIDE || ALPHA_DP264 || ALPHA_WILDFIRE || ALPHA_TITAN || ALPHA_GENERIC || ALPHA_SHARK || ALPHA_MARVEL
	---help---
	  This enables support for systems with more than one CPU. If you have
	  a system with only one CPU, say N. If you have a system with more
	  than one CPU, say Y.

	  If you say N here, the kernel will run on uni- and multiprocessor
	  machines, but will use only one CPU of a multiprocessor machine. If
	  you say Y here, the kernel will run on many, but not all,
	  uniprocessor machines. On a uniprocessor machine, the kernel
	  will run faster if you say N here.

	  See also the SMP-HOWTO available at
	  <http://www.tldp.org/docs.html#howto>.

	  If you don't know what to do here, say N.

config NR_CPUS
	int "Maximum number of CPUs (2-32)"
	range 2 32
	depends on SMP
	default "32" if ALPHA_GENERIC || ALPHA_MARVEL
	default "4" if !ALPHA_GENERIC && !ALPHA_MARVEL
	help
	  MARVEL support can handle a maximum of 32 CPUs, all the others
          with working support have a maximum of 4 CPUs.

config ARCH_DISCONTIGMEM_ENABLE
	bool "Discontiguous Memory Support"
	help
	  Say Y to support efficient handling of discontiguous physical memory,
	  for architectures which are either NUMA (Non-Uniform Memory Access)
	  or have huge holes in the physical address space for other reasons.
	  See <file:Documentation/vm/numa.rst> for more.

config NUMA
	bool "NUMA Support (EXPERIMENTAL)"
	depends on DISCONTIGMEM && BROKEN
	help
	  Say Y to compile the kernel to support NUMA (Non-Uniform Memory
	  Access).  This option is for configuring high-end multiprocessor
	  server machines.  If in doubt, say N.

config ALPHA_WTINT
	bool "Use WTINT" if ALPHA_SRM || ALPHA_GENERIC
	default y if ALPHA_QEMU
	default n if ALPHA_EV5 || ALPHA_EV56 || (ALPHA_EV4 && !ALPHA_LCA)
	default n if !ALPHA_SRM && !ALPHA_GENERIC
	default y if SMP
	---help---
	  The Wait for Interrupt (WTINT) PALcall attempts to place the CPU
	  to sleep until the next interrupt.  This may reduce the power
	  consumed, and the heat produced by the computer.  However, it has
	  the side effect of making the cycle counter unreliable as a timing
	  device across the sleep.

	  For emulation under QEMU, definitely say Y here, as we have other
	  mechanisms for measuring time than the cycle counter.

	  For EV4 (but not LCA), EV5 and EV56 systems, or for systems running
	  MILO, sleep mode is not supported so you might as well say N here.

	  For SMP systems we cannot use the cycle counter for timing anyway,
	  so you might as well say Y here.

	  If unsure, say N.

config NODES_SHIFT
	int
	default "7"
	depends on NEED_MULTIPLE_NODES

# LARGE_VMALLOC is racy, if you *really* need it then fix it first
config ALPHA_LARGE_VMALLOC
	bool
	---help---
	  Process creation and other aspects of virtual memory management can
	  be streamlined if we restrict the kernel to one PGD for all vmalloc
	  allocations.  This equates to about 8GB.

	  Under normal circumstances, this is so far and above what is needed
	  as to be laughable.  However, there are certain applications (such
	  as benchmark-grade in-kernel web serving) that can make use of as
	  much vmalloc space as is available.

	  Say N unless you know you need gobs and gobs of vmalloc space.

config VERBOSE_MCHECK
	bool "Verbose Machine Checks"

config VERBOSE_MCHECK_ON
	int "Verbose Printing Mode (0=off, 1=on, 2=all)"
	depends on VERBOSE_MCHECK
	default 1
	---help---
	  This option allows the default printing mode to be set, and then
	  possibly overridden by a boot command argument.

	  For example, if one wanted the option of printing verbose
	  machine checks, but wanted the default to be as if verbose
	  machine check printing was turned off, then one would choose
	  the printing mode to be 0. Then, upon reboot, one could add
	  the boot command line "verbose_mcheck=1" to get the normal
	  verbose machine check printing, or "verbose_mcheck=2" to get
	  the maximum information available.

	  Take the default (1) unless you want more control or more info.

choice
	prompt "Timer interrupt frequency (HZ)?"
	default HZ_128 if ALPHA_QEMU
	default HZ_1200 if ALPHA_RAWHIDE
	default HZ_1024
	---help---
	  The frequency at which timer interrupts occur.  A high frequency
	  minimizes latency, whereas a low frequency minimizes overhead of
	  process accounting.  The later effect is especially significant
	  when being run under QEMU.

	  Note that some Alpha hardware cannot change the interrupt frequency
	  of the timer.  If unsure, say 1024 (or 1200 for Rawhide).

	config HZ_32
		bool "32 Hz"
	config HZ_64
		bool "64 Hz"
	config HZ_128
		bool "128 Hz"
	config HZ_256
		bool "256 Hz"
	config HZ_1024
		bool "1024 Hz"
	config HZ_1200
		bool "1200 Hz"
endchoice

config HZ
	int 
	default 32 if HZ_32
	default 64 if HZ_64
	default 128 if HZ_128
	default 256 if HZ_256
	default 1200 if HZ_1200
	default 1024

config SRM_ENV
	tristate "SRM environment through procfs"
	depends on PROC_FS
	---help---
	  If you enable this option, a subdirectory inside /proc called
	  /proc/srm_environment will give you access to the all important
	  SRM environment variables (those which have a name) and also
	  to all others (by their internal number).

	  SRM is something like a BIOS for Alpha machines. There are some
	  other such BIOSes, like AlphaBIOS, which this driver cannot
	  support (hey, that's not SRM!).

	  Despite the fact that this driver doesn't work on all Alphas (but
	  only on those which have SRM as their firmware), it's save to
	  build it even if your particular machine doesn't know about SRM
	  (or if you intend to compile a generic kernel). It will simply
	  not create those subdirectory in /proc (and give you some warning,
	  of course).

	  This driver is also available as a module and will be called
	  srm_env then.

endmenu

# DUMMY_CONSOLE may be defined in drivers/video/console/Kconfig
# but we also need it if VGA_HOSE is set
config DUMMY_CONSOLE
	bool
	depends on VGA_HOSE
	default y<|MERGE_RESOLUTION|>--- conflicted
+++ resolved
@@ -209,11 +209,7 @@
 config ALPHA_JENSEN
 	bool "Jensen"
 	depends on BROKEN
-<<<<<<< HEAD
-=======
-	select DMA_DIRECT_OPS
 	select HAVE_EISA
->>>>>>> 5cfc879c
 	help
 	  DEC PC 150 AXP (aka Jensen): This is a very old Digital system - one
 	  of the first-generation Alpha systems. A number of these systems
