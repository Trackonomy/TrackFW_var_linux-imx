// SPDX-License-Identifier: GPL-2.0-only
/*
 * Copyright (C) 2015 - ARM Ltd
 * Author: Marc Zyngier <marc.zyngier@arm.com>
 */

#include <hyp/adjust_pc.h>
#include <hyp/switch.h>
#include <hyp/sysreg-sr.h>

#include <linux/arm-smccc.h>
#include <linux/kvm_host.h>
#include <linux/types.h>
#include <linux/jump_label.h>
#include <uapi/linux/psci.h>

#include <kvm/arm_psci.h>

#include <asm/barrier.h>
#include <asm/cpufeature.h>
#include <asm/kprobes.h>
#include <asm/kvm_asm.h>
#include <asm/kvm_emulate.h>
#include <asm/kvm_hyp.h>
#include <asm/kvm_mmu.h>
#include <asm/fpsimd.h>
#include <asm/debug-monitors.h>
#include <asm/processor.h>
#include <asm/thread_info.h>

#include <nvhe/mem_protect.h>

/* Non-VHE specific context */
DEFINE_PER_CPU(struct kvm_host_data, kvm_host_data);
DEFINE_PER_CPU(struct kvm_cpu_context, kvm_hyp_ctxt);
DEFINE_PER_CPU(unsigned long, kvm_hyp_vector);

static void __activate_traps(struct kvm_vcpu *vcpu)
{
	u64 val;

	___activate_traps(vcpu);
	__activate_traps_common(vcpu);

	val = CPTR_EL2_DEFAULT;
	val |= CPTR_EL2_TTA | CPTR_EL2_TAM;
	if (!update_fp_enabled(vcpu)) {
		val |= CPTR_EL2_TFP | CPTR_EL2_TZ;
		__activate_traps_fpsimd32(vcpu);
	}

	write_sysreg(val, cptr_el2);
	write_sysreg(__this_cpu_read(kvm_hyp_vector), vbar_el2);

	if (cpus_have_final_cap(ARM64_WORKAROUND_SPECULATIVE_AT)) {
		struct kvm_cpu_context *ctxt = &vcpu->arch.ctxt;

		isb();
		/*
		 * At this stage, and thanks to the above isb(), S2 is
		 * configured and enabled. We can now restore the guest's S1
		 * configuration: SCTLR, and only then TCR.
		 */
		write_sysreg_el1(ctxt_sys_reg(ctxt, SCTLR_EL1),	SYS_SCTLR);
		isb();
		write_sysreg_el1(ctxt_sys_reg(ctxt, TCR_EL1),	SYS_TCR);
	}
}

static void __deactivate_traps(struct kvm_vcpu *vcpu)
{
	extern char __kvm_hyp_host_vector[];
	u64 mdcr_el2, cptr;

	___deactivate_traps(vcpu);

	mdcr_el2 = read_sysreg(mdcr_el2);

	if (cpus_have_final_cap(ARM64_WORKAROUND_SPECULATIVE_AT)) {
		u64 val;

		/*
		 * Set the TCR and SCTLR registers in the exact opposite
		 * sequence as __activate_traps (first prevent walks,
		 * then force the MMU on). A generous sprinkling of isb()
		 * ensure that things happen in this exact order.
		 */
		val = read_sysreg_el1(SYS_TCR);
		write_sysreg_el1(val | TCR_EPD1_MASK | TCR_EPD0_MASK, SYS_TCR);
		isb();
		val = read_sysreg_el1(SYS_SCTLR);
		write_sysreg_el1(val | SCTLR_ELx_M, SYS_SCTLR);
		isb();
	}

	__deactivate_traps_common();

	mdcr_el2 &= MDCR_EL2_HPMN_MASK;
	mdcr_el2 |= MDCR_EL2_E2PB_MASK << MDCR_EL2_E2PB_SHIFT;
	mdcr_el2 |= MDCR_EL2_E2TB_MASK << MDCR_EL2_E2TB_SHIFT;

	write_sysreg(mdcr_el2, mdcr_el2);
<<<<<<< HEAD
	if (is_protected_kvm_enabled())
		write_sysreg(HCR_HOST_NVHE_PROTECTED_FLAGS, hcr_el2);
	else
		write_sysreg(HCR_HOST_NVHE_FLAGS, hcr_el2);
	write_sysreg(CPTR_EL2_DEFAULT, cptr_el2);
	write_sysreg(__kvm_hyp_host_vector, vbar_el2);
}
=======
	write_sysreg(this_cpu_ptr(&kvm_init_params)->hcr_el2, hcr_el2);
>>>>>>> c18ab1d1

	cptr = CPTR_EL2_DEFAULT;
	if (vcpu_has_sve(vcpu) && (vcpu->arch.flags & KVM_ARM64_FP_ENABLED))
		cptr |= CPTR_EL2_TZ;

	write_sysreg(cptr, cptr_el2);
	write_sysreg(__kvm_hyp_host_vector, vbar_el2);
}

/* Save VGICv3 state on non-VHE systems */
static void __hyp_vgic_save_state(struct kvm_vcpu *vcpu)
{
	if (static_branch_unlikely(&kvm_vgic_global_state.gicv3_cpuif)) {
		__vgic_v3_save_state(&vcpu->arch.vgic_cpu.vgic_v3);
		__vgic_v3_deactivate_traps(&vcpu->arch.vgic_cpu.vgic_v3);
	}
}

/* Restore VGICv3 state on non_VEH systems */
static void __hyp_vgic_restore_state(struct kvm_vcpu *vcpu)
{
	if (static_branch_unlikely(&kvm_vgic_global_state.gicv3_cpuif)) {
		__vgic_v3_activate_traps(&vcpu->arch.vgic_cpu.vgic_v3);
		__vgic_v3_restore_state(&vcpu->arch.vgic_cpu.vgic_v3);
	}
}

/**
 * Disable host events, enable guest events
 */
static bool __pmu_switch_to_guest(struct kvm_cpu_context *host_ctxt)
{
	struct kvm_host_data *host;
	struct kvm_pmu_events *pmu;

	host = container_of(host_ctxt, struct kvm_host_data, host_ctxt);
	pmu = &host->pmu_events;

	if (pmu->events_host)
		write_sysreg(pmu->events_host, pmcntenclr_el0);

	if (pmu->events_guest)
		write_sysreg(pmu->events_guest, pmcntenset_el0);

	return (pmu->events_host || pmu->events_guest);
}

/**
 * Disable guest events, enable host events
 */
static void __pmu_switch_to_host(struct kvm_cpu_context *host_ctxt)
{
	struct kvm_host_data *host;
	struct kvm_pmu_events *pmu;

	host = container_of(host_ctxt, struct kvm_host_data, host_ctxt);
	pmu = &host->pmu_events;

	if (pmu->events_guest)
		write_sysreg(pmu->events_guest, pmcntenclr_el0);

	if (pmu->events_host)
		write_sysreg(pmu->events_host, pmcntenset_el0);
}

/* Switch to the guest for legacy non-VHE systems */
int __kvm_vcpu_run(struct kvm_vcpu *vcpu)
{
	struct kvm_cpu_context *host_ctxt;
	struct kvm_cpu_context *guest_ctxt;
	bool pmu_switch_needed;
	u64 exit_code;

	/*
	 * Having IRQs masked via PMR when entering the guest means the GIC
	 * will not signal the CPU of interrupts of lower priority, and the
	 * only way to get out will be via guest exceptions.
	 * Naturally, we want to avoid this.
	 */
	if (system_uses_irq_prio_masking()) {
		gic_write_pmr(GIC_PRIO_IRQON | GIC_PRIO_PSR_I_SET);
		pmr_sync();
	}

	host_ctxt = &this_cpu_ptr(&kvm_host_data)->host_ctxt;
	host_ctxt->__hyp_running_vcpu = vcpu;
	guest_ctxt = &vcpu->arch.ctxt;

	pmu_switch_needed = __pmu_switch_to_guest(host_ctxt);

	__sysreg_save_state_nvhe(host_ctxt);
	/*
	 * For nVHE, we must save and disable any SPE
	 * buffers, as the translation regime is going
	 * to be loaded with that of the guest. And we must
	 * save host context for SPE, before we change the
	 * ownership to EL2 (via MDCR_EL2_E2PB == 0)  and before
	 * we load guest Stage1.
	 */
	__debug_save_host_buffers_nvhe(vcpu);

	__adjust_pc(vcpu);

	/*
	 * We must restore the 32-bit state before the sysregs, thanks
	 * to erratum #852523 (Cortex-A57) or #853709 (Cortex-A72).
	 *
	 * Also, and in order to be able to deal with erratum #1319537 (A57)
	 * and #1319367 (A72), we must ensure that all VM-related sysreg are
	 * restored before we enable S2 translation.
	 */
	__sysreg32_restore_state(vcpu);
	__sysreg_restore_state_nvhe(guest_ctxt);

	__load_guest_stage2(kern_hyp_va(vcpu->arch.hw_mmu));
	__activate_traps(vcpu);

	__hyp_vgic_restore_state(vcpu);
	__timer_enable_traps(vcpu);

	__debug_switch_to_guest(vcpu);

	do {
		/* Jump in the fire! */
		exit_code = __guest_enter(vcpu);

		/* And we're baaack! */
	} while (fixup_guest_exit(vcpu, &exit_code));

	__sysreg_save_state_nvhe(guest_ctxt);
	__sysreg32_save_state(vcpu);
	__timer_disable_traps(vcpu);
	__hyp_vgic_save_state(vcpu);

	__deactivate_traps(vcpu);
	__load_host_stage2();

	__sysreg_restore_state_nvhe(host_ctxt);

	if (vcpu->arch.flags & KVM_ARM64_FP_ENABLED)
		__fpsimd_save_fpexc32(vcpu);

	__debug_switch_to_host(vcpu);
	/*
	 * This must come after restoring the host sysregs, since a non-VHE
	 * system may enable SPE here and make use of the TTBRs.
	 */
	__debug_restore_host_buffers_nvhe(vcpu);

	if (pmu_switch_needed)
		__pmu_switch_to_host(host_ctxt);

	/* Returning to host will clear PSR.I, remask PMR if needed */
	if (system_uses_irq_prio_masking())
		gic_write_pmr(GIC_PRIO_IRQOFF);

	host_ctxt->__hyp_running_vcpu = NULL;

	return exit_code;
}

void __noreturn hyp_panic(void)
{
	u64 spsr = read_sysreg_el2(SYS_SPSR);
	u64 elr = read_sysreg_el2(SYS_ELR);
	u64 par = read_sysreg_par();
	struct kvm_cpu_context *host_ctxt;
	struct kvm_vcpu *vcpu;

	host_ctxt = &this_cpu_ptr(&kvm_host_data)->host_ctxt;
	vcpu = host_ctxt->__hyp_running_vcpu;

	if (vcpu) {
		__timer_disable_traps(vcpu);
		__deactivate_traps(vcpu);
		__load_host_stage2();
		__sysreg_restore_state_nvhe(host_ctxt);
	}

	__hyp_do_panic(host_ctxt, spsr, elr, par);
	unreachable();
}

asmlinkage void kvm_unexpected_el2_exception(void)
{
	return __kvm_unexpected_el2_exception();
}<|MERGE_RESOLUTION|>--- conflicted
+++ resolved
@@ -100,17 +100,7 @@
 	mdcr_el2 |= MDCR_EL2_E2TB_MASK << MDCR_EL2_E2TB_SHIFT;
 
 	write_sysreg(mdcr_el2, mdcr_el2);
-<<<<<<< HEAD
-	if (is_protected_kvm_enabled())
-		write_sysreg(HCR_HOST_NVHE_PROTECTED_FLAGS, hcr_el2);
-	else
-		write_sysreg(HCR_HOST_NVHE_FLAGS, hcr_el2);
-	write_sysreg(CPTR_EL2_DEFAULT, cptr_el2);
-	write_sysreg(__kvm_hyp_host_vector, vbar_el2);
-}
-=======
 	write_sysreg(this_cpu_ptr(&kvm_init_params)->hcr_el2, hcr_el2);
->>>>>>> c18ab1d1
 
 	cptr = CPTR_EL2_DEFAULT;
 	if (vcpu_has_sve(vcpu) && (vcpu->arch.flags & KVM_ARM64_FP_ENABLED))
@@ -203,12 +193,11 @@
 
 	__sysreg_save_state_nvhe(host_ctxt);
 	/*
-	 * For nVHE, we must save and disable any SPE
-	 * buffers, as the translation regime is going
-	 * to be loaded with that of the guest. And we must
-	 * save host context for SPE, before we change the
-	 * ownership to EL2 (via MDCR_EL2_E2PB == 0)  and before
-	 * we load guest Stage1.
+	 * We must flush and disable the SPE buffer for nVHE, as
+	 * the translation regime(EL1&0) is going to be loaded with
+	 * that of the guest. And we must do this before we change the
+	 * translation regime to EL2 (via MDCR_EL2_E2PB == 0) and
+	 * before we load guest Stage1.
 	 */
 	__debug_save_host_buffers_nvhe(vcpu);
 
