/* SPDX-License-Identifier: GPL-2.0-only */
/*
 * arch/arm64/include/asm/cpucaps.h
 *
 * Copyright (C) 2016 ARM Ltd.
 */
#ifndef __ASM_CPUCAPS_H
#define __ASM_CPUCAPS_H

#define ARM64_WORKAROUND_CLEAN_CACHE		0
#define ARM64_WORKAROUND_DEVICE_LOAD_ACQUIRE	1
#define ARM64_WORKAROUND_845719			2
#define ARM64_HAS_SYSREG_GIC_CPUIF		3
#define ARM64_HAS_PAN				4
#define ARM64_HAS_LSE_ATOMICS			5
#define ARM64_WORKAROUND_CAVIUM_23154		6
#define ARM64_WORKAROUND_834220			7
#define ARM64_HAS_NO_HW_PREFETCH		8
#define ARM64_HAS_UAO				9
#define ARM64_ALT_PAN_NOT_UAO			10
#define ARM64_HAS_VIRT_HOST_EXTN		11
#define ARM64_WORKAROUND_CAVIUM_27456		12
#define ARM64_HAS_32BIT_EL0			13
#define ARM64_HARDEN_EL2_VECTORS		14
#define ARM64_HAS_CNP				15
#define ARM64_HAS_NO_FPSIMD			16
#define ARM64_WORKAROUND_REPEAT_TLBI		17
#define ARM64_WORKAROUND_QCOM_FALKOR_E1003	18
#define ARM64_WORKAROUND_858921			19
#define ARM64_WORKAROUND_CAVIUM_30115		20
#define ARM64_HAS_DCPOP				21
#define ARM64_SVE				22
#define ARM64_UNMAP_KERNEL_AT_EL0		23
#define ARM64_HARDEN_BRANCH_PREDICTOR		24
#define ARM64_HAS_RAS_EXTN			25
#define ARM64_WORKAROUND_843419			26
#define ARM64_HAS_CACHE_IDC			27
#define ARM64_HAS_CACHE_DIC			28
#define ARM64_HW_DBM				29
#define ARM64_SSBD				30
#define ARM64_MISMATCHED_CACHE_TYPE		31
#define ARM64_HAS_STAGE2_FWB			32
#define ARM64_HAS_CRC32				33
#define ARM64_SSBS				34
#define ARM64_WORKAROUND_1418040		35
#define ARM64_HAS_SB				36
#define ARM64_WORKAROUND_1165522		37
#define ARM64_HAS_ADDRESS_AUTH_ARCH		38
#define ARM64_HAS_ADDRESS_AUTH_IMP_DEF		39
#define ARM64_HAS_GENERIC_AUTH_ARCH		40
#define ARM64_HAS_GENERIC_AUTH_IMP_DEF		41
#define ARM64_HAS_IRQ_PRIO_MASKING		42
#define ARM64_HAS_DCPODP			43
#define ARM64_WORKAROUND_1463225		44
#define ARM64_WORKAROUND_CAVIUM_TX2_219_TVM	45
#define ARM64_WORKAROUND_CAVIUM_TX2_219_PRFM	46
#define ARM64_WORKAROUND_1542419		47

<<<<<<< HEAD
/* kabi: reserve 48 - 62 for future cpu capabilities */
#define ARM64_NCAPS				62
=======
#define ARM64_NCAPS				48
>>>>>>> 30f393c5

#endif /* __ASM_CPUCAPS_H */<|MERGE_RESOLUTION|>--- conflicted
+++ resolved
@@ -56,11 +56,7 @@
 #define ARM64_WORKAROUND_CAVIUM_TX2_219_PRFM	46
 #define ARM64_WORKAROUND_1542419		47
 
-<<<<<<< HEAD
 /* kabi: reserve 48 - 62 for future cpu capabilities */
 #define ARM64_NCAPS				62
-=======
-#define ARM64_NCAPS				48
->>>>>>> 30f393c5
 
 #endif /* __ASM_CPUCAPS_H */