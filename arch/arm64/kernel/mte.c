--- conflicted
+++ resolved
@@ -114,7 +114,6 @@
 }
 
 static inline void __mte_enable_kernel(const char *mode, unsigned long tcf)
-<<<<<<< HEAD
 {
 	/* Enable MTE Sync Mode for EL1. */
 	sysreg_clear_set(sctlr_el1, SCTLR_ELx_TCF_MASK, tcf);
@@ -186,91 +185,10 @@
 }
 #endif
 
-static void update_sctlr_el1_tcf0(u64 tcf0)
-=======
->>>>>>> 58aa0f28
-{
-	/* Enable MTE Sync Mode for EL1. */
-	sysreg_clear_set(sctlr_el1, SCTLR_ELx_TCF_MASK, tcf);
-	isb();
-
-	pr_info_once("MTE: enabled in %s mode at EL1\n", mode);
-}
-
-#ifdef CONFIG_KASAN_HW_TAGS
-void mte_enable_kernel_sync(void)
-{
-	/*
-	 * Make sure we enter this function when no PE has set
-	 * async mode previously.
-	 */
-	WARN_ONCE(system_uses_mte_async_mode(),
-			"MTE async mode enabled system wide!");
-
-	__mte_enable_kernel("synchronous", SCTLR_ELx_TCF_SYNC);
-}
-
-<<<<<<< HEAD
 static void update_gcr_el1_excl(u64 excl)
 {
 
 	/*
-=======
-void mte_enable_kernel_async(void)
-{
-	__mte_enable_kernel("asynchronous", SCTLR_ELx_TCF_ASYNC);
-
-	/*
-	 * MTE async mode is set system wide by the first PE that
-	 * executes this function.
-	 *
-	 * Note: If in future KASAN acquires a runtime switching
-	 * mode in between sync and async, this strategy needs
-	 * to be reviewed.
-	 */
-	if (!system_uses_mte_async_mode())
-		static_branch_enable(&mte_async_mode);
-}
-#endif
-
-void mte_set_report_once(bool state)
-{
-	WRITE_ONCE(report_fault_once, state);
-}
-
-bool mte_report_once(void)
-{
-	return READ_ONCE(report_fault_once);
-}
-
-#ifdef CONFIG_KASAN_HW_TAGS
-void mte_check_tfsr_el1(void)
-{
-	u64 tfsr_el1;
-
-	if (!system_supports_mte())
-		return;
-
-	tfsr_el1 = read_sysreg_s(SYS_TFSR_EL1);
-
-	if (unlikely(tfsr_el1 & SYS_TFSR_EL1_TF1)) {
-		/*
-		 * Note: isb() is not required after this direct write
-		 * because there is no indirect read subsequent to it
-		 * (per ARM DDI 0487F.c table D13-1).
-		 */
-		write_sysreg_s(0, SYS_TFSR_EL1);
-
-		kasan_report_async();
-	}
-}
-#endif
-
-static void update_gcr_el1_excl(u64 excl)
-{
-
-	/*
->>>>>>> 58aa0f28
 	 * Note that the mask controlled by the user via prctl() is an
 	 * include while GCR_EL1 accepts an exclude mask.
 	 * No need for ISB since this only affects EL0 currently, implicit
@@ -323,32 +241,6 @@
 	if (!system_supports_mte())
 		return;
 
-<<<<<<< HEAD
-	/* avoid expensive SCTLR_EL1 accesses if no change */
-	if (current->thread.sctlr_tcf0 != next->thread.sctlr_tcf0)
-		update_sctlr_el1_tcf0(next->thread.sctlr_tcf0);
-	else
-		isb();
-
-	/*
-	 * Check if an async tag exception occurred at EL1.
-	 *
-	 * Note: On the context switch path we rely on the dsb() present
-	 * in __switch_to() to guarantee that the indirect writes to TFSR_EL1
-	 * are synchronized before this point.
-	 * isb() above is required for the same reason.
-	 *
-	 */
-	mte_check_tfsr_el1();
-}
-
-void mte_suspend_enter(void)
-{
-	if (!system_supports_mte())
-		return;
-
-=======
->>>>>>> 58aa0f28
 	/*
 	 * The barriers are required to guarantee that the indirect writes
 	 * to TFSR_EL1 are synchronized before we report the state.
@@ -370,11 +262,7 @@
 
 long set_mte_ctrl(struct task_struct *task, unsigned long arg)
 {
-<<<<<<< HEAD
-	u64 tcf0;
-=======
 	u64 sctlr = task->thread.sctlr_user & ~SCTLR_EL1_TCF0_MASK;
->>>>>>> 58aa0f28
 	u64 gcr_excl = ~((arg & PR_MTE_TAG_MASK) >> PR_MTE_TAG_SHIFT) &
 		       SYS_GCR_EL1_EXCL_MASK;
 
@@ -396,17 +284,10 @@
 	}
 
 	if (task != current) {
-<<<<<<< HEAD
-		task->thread.sctlr_tcf0 = tcf0;
-		task->thread.gcr_user_excl = gcr_excl;
-	} else {
-		set_sctlr_el1_tcf0(tcf0);
-=======
 		task->thread.sctlr_user = sctlr;
 		task->thread.gcr_user_excl = gcr_excl;
 	} else {
 		set_task_sctlr_el1(sctlr);
->>>>>>> 58aa0f28
 		set_gcr_el1_excl(gcr_excl);
 	}
 
