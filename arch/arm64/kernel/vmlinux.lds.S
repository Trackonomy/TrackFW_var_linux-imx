--- conflicted
+++ resolved
@@ -15,17 +15,11 @@
 
 #define HYPERVISOR_DATA_SECTIONS				\
 	HYP_SECTION_NAME(.rodata) : {				\
-<<<<<<< HEAD
-		__hyp_rodata_start = .;				\
-		*(HYP_SECTION_NAME(.data..ro_after_init))	\
-		*(HYP_SECTION_NAME(.rodata))			\
-=======
 		. = ALIGN(PAGE_SIZE);				\
 		__hyp_rodata_start = .;				\
 		*(HYP_SECTION_NAME(.data..ro_after_init))	\
 		*(HYP_SECTION_NAME(.rodata))			\
 		. = ALIGN(PAGE_SIZE);				\
->>>>>>> c18ab1d1
 		__hyp_rodata_end = .;				\
 	}
 
@@ -42,8 +36,6 @@
 		__hyp_reloc_end = .;				\
 	}
 
-<<<<<<< HEAD
-=======
 #define BSS_FIRST_SECTIONS					\
 	__hyp_bss_start = .;					\
 	*(HYP_SECTION_NAME(.bss))				\
@@ -57,16 +49,12 @@
  * work around the issue, force a page alignment for __bss_start.
  */
 #define SBSS_ALIGN			PAGE_SIZE
->>>>>>> c18ab1d1
 #else /* CONFIG_KVM */
 #define HYPERVISOR_EXTABLE
 #define HYPERVISOR_DATA_SECTIONS
 #define HYPERVISOR_PERCPU_SECTION
 #define HYPERVISOR_RELOC_SECTION
-<<<<<<< HEAD
-=======
 #define SBSS_ALIGN			0
->>>>>>> c18ab1d1
 #endif
 
 #define RO_EXCEPTION_TABLE_ALIGN	8
