// SPDX-License-Identifier: GPL-2.0-only
/*
 * Contains CPU feature definitions
 *
 * Copyright (C) 2015 ARM Ltd.
 *
 * A note for the weary kernel hacker: the code here is confusing and hard to
 * follow! That's partly because it's solving a nasty problem, but also because
 * there's a little bit of over-abstraction that tends to obscure what's going
 * on behind a maze of helper functions and macros.
 *
 * The basic problem is that hardware folks have started gluing together CPUs
 * with distinct architectural features; in some cases even creating SoCs where
 * user-visible instructions are available only on a subset of the available
 * cores. We try to address this by snapshotting the feature registers of the
 * boot CPU and comparing these with the feature registers of each secondary
 * CPU when bringing them up. If there is a mismatch, then we update the
 * snapshot state to indicate the lowest-common denominator of the feature,
 * known as the "safe" value. This snapshot state can be queried to view the
 * "sanitised" value of a feature register.
 *
 * The sanitised register values are used to decide which capabilities we
 * have in the system. These may be in the form of traditional "hwcaps"
 * advertised to userspace or internal "cpucaps" which are used to configure
 * things like alternative patching and static keys. While a feature mismatch
 * may result in a TAINT_CPU_OUT_OF_SPEC kernel taint, a capability mismatch
 * may prevent a CPU from being onlined at all.
 *
 * Some implementation details worth remembering:
 *
 * - Mismatched features are *always* sanitised to a "safe" value, which
 *   usually indicates that the feature is not supported.
 *
 * - A mismatched feature marked with FTR_STRICT will cause a "SANITY CHECK"
 *   warning when onlining an offending CPU and the kernel will be tainted
 *   with TAINT_CPU_OUT_OF_SPEC.
 *
 * - Features marked as FTR_VISIBLE have their sanitised value visible to
 *   userspace. FTR_VISIBLE features in registers that are only visible
 *   to EL0 by trapping *must* have a corresponding HWCAP so that late
 *   onlining of CPUs cannot lead to features disappearing at runtime.
 *
 * - A "feature" is typically a 4-bit register field. A "capability" is the
 *   high-level description derived from the sanitised field value.
 *
 * - Read the Arm ARM (DDI 0487F.a) section D13.1.3 ("Principles of the ID
 *   scheme for fields in ID registers") to understand when feature fields
 *   may be signed or unsigned (FTR_SIGNED and FTR_UNSIGNED accordingly).
 *
 * - KVM exposes its own view of the feature registers to guest operating
 *   systems regardless of FTR_VISIBLE. This is typically driven from the
 *   sanitised register values to allow virtual CPUs to be migrated between
 *   arbitrary physical CPUs, but some features not present on the host are
 *   also advertised and emulated. Look at sys_reg_descs[] for the gory
 *   details.
 *
 * - If the arm64_ftr_bits[] for a register has a missing field, then this
 *   field is treated as STRICT RES0, including for read_sanitised_ftr_reg().
 *   This is stronger than FTR_HIDDEN and can be used to hide features from
 *   KVM guests.
 */

#define pr_fmt(fmt) "CPU features: " fmt

#include <linux/bsearch.h>
#include <linux/cpumask.h>
#include <linux/crash_dump.h>
#include <linux/sort.h>
#include <linux/stop_machine.h>
#include <linux/sysfs.h>
#include <linux/types.h>
#include <linux/mm.h>
#include <linux/cpu.h>
#include <linux/kasan.h>
#include <asm/cpu.h>
#include <asm/cpufeature.h>
#include <asm/cpu_ops.h>
#include <asm/fpsimd.h>
#include <asm/kvm_host.h>
#include <asm/mmu_context.h>
#include <asm/mte.h>
#include <asm/processor.h>
#include <asm/sysreg.h>
#include <asm/traps.h>
#include <asm/virt.h>

/* Kernel representation of AT_HWCAP and AT_HWCAP2 */
static unsigned long elf_hwcap __read_mostly;

#ifdef CONFIG_COMPAT
#define COMPAT_ELF_HWCAP_DEFAULT	\
				(COMPAT_HWCAP_HALF|COMPAT_HWCAP_THUMB|\
				 COMPAT_HWCAP_FAST_MULT|COMPAT_HWCAP_EDSP|\
				 COMPAT_HWCAP_TLS|COMPAT_HWCAP_IDIV|\
				 COMPAT_HWCAP_LPAE)
unsigned int compat_elf_hwcap __read_mostly = COMPAT_ELF_HWCAP_DEFAULT;
unsigned int compat_elf_hwcap2 __read_mostly;
#endif

DECLARE_BITMAP(cpu_hwcaps, ARM64_NCAPS);
EXPORT_SYMBOL(cpu_hwcaps);
static struct arm64_cpu_capabilities const __ro_after_init *cpu_hwcaps_ptrs[ARM64_NCAPS];

/* Need also bit for ARM64_CB_PATCH */
DECLARE_BITMAP(boot_capabilities, ARM64_NPATCHABLE);

bool arm64_use_ng_mappings = false;
EXPORT_SYMBOL(arm64_use_ng_mappings);

/*
 * Permit PER_LINUX32 and execve() of 32-bit binaries even if not all CPUs
 * support it?
 */
static bool __read_mostly allow_mismatched_32bit_el0;

/*
 * Static branch enabled only if allow_mismatched_32bit_el0 is set and we have
 * seen at least one CPU capable of 32-bit EL0.
 */
DEFINE_STATIC_KEY_FALSE(arm64_mismatched_32bit_el0);

/*
 * Mask of CPUs supporting 32-bit EL0.
 * Only valid if arm64_mismatched_32bit_el0 is enabled.
 */
static cpumask_var_t cpu_32bit_el0_mask __cpumask_var_read_mostly;

/*
 * Flag to indicate if we have computed the system wide
 * capabilities based on the boot time active CPUs. This
 * will be used to determine if a new booting CPU should
 * go through the verification process to make sure that it
 * supports the system capabilities, without using a hotplug
 * notifier. This is also used to decide if we could use
 * the fast path for checking constant CPU caps.
 */
DEFINE_STATIC_KEY_FALSE(arm64_const_caps_ready);
EXPORT_SYMBOL(arm64_const_caps_ready);
static inline void finalize_system_capabilities(void)
{
	static_branch_enable(&arm64_const_caps_ready);
}

void dump_cpu_features(void)
{
	/* file-wide pr_fmt adds "CPU features: " prefix */
	pr_emerg("0x%*pb\n", ARM64_NCAPS, &cpu_hwcaps);
}

DEFINE_STATIC_KEY_ARRAY_FALSE(cpu_hwcap_keys, ARM64_NCAPS);
EXPORT_SYMBOL(cpu_hwcap_keys);

#define __ARM64_FTR_BITS(SIGNED, VISIBLE, STRICT, TYPE, SHIFT, WIDTH, SAFE_VAL) \
	{						\
		.sign = SIGNED,				\
		.visible = VISIBLE,			\
		.strict = STRICT,			\
		.type = TYPE,				\
		.shift = SHIFT,				\
		.width = WIDTH,				\
		.safe_val = SAFE_VAL,			\
	}

/* Define a feature with unsigned values */
#define ARM64_FTR_BITS(VISIBLE, STRICT, TYPE, SHIFT, WIDTH, SAFE_VAL) \
	__ARM64_FTR_BITS(FTR_UNSIGNED, VISIBLE, STRICT, TYPE, SHIFT, WIDTH, SAFE_VAL)

/* Define a feature with a signed value */
#define S_ARM64_FTR_BITS(VISIBLE, STRICT, TYPE, SHIFT, WIDTH, SAFE_VAL) \
	__ARM64_FTR_BITS(FTR_SIGNED, VISIBLE, STRICT, TYPE, SHIFT, WIDTH, SAFE_VAL)

#define ARM64_FTR_END					\
	{						\
		.width = 0,				\
	}

/* meta feature for alternatives */
static bool __maybe_unused
cpufeature_pan_not_uao(const struct arm64_cpu_capabilities *entry, int __unused);

static void cpu_enable_cnp(struct arm64_cpu_capabilities const *cap);

static bool __system_matches_cap(unsigned int n);

/*
 * NOTE: Any changes to the visibility of features should be kept in
 * sync with the documentation of the CPU feature register ABI.
 */
static const struct arm64_ftr_bits ftr_id_aa64isar0[] = {
	ARM64_FTR_BITS(FTR_VISIBLE, FTR_STRICT, FTR_LOWER_SAFE, ID_AA64ISAR0_RNDR_SHIFT, 4, 0),
	ARM64_FTR_BITS(FTR_HIDDEN, FTR_STRICT, FTR_LOWER_SAFE, ID_AA64ISAR0_TLB_SHIFT, 4, 0),
	ARM64_FTR_BITS(FTR_VISIBLE, FTR_STRICT, FTR_LOWER_SAFE, ID_AA64ISAR0_TS_SHIFT, 4, 0),
	ARM64_FTR_BITS(FTR_VISIBLE, FTR_STRICT, FTR_LOWER_SAFE, ID_AA64ISAR0_FHM_SHIFT, 4, 0),
	ARM64_FTR_BITS(FTR_VISIBLE, FTR_STRICT, FTR_LOWER_SAFE, ID_AA64ISAR0_DP_SHIFT, 4, 0),
	ARM64_FTR_BITS(FTR_VISIBLE, FTR_STRICT, FTR_LOWER_SAFE, ID_AA64ISAR0_SM4_SHIFT, 4, 0),
	ARM64_FTR_BITS(FTR_VISIBLE, FTR_STRICT, FTR_LOWER_SAFE, ID_AA64ISAR0_SM3_SHIFT, 4, 0),
	ARM64_FTR_BITS(FTR_VISIBLE, FTR_STRICT, FTR_LOWER_SAFE, ID_AA64ISAR0_SHA3_SHIFT, 4, 0),
	ARM64_FTR_BITS(FTR_VISIBLE, FTR_STRICT, FTR_LOWER_SAFE, ID_AA64ISAR0_RDM_SHIFT, 4, 0),
	ARM64_FTR_BITS(FTR_VISIBLE, FTR_STRICT, FTR_LOWER_SAFE, ID_AA64ISAR0_ATOMICS_SHIFT, 4, 0),
	ARM64_FTR_BITS(FTR_VISIBLE, FTR_STRICT, FTR_LOWER_SAFE, ID_AA64ISAR0_CRC32_SHIFT, 4, 0),
	ARM64_FTR_BITS(FTR_VISIBLE, FTR_STRICT, FTR_LOWER_SAFE, ID_AA64ISAR0_SHA2_SHIFT, 4, 0),
	ARM64_FTR_BITS(FTR_VISIBLE, FTR_STRICT, FTR_LOWER_SAFE, ID_AA64ISAR0_SHA1_SHIFT, 4, 0),
	ARM64_FTR_BITS(FTR_VISIBLE, FTR_STRICT, FTR_LOWER_SAFE, ID_AA64ISAR0_AES_SHIFT, 4, 0),
	ARM64_FTR_END,
};

static const struct arm64_ftr_bits ftr_id_aa64isar1[] = {
	ARM64_FTR_BITS(FTR_VISIBLE, FTR_STRICT, FTR_LOWER_SAFE, ID_AA64ISAR1_I8MM_SHIFT, 4, 0),
	ARM64_FTR_BITS(FTR_VISIBLE, FTR_STRICT, FTR_LOWER_SAFE, ID_AA64ISAR1_DGH_SHIFT, 4, 0),
	ARM64_FTR_BITS(FTR_VISIBLE, FTR_STRICT, FTR_LOWER_SAFE, ID_AA64ISAR1_BF16_SHIFT, 4, 0),
	ARM64_FTR_BITS(FTR_HIDDEN, FTR_STRICT, FTR_LOWER_SAFE, ID_AA64ISAR1_SPECRES_SHIFT, 4, 0),
	ARM64_FTR_BITS(FTR_VISIBLE, FTR_STRICT, FTR_LOWER_SAFE, ID_AA64ISAR1_SB_SHIFT, 4, 0),
	ARM64_FTR_BITS(FTR_VISIBLE, FTR_STRICT, FTR_LOWER_SAFE, ID_AA64ISAR1_FRINTTS_SHIFT, 4, 0),
	ARM64_FTR_BITS(FTR_VISIBLE_IF_IS_ENABLED(CONFIG_ARM64_PTR_AUTH),
		       FTR_STRICT, FTR_LOWER_SAFE, ID_AA64ISAR1_GPI_SHIFT, 4, 0),
	ARM64_FTR_BITS(FTR_VISIBLE_IF_IS_ENABLED(CONFIG_ARM64_PTR_AUTH),
		       FTR_STRICT, FTR_LOWER_SAFE, ID_AA64ISAR1_GPA_SHIFT, 4, 0),
	ARM64_FTR_BITS(FTR_VISIBLE, FTR_STRICT, FTR_LOWER_SAFE, ID_AA64ISAR1_LRCPC_SHIFT, 4, 0),
	ARM64_FTR_BITS(FTR_VISIBLE, FTR_STRICT, FTR_LOWER_SAFE, ID_AA64ISAR1_FCMA_SHIFT, 4, 0),
	ARM64_FTR_BITS(FTR_VISIBLE, FTR_STRICT, FTR_LOWER_SAFE, ID_AA64ISAR1_JSCVT_SHIFT, 4, 0),
	ARM64_FTR_BITS(FTR_VISIBLE_IF_IS_ENABLED(CONFIG_ARM64_PTR_AUTH),
		       FTR_STRICT, FTR_EXACT, ID_AA64ISAR1_API_SHIFT, 4, 0),
	ARM64_FTR_BITS(FTR_VISIBLE_IF_IS_ENABLED(CONFIG_ARM64_PTR_AUTH),
		       FTR_STRICT, FTR_EXACT, ID_AA64ISAR1_APA_SHIFT, 4, 0),
	ARM64_FTR_BITS(FTR_VISIBLE, FTR_STRICT, FTR_LOWER_SAFE, ID_AA64ISAR1_DPB_SHIFT, 4, 0),
	ARM64_FTR_END,
};

static const struct arm64_ftr_bits ftr_id_aa64pfr0[] = {
	ARM64_FTR_BITS(FTR_HIDDEN, FTR_NONSTRICT, FTR_LOWER_SAFE, ID_AA64PFR0_CSV3_SHIFT, 4, 0),
	ARM64_FTR_BITS(FTR_HIDDEN, FTR_NONSTRICT, FTR_LOWER_SAFE, ID_AA64PFR0_CSV2_SHIFT, 4, 0),
	ARM64_FTR_BITS(FTR_VISIBLE, FTR_STRICT, FTR_LOWER_SAFE, ID_AA64PFR0_DIT_SHIFT, 4, 0),
	ARM64_FTR_BITS(FTR_HIDDEN, FTR_NONSTRICT, FTR_LOWER_SAFE, ID_AA64PFR0_AMU_SHIFT, 4, 0),
	ARM64_FTR_BITS(FTR_HIDDEN, FTR_STRICT, FTR_LOWER_SAFE, ID_AA64PFR0_MPAM_SHIFT, 4, 0),
	ARM64_FTR_BITS(FTR_HIDDEN, FTR_NONSTRICT, FTR_LOWER_SAFE, ID_AA64PFR0_SEL2_SHIFT, 4, 0),
	ARM64_FTR_BITS(FTR_VISIBLE_IF_IS_ENABLED(CONFIG_ARM64_SVE),
				   FTR_STRICT, FTR_LOWER_SAFE, ID_AA64PFR0_SVE_SHIFT, 4, 0),
	ARM64_FTR_BITS(FTR_HIDDEN, FTR_STRICT, FTR_LOWER_SAFE, ID_AA64PFR0_RAS_SHIFT, 4, 0),
	ARM64_FTR_BITS(FTR_HIDDEN, FTR_STRICT, FTR_LOWER_SAFE, ID_AA64PFR0_GIC_SHIFT, 4, 0),
	S_ARM64_FTR_BITS(FTR_VISIBLE, FTR_STRICT, FTR_LOWER_SAFE, ID_AA64PFR0_ASIMD_SHIFT, 4, ID_AA64PFR0_ASIMD_NI),
	S_ARM64_FTR_BITS(FTR_VISIBLE, FTR_STRICT, FTR_LOWER_SAFE, ID_AA64PFR0_FP_SHIFT, 4, ID_AA64PFR0_FP_NI),
	ARM64_FTR_BITS(FTR_HIDDEN, FTR_NONSTRICT, FTR_LOWER_SAFE, ID_AA64PFR0_EL3_SHIFT, 4, 0),
	ARM64_FTR_BITS(FTR_HIDDEN, FTR_NONSTRICT, FTR_LOWER_SAFE, ID_AA64PFR0_EL2_SHIFT, 4, 0),
	ARM64_FTR_BITS(FTR_HIDDEN, FTR_NONSTRICT, FTR_LOWER_SAFE, ID_AA64PFR0_EL1_SHIFT, 4, ID_AA64PFR0_EL1_64BIT_ONLY),
	ARM64_FTR_BITS(FTR_HIDDEN, FTR_NONSTRICT, FTR_LOWER_SAFE, ID_AA64PFR0_EL0_SHIFT, 4, ID_AA64PFR0_EL0_64BIT_ONLY),
	ARM64_FTR_END,
};

static const struct arm64_ftr_bits ftr_id_aa64pfr1[] = {
	ARM64_FTR_BITS(FTR_HIDDEN, FTR_STRICT, FTR_LOWER_SAFE, ID_AA64PFR1_MPAMFRAC_SHIFT, 4, 0),
	ARM64_FTR_BITS(FTR_HIDDEN, FTR_STRICT, FTR_LOWER_SAFE, ID_AA64PFR1_RASFRAC_SHIFT, 4, 0),
	ARM64_FTR_BITS(FTR_VISIBLE_IF_IS_ENABLED(CONFIG_ARM64_MTE),
		       FTR_STRICT, FTR_LOWER_SAFE, ID_AA64PFR1_MTE_SHIFT, 4, ID_AA64PFR1_MTE_NI),
	ARM64_FTR_BITS(FTR_VISIBLE, FTR_NONSTRICT, FTR_LOWER_SAFE, ID_AA64PFR1_SSBS_SHIFT, 4, ID_AA64PFR1_SSBS_PSTATE_NI),
	ARM64_FTR_BITS(FTR_VISIBLE_IF_IS_ENABLED(CONFIG_ARM64_BTI),
				    FTR_STRICT, FTR_LOWER_SAFE, ID_AA64PFR1_BT_SHIFT, 4, 0),
	ARM64_FTR_END,
};

static const struct arm64_ftr_bits ftr_id_aa64zfr0[] = {
	ARM64_FTR_BITS(FTR_VISIBLE_IF_IS_ENABLED(CONFIG_ARM64_SVE),
		       FTR_STRICT, FTR_LOWER_SAFE, ID_AA64ZFR0_F64MM_SHIFT, 4, 0),
	ARM64_FTR_BITS(FTR_VISIBLE_IF_IS_ENABLED(CONFIG_ARM64_SVE),
		       FTR_STRICT, FTR_LOWER_SAFE, ID_AA64ZFR0_F32MM_SHIFT, 4, 0),
	ARM64_FTR_BITS(FTR_VISIBLE_IF_IS_ENABLED(CONFIG_ARM64_SVE),
		       FTR_STRICT, FTR_LOWER_SAFE, ID_AA64ZFR0_I8MM_SHIFT, 4, 0),
	ARM64_FTR_BITS(FTR_VISIBLE_IF_IS_ENABLED(CONFIG_ARM64_SVE),
		       FTR_STRICT, FTR_LOWER_SAFE, ID_AA64ZFR0_SM4_SHIFT, 4, 0),
	ARM64_FTR_BITS(FTR_VISIBLE_IF_IS_ENABLED(CONFIG_ARM64_SVE),
		       FTR_STRICT, FTR_LOWER_SAFE, ID_AA64ZFR0_SHA3_SHIFT, 4, 0),
	ARM64_FTR_BITS(FTR_VISIBLE_IF_IS_ENABLED(CONFIG_ARM64_SVE),
		       FTR_STRICT, FTR_LOWER_SAFE, ID_AA64ZFR0_BF16_SHIFT, 4, 0),
	ARM64_FTR_BITS(FTR_VISIBLE_IF_IS_ENABLED(CONFIG_ARM64_SVE),
		       FTR_STRICT, FTR_LOWER_SAFE, ID_AA64ZFR0_BITPERM_SHIFT, 4, 0),
	ARM64_FTR_BITS(FTR_VISIBLE_IF_IS_ENABLED(CONFIG_ARM64_SVE),
		       FTR_STRICT, FTR_LOWER_SAFE, ID_AA64ZFR0_AES_SHIFT, 4, 0),
	ARM64_FTR_BITS(FTR_VISIBLE_IF_IS_ENABLED(CONFIG_ARM64_SVE),
		       FTR_STRICT, FTR_LOWER_SAFE, ID_AA64ZFR0_SVEVER_SHIFT, 4, 0),
	ARM64_FTR_END,
};

static const struct arm64_ftr_bits ftr_id_aa64mmfr0[] = {
	ARM64_FTR_BITS(FTR_HIDDEN, FTR_STRICT, FTR_LOWER_SAFE, ID_AA64MMFR0_ECV_SHIFT, 4, 0),
	ARM64_FTR_BITS(FTR_HIDDEN, FTR_STRICT, FTR_LOWER_SAFE, ID_AA64MMFR0_FGT_SHIFT, 4, 0),
	ARM64_FTR_BITS(FTR_HIDDEN, FTR_STRICT, FTR_LOWER_SAFE, ID_AA64MMFR0_EXS_SHIFT, 4, 0),
	/*
	 * Page size not being supported at Stage-2 is not fatal. You
	 * just give up KVM if PAGE_SIZE isn't supported there. Go fix
	 * your favourite nesting hypervisor.
	 *
	 * There is a small corner case where the hypervisor explicitly
	 * advertises a given granule size at Stage-2 (value 2) on some
	 * vCPUs, and uses the fallback to Stage-1 (value 0) for other
	 * vCPUs. Although this is not forbidden by the architecture, it
	 * indicates that the hypervisor is being silly (or buggy).
	 *
	 * We make no effort to cope with this and pretend that if these
	 * fields are inconsistent across vCPUs, then it isn't worth
	 * trying to bring KVM up.
	 */
	ARM64_FTR_BITS(FTR_HIDDEN, FTR_NONSTRICT, FTR_EXACT, ID_AA64MMFR0_TGRAN4_2_SHIFT, 4, 1),
	ARM64_FTR_BITS(FTR_HIDDEN, FTR_NONSTRICT, FTR_EXACT, ID_AA64MMFR0_TGRAN64_2_SHIFT, 4, 1),
	ARM64_FTR_BITS(FTR_HIDDEN, FTR_NONSTRICT, FTR_EXACT, ID_AA64MMFR0_TGRAN16_2_SHIFT, 4, 1),
	/*
	 * We already refuse to boot CPUs that don't support our configured
	 * page size, so we can only detect mismatches for a page size other
	 * than the one we're currently using. Unfortunately, SoCs like this
	 * exist in the wild so, even though we don't like it, we'll have to go
	 * along with it and treat them as non-strict.
	 */
	S_ARM64_FTR_BITS(FTR_HIDDEN, FTR_NONSTRICT, FTR_LOWER_SAFE, ID_AA64MMFR0_TGRAN4_SHIFT, 4, ID_AA64MMFR0_TGRAN4_NI),
	S_ARM64_FTR_BITS(FTR_HIDDEN, FTR_NONSTRICT, FTR_LOWER_SAFE, ID_AA64MMFR0_TGRAN64_SHIFT, 4, ID_AA64MMFR0_TGRAN64_NI),
	ARM64_FTR_BITS(FTR_HIDDEN, FTR_NONSTRICT, FTR_LOWER_SAFE, ID_AA64MMFR0_TGRAN16_SHIFT, 4, ID_AA64MMFR0_TGRAN16_NI),

	ARM64_FTR_BITS(FTR_HIDDEN, FTR_STRICT, FTR_LOWER_SAFE, ID_AA64MMFR0_BIGENDEL0_SHIFT, 4, 0),
	/* Linux shouldn't care about secure memory */
	ARM64_FTR_BITS(FTR_HIDDEN, FTR_NONSTRICT, FTR_LOWER_SAFE, ID_AA64MMFR0_SNSMEM_SHIFT, 4, 0),
	ARM64_FTR_BITS(FTR_HIDDEN, FTR_STRICT, FTR_LOWER_SAFE, ID_AA64MMFR0_BIGENDEL_SHIFT, 4, 0),
	ARM64_FTR_BITS(FTR_HIDDEN, FTR_STRICT, FTR_LOWER_SAFE, ID_AA64MMFR0_ASID_SHIFT, 4, 0),
	/*
	 * Differing PARange is fine as long as all peripherals and memory are mapped
	 * within the minimum PARange of all CPUs
	 */
	ARM64_FTR_BITS(FTR_HIDDEN, FTR_NONSTRICT, FTR_LOWER_SAFE, ID_AA64MMFR0_PARANGE_SHIFT, 4, 0),
	ARM64_FTR_END,
};

static const struct arm64_ftr_bits ftr_id_aa64mmfr1[] = {
	ARM64_FTR_BITS(FTR_HIDDEN, FTR_STRICT, FTR_LOWER_SAFE, ID_AA64MMFR1_ETS_SHIFT, 4, 0),
	ARM64_FTR_BITS(FTR_HIDDEN, FTR_STRICT, FTR_LOWER_SAFE, ID_AA64MMFR1_TWED_SHIFT, 4, 0),
	ARM64_FTR_BITS(FTR_HIDDEN, FTR_STRICT, FTR_LOWER_SAFE, ID_AA64MMFR1_XNX_SHIFT, 4, 0),
	ARM64_FTR_BITS(FTR_HIDDEN, FTR_STRICT, FTR_HIGHER_SAFE, ID_AA64MMFR1_SPECSEI_SHIFT, 4, 0),
	ARM64_FTR_BITS(FTR_HIDDEN, FTR_STRICT, FTR_LOWER_SAFE, ID_AA64MMFR1_PAN_SHIFT, 4, 0),
	ARM64_FTR_BITS(FTR_HIDDEN, FTR_STRICT, FTR_LOWER_SAFE, ID_AA64MMFR1_LOR_SHIFT, 4, 0),
	ARM64_FTR_BITS(FTR_HIDDEN, FTR_STRICT, FTR_LOWER_SAFE, ID_AA64MMFR1_HPD_SHIFT, 4, 0),
	ARM64_FTR_BITS(FTR_HIDDEN, FTR_STRICT, FTR_LOWER_SAFE, ID_AA64MMFR1_VHE_SHIFT, 4, 0),
	ARM64_FTR_BITS(FTR_HIDDEN, FTR_STRICT, FTR_LOWER_SAFE, ID_AA64MMFR1_VMIDBITS_SHIFT, 4, 0),
	ARM64_FTR_BITS(FTR_HIDDEN, FTR_STRICT, FTR_LOWER_SAFE, ID_AA64MMFR1_HADBS_SHIFT, 4, 0),
	ARM64_FTR_END,
};

static const struct arm64_ftr_bits ftr_id_aa64mmfr2[] = {
	ARM64_FTR_BITS(FTR_HIDDEN, FTR_NONSTRICT, FTR_LOWER_SAFE, ID_AA64MMFR2_E0PD_SHIFT, 4, 0),
	ARM64_FTR_BITS(FTR_HIDDEN, FTR_STRICT, FTR_LOWER_SAFE, ID_AA64MMFR2_EVT_SHIFT, 4, 0),
	ARM64_FTR_BITS(FTR_HIDDEN, FTR_STRICT, FTR_LOWER_SAFE, ID_AA64MMFR2_BBM_SHIFT, 4, 0),
	ARM64_FTR_BITS(FTR_HIDDEN, FTR_STRICT, FTR_LOWER_SAFE, ID_AA64MMFR2_TTL_SHIFT, 4, 0),
	ARM64_FTR_BITS(FTR_HIDDEN, FTR_STRICT, FTR_LOWER_SAFE, ID_AA64MMFR2_FWB_SHIFT, 4, 0),
	ARM64_FTR_BITS(FTR_HIDDEN, FTR_STRICT, FTR_LOWER_SAFE, ID_AA64MMFR2_IDS_SHIFT, 4, 0),
	ARM64_FTR_BITS(FTR_VISIBLE, FTR_STRICT, FTR_LOWER_SAFE, ID_AA64MMFR2_AT_SHIFT, 4, 0),
	ARM64_FTR_BITS(FTR_HIDDEN, FTR_STRICT, FTR_LOWER_SAFE, ID_AA64MMFR2_ST_SHIFT, 4, 0),
	ARM64_FTR_BITS(FTR_HIDDEN, FTR_STRICT, FTR_LOWER_SAFE, ID_AA64MMFR2_NV_SHIFT, 4, 0),
	ARM64_FTR_BITS(FTR_HIDDEN, FTR_STRICT, FTR_LOWER_SAFE, ID_AA64MMFR2_CCIDX_SHIFT, 4, 0),
	ARM64_FTR_BITS(FTR_HIDDEN, FTR_STRICT, FTR_LOWER_SAFE, ID_AA64MMFR2_LVA_SHIFT, 4, 0),
	ARM64_FTR_BITS(FTR_HIDDEN, FTR_NONSTRICT, FTR_LOWER_SAFE, ID_AA64MMFR2_IESB_SHIFT, 4, 0),
	ARM64_FTR_BITS(FTR_HIDDEN, FTR_STRICT, FTR_LOWER_SAFE, ID_AA64MMFR2_LSM_SHIFT, 4, 0),
	ARM64_FTR_BITS(FTR_HIDDEN, FTR_STRICT, FTR_LOWER_SAFE, ID_AA64MMFR2_UAO_SHIFT, 4, 0),
	ARM64_FTR_BITS(FTR_HIDDEN, FTR_STRICT, FTR_LOWER_SAFE, ID_AA64MMFR2_CNP_SHIFT, 4, 0),
	ARM64_FTR_END,
};

static const struct arm64_ftr_bits ftr_ctr[] = {
	ARM64_FTR_BITS(FTR_VISIBLE, FTR_STRICT, FTR_EXACT, 31, 1, 1), /* RES1 */
	ARM64_FTR_BITS(FTR_VISIBLE, FTR_STRICT, FTR_LOWER_SAFE, CTR_DIC_SHIFT, 1, 1),
	ARM64_FTR_BITS(FTR_VISIBLE, FTR_STRICT, FTR_LOWER_SAFE, CTR_IDC_SHIFT, 1, 1),
	ARM64_FTR_BITS(FTR_VISIBLE, FTR_STRICT, FTR_HIGHER_OR_ZERO_SAFE, CTR_CWG_SHIFT, 4, 0),
	ARM64_FTR_BITS(FTR_VISIBLE, FTR_STRICT, FTR_HIGHER_OR_ZERO_SAFE, CTR_ERG_SHIFT, 4, 0),
	ARM64_FTR_BITS(FTR_VISIBLE, FTR_STRICT, FTR_LOWER_SAFE, CTR_DMINLINE_SHIFT, 4, 1),
	/*
	 * Linux can handle differing I-cache policies. Userspace JITs will
	 * make use of *minLine.
	 * If we have differing I-cache policies, report it as the weakest - VIPT.
	 */
	ARM64_FTR_BITS(FTR_VISIBLE, FTR_NONSTRICT, FTR_EXACT, CTR_L1IP_SHIFT, 2, ICACHE_POLICY_VIPT),	/* L1Ip */
	ARM64_FTR_BITS(FTR_VISIBLE, FTR_STRICT, FTR_LOWER_SAFE, CTR_IMINLINE_SHIFT, 4, 0),
	ARM64_FTR_END,
};

static struct arm64_ftr_override __ro_after_init no_override = { };

struct arm64_ftr_reg arm64_ftr_reg_ctrel0 = {
	.name		= "SYS_CTR_EL0",
	.ftr_bits	= ftr_ctr,
	.override	= &no_override,
};

static const struct arm64_ftr_bits ftr_id_mmfr0[] = {
	S_ARM64_FTR_BITS(FTR_HIDDEN, FTR_STRICT, FTR_LOWER_SAFE, ID_MMFR0_INNERSHR_SHIFT, 4, 0xf),
	ARM64_FTR_BITS(FTR_HIDDEN, FTR_STRICT, FTR_LOWER_SAFE, ID_MMFR0_FCSE_SHIFT, 4, 0),
	ARM64_FTR_BITS(FTR_HIDDEN, FTR_NONSTRICT, FTR_LOWER_SAFE, ID_MMFR0_AUXREG_SHIFT, 4, 0),
	ARM64_FTR_BITS(FTR_HIDDEN, FTR_STRICT, FTR_LOWER_SAFE, ID_MMFR0_TCM_SHIFT, 4, 0),
	ARM64_FTR_BITS(FTR_HIDDEN, FTR_STRICT, FTR_LOWER_SAFE, ID_MMFR0_SHARELVL_SHIFT, 4, 0),
	S_ARM64_FTR_BITS(FTR_HIDDEN, FTR_STRICT, FTR_LOWER_SAFE, ID_MMFR0_OUTERSHR_SHIFT, 4, 0xf),
	ARM64_FTR_BITS(FTR_HIDDEN, FTR_STRICT, FTR_LOWER_SAFE, ID_MMFR0_PMSA_SHIFT, 4, 0),
	ARM64_FTR_BITS(FTR_HIDDEN, FTR_STRICT, FTR_LOWER_SAFE, ID_MMFR0_VMSA_SHIFT, 4, 0),
	ARM64_FTR_END,
};

static const struct arm64_ftr_bits ftr_id_aa64dfr0[] = {
	S_ARM64_FTR_BITS(FTR_HIDDEN, FTR_STRICT, FTR_LOWER_SAFE, ID_AA64DFR0_DOUBLELOCK_SHIFT, 4, 0),
	ARM64_FTR_BITS(FTR_HIDDEN, FTR_NONSTRICT, FTR_LOWER_SAFE, ID_AA64DFR0_PMSVER_SHIFT, 4, 0),
	ARM64_FTR_BITS(FTR_HIDDEN, FTR_STRICT, FTR_LOWER_SAFE, ID_AA64DFR0_CTX_CMPS_SHIFT, 4, 0),
	ARM64_FTR_BITS(FTR_HIDDEN, FTR_STRICT, FTR_LOWER_SAFE, ID_AA64DFR0_WRPS_SHIFT, 4, 0),
	ARM64_FTR_BITS(FTR_HIDDEN, FTR_STRICT, FTR_LOWER_SAFE, ID_AA64DFR0_BRPS_SHIFT, 4, 0),
	/*
	 * We can instantiate multiple PMU instances with different levels
	 * of support.
	 */
	S_ARM64_FTR_BITS(FTR_HIDDEN, FTR_NONSTRICT, FTR_EXACT, ID_AA64DFR0_PMUVER_SHIFT, 4, 0),
	ARM64_FTR_BITS(FTR_HIDDEN, FTR_STRICT, FTR_EXACT, ID_AA64DFR0_DEBUGVER_SHIFT, 4, 0x6),
	ARM64_FTR_END,
};

static const struct arm64_ftr_bits ftr_mvfr2[] = {
	ARM64_FTR_BITS(FTR_HIDDEN, FTR_STRICT, FTR_LOWER_SAFE, MVFR2_FPMISC_SHIFT, 4, 0),
	ARM64_FTR_BITS(FTR_HIDDEN, FTR_STRICT, FTR_LOWER_SAFE, MVFR2_SIMDMISC_SHIFT, 4, 0),
	ARM64_FTR_END,
};

static const struct arm64_ftr_bits ftr_dczid[] = {
	ARM64_FTR_BITS(FTR_VISIBLE, FTR_STRICT, FTR_EXACT, DCZID_DZP_SHIFT, 1, 1),
	ARM64_FTR_BITS(FTR_VISIBLE, FTR_STRICT, FTR_LOWER_SAFE, DCZID_BS_SHIFT, 4, 0),
	ARM64_FTR_END,
};

static const struct arm64_ftr_bits ftr_id_isar0[] = {
	ARM64_FTR_BITS(FTR_HIDDEN, FTR_STRICT, FTR_LOWER_SAFE, ID_ISAR0_DIVIDE_SHIFT, 4, 0),
	ARM64_FTR_BITS(FTR_HIDDEN, FTR_STRICT, FTR_LOWER_SAFE, ID_ISAR0_DEBUG_SHIFT, 4, 0),
	ARM64_FTR_BITS(FTR_HIDDEN, FTR_STRICT, FTR_LOWER_SAFE, ID_ISAR0_COPROC_SHIFT, 4, 0),
	ARM64_FTR_BITS(FTR_HIDDEN, FTR_STRICT, FTR_LOWER_SAFE, ID_ISAR0_CMPBRANCH_SHIFT, 4, 0),
	ARM64_FTR_BITS(FTR_HIDDEN, FTR_STRICT, FTR_LOWER_SAFE, ID_ISAR0_BITFIELD_SHIFT, 4, 0),
	ARM64_FTR_BITS(FTR_HIDDEN, FTR_STRICT, FTR_LOWER_SAFE, ID_ISAR0_BITCOUNT_SHIFT, 4, 0),
	ARM64_FTR_BITS(FTR_HIDDEN, FTR_STRICT, FTR_LOWER_SAFE, ID_ISAR0_SWAP_SHIFT, 4, 0),
	ARM64_FTR_END,
};

static const struct arm64_ftr_bits ftr_id_isar5[] = {
	ARM64_FTR_BITS(FTR_HIDDEN, FTR_STRICT, FTR_LOWER_SAFE, ID_ISAR5_RDM_SHIFT, 4, 0),
	ARM64_FTR_BITS(FTR_HIDDEN, FTR_STRICT, FTR_LOWER_SAFE, ID_ISAR5_CRC32_SHIFT, 4, 0),
	ARM64_FTR_BITS(FTR_HIDDEN, FTR_STRICT, FTR_LOWER_SAFE, ID_ISAR5_SHA2_SHIFT, 4, 0),
	ARM64_FTR_BITS(FTR_HIDDEN, FTR_STRICT, FTR_LOWER_SAFE, ID_ISAR5_SHA1_SHIFT, 4, 0),
	ARM64_FTR_BITS(FTR_HIDDEN, FTR_STRICT, FTR_LOWER_SAFE, ID_ISAR5_AES_SHIFT, 4, 0),
	ARM64_FTR_BITS(FTR_HIDDEN, FTR_STRICT, FTR_LOWER_SAFE, ID_ISAR5_SEVL_SHIFT, 4, 0),
	ARM64_FTR_END,
};

static const struct arm64_ftr_bits ftr_id_mmfr4[] = {
	ARM64_FTR_BITS(FTR_HIDDEN, FTR_STRICT, FTR_LOWER_SAFE, ID_MMFR4_EVT_SHIFT, 4, 0),
	ARM64_FTR_BITS(FTR_HIDDEN, FTR_STRICT, FTR_LOWER_SAFE, ID_MMFR4_CCIDX_SHIFT, 4, 0),
	ARM64_FTR_BITS(FTR_HIDDEN, FTR_STRICT, FTR_LOWER_SAFE, ID_MMFR4_LSM_SHIFT, 4, 0),
	ARM64_FTR_BITS(FTR_HIDDEN, FTR_STRICT, FTR_LOWER_SAFE, ID_MMFR4_HPDS_SHIFT, 4, 0),
	ARM64_FTR_BITS(FTR_HIDDEN, FTR_STRICT, FTR_LOWER_SAFE, ID_MMFR4_CNP_SHIFT, 4, 0),
	ARM64_FTR_BITS(FTR_HIDDEN, FTR_STRICT, FTR_LOWER_SAFE, ID_MMFR4_XNX_SHIFT, 4, 0),
	ARM64_FTR_BITS(FTR_HIDDEN, FTR_STRICT, FTR_LOWER_SAFE, ID_MMFR4_AC2_SHIFT, 4, 0),

	/*
	 * SpecSEI = 1 indicates that the PE might generate an SError on an
	 * external abort on speculative read. It is safe to assume that an
	 * SError might be generated than it will not be. Hence it has been
	 * classified as FTR_HIGHER_SAFE.
	 */
	ARM64_FTR_BITS(FTR_HIDDEN, FTR_STRICT, FTR_HIGHER_SAFE, ID_MMFR4_SPECSEI_SHIFT, 4, 0),
	ARM64_FTR_END,
};

static const struct arm64_ftr_bits ftr_id_isar4[] = {
	ARM64_FTR_BITS(FTR_HIDDEN, FTR_STRICT, FTR_LOWER_SAFE, ID_ISAR4_SWP_FRAC_SHIFT, 4, 0),
	ARM64_FTR_BITS(FTR_HIDDEN, FTR_STRICT, FTR_LOWER_SAFE, ID_ISAR4_PSR_M_SHIFT, 4, 0),
	ARM64_FTR_BITS(FTR_HIDDEN, FTR_STRICT, FTR_LOWER_SAFE, ID_ISAR4_SYNCH_PRIM_FRAC_SHIFT, 4, 0),
	ARM64_FTR_BITS(FTR_HIDDEN, FTR_STRICT, FTR_LOWER_SAFE, ID_ISAR4_BARRIER_SHIFT, 4, 0),
	ARM64_FTR_BITS(FTR_HIDDEN, FTR_STRICT, FTR_LOWER_SAFE, ID_ISAR4_SMC_SHIFT, 4, 0),
	ARM64_FTR_BITS(FTR_HIDDEN, FTR_STRICT, FTR_LOWER_SAFE, ID_ISAR4_WRITEBACK_SHIFT, 4, 0),
	ARM64_FTR_BITS(FTR_HIDDEN, FTR_STRICT, FTR_LOWER_SAFE, ID_ISAR4_WITHSHIFTS_SHIFT, 4, 0),
	ARM64_FTR_BITS(FTR_HIDDEN, FTR_STRICT, FTR_LOWER_SAFE, ID_ISAR4_UNPRIV_SHIFT, 4, 0),
	ARM64_FTR_END,
};

static const struct arm64_ftr_bits ftr_id_mmfr5[] = {
	ARM64_FTR_BITS(FTR_HIDDEN, FTR_STRICT, FTR_LOWER_SAFE, ID_MMFR5_ETS_SHIFT, 4, 0),
	ARM64_FTR_END,
};

static const struct arm64_ftr_bits ftr_id_isar6[] = {
	ARM64_FTR_BITS(FTR_HIDDEN, FTR_STRICT, FTR_LOWER_SAFE, ID_ISAR6_I8MM_SHIFT, 4, 0),
	ARM64_FTR_BITS(FTR_HIDDEN, FTR_STRICT, FTR_LOWER_SAFE, ID_ISAR6_BF16_SHIFT, 4, 0),
	ARM64_FTR_BITS(FTR_HIDDEN, FTR_STRICT, FTR_LOWER_SAFE, ID_ISAR6_SPECRES_SHIFT, 4, 0),
	ARM64_FTR_BITS(FTR_HIDDEN, FTR_STRICT, FTR_LOWER_SAFE, ID_ISAR6_SB_SHIFT, 4, 0),
	ARM64_FTR_BITS(FTR_HIDDEN, FTR_STRICT, FTR_LOWER_SAFE, ID_ISAR6_FHM_SHIFT, 4, 0),
	ARM64_FTR_BITS(FTR_HIDDEN, FTR_STRICT, FTR_LOWER_SAFE, ID_ISAR6_DP_SHIFT, 4, 0),
	ARM64_FTR_BITS(FTR_HIDDEN, FTR_STRICT, FTR_LOWER_SAFE, ID_ISAR6_JSCVT_SHIFT, 4, 0),
	ARM64_FTR_END,
};

static const struct arm64_ftr_bits ftr_id_pfr0[] = {
	ARM64_FTR_BITS(FTR_HIDDEN, FTR_STRICT, FTR_LOWER_SAFE, ID_PFR0_DIT_SHIFT, 4, 0),
	ARM64_FTR_BITS(FTR_HIDDEN, FTR_NONSTRICT, FTR_LOWER_SAFE, ID_PFR0_CSV2_SHIFT, 4, 0),
	ARM64_FTR_BITS(FTR_HIDDEN, FTR_STRICT, FTR_LOWER_SAFE, ID_PFR0_STATE3_SHIFT, 4, 0),
	ARM64_FTR_BITS(FTR_HIDDEN, FTR_STRICT, FTR_LOWER_SAFE, ID_PFR0_STATE2_SHIFT, 4, 0),
	ARM64_FTR_BITS(FTR_HIDDEN, FTR_STRICT, FTR_LOWER_SAFE, ID_PFR0_STATE1_SHIFT, 4, 0),
	ARM64_FTR_BITS(FTR_HIDDEN, FTR_STRICT, FTR_LOWER_SAFE, ID_PFR0_STATE0_SHIFT, 4, 0),
	ARM64_FTR_END,
};

static const struct arm64_ftr_bits ftr_id_pfr1[] = {
	ARM64_FTR_BITS(FTR_HIDDEN, FTR_STRICT, FTR_LOWER_SAFE, ID_PFR1_GIC_SHIFT, 4, 0),
	ARM64_FTR_BITS(FTR_HIDDEN, FTR_STRICT, FTR_LOWER_SAFE, ID_PFR1_VIRT_FRAC_SHIFT, 4, 0),
	ARM64_FTR_BITS(FTR_HIDDEN, FTR_STRICT, FTR_LOWER_SAFE, ID_PFR1_SEC_FRAC_SHIFT, 4, 0),
	ARM64_FTR_BITS(FTR_HIDDEN, FTR_STRICT, FTR_LOWER_SAFE, ID_PFR1_GENTIMER_SHIFT, 4, 0),
	ARM64_FTR_BITS(FTR_HIDDEN, FTR_STRICT, FTR_LOWER_SAFE, ID_PFR1_VIRTUALIZATION_SHIFT, 4, 0),
	ARM64_FTR_BITS(FTR_HIDDEN, FTR_STRICT, FTR_LOWER_SAFE, ID_PFR1_MPROGMOD_SHIFT, 4, 0),
	ARM64_FTR_BITS(FTR_HIDDEN, FTR_STRICT, FTR_LOWER_SAFE, ID_PFR1_SECURITY_SHIFT, 4, 0),
	ARM64_FTR_BITS(FTR_HIDDEN, FTR_STRICT, FTR_LOWER_SAFE, ID_PFR1_PROGMOD_SHIFT, 4, 0),
	ARM64_FTR_END,
};

static const struct arm64_ftr_bits ftr_id_pfr2[] = {
	ARM64_FTR_BITS(FTR_HIDDEN, FTR_NONSTRICT, FTR_LOWER_SAFE, ID_PFR2_SSBS_SHIFT, 4, 0),
	ARM64_FTR_BITS(FTR_HIDDEN, FTR_NONSTRICT, FTR_LOWER_SAFE, ID_PFR2_CSV3_SHIFT, 4, 0),
	ARM64_FTR_END,
};

static const struct arm64_ftr_bits ftr_id_dfr0[] = {
	/* [31:28] TraceFilt */
	S_ARM64_FTR_BITS(FTR_HIDDEN, FTR_STRICT, FTR_LOWER_SAFE, ID_DFR0_PERFMON_SHIFT, 4, 0xf),
	ARM64_FTR_BITS(FTR_HIDDEN, FTR_STRICT, FTR_LOWER_SAFE, ID_DFR0_MPROFDBG_SHIFT, 4, 0),
	ARM64_FTR_BITS(FTR_HIDDEN, FTR_STRICT, FTR_LOWER_SAFE, ID_DFR0_MMAPTRC_SHIFT, 4, 0),
	ARM64_FTR_BITS(FTR_HIDDEN, FTR_STRICT, FTR_LOWER_SAFE, ID_DFR0_COPTRC_SHIFT, 4, 0),
	ARM64_FTR_BITS(FTR_HIDDEN, FTR_STRICT, FTR_LOWER_SAFE, ID_DFR0_MMAPDBG_SHIFT, 4, 0),
	ARM64_FTR_BITS(FTR_HIDDEN, FTR_STRICT, FTR_LOWER_SAFE, ID_DFR0_COPSDBG_SHIFT, 4, 0),
	ARM64_FTR_BITS(FTR_HIDDEN, FTR_STRICT, FTR_LOWER_SAFE, ID_DFR0_COPDBG_SHIFT, 4, 0),
	ARM64_FTR_END,
};

static const struct arm64_ftr_bits ftr_id_dfr1[] = {
	S_ARM64_FTR_BITS(FTR_HIDDEN, FTR_STRICT, FTR_LOWER_SAFE, ID_DFR1_MTPMU_SHIFT, 4, 0),
	ARM64_FTR_END,
};

static const struct arm64_ftr_bits ftr_zcr[] = {
	ARM64_FTR_BITS(FTR_HIDDEN, FTR_NONSTRICT, FTR_LOWER_SAFE,
		ZCR_ELx_LEN_SHIFT, ZCR_ELx_LEN_SIZE, 0),	/* LEN */
	ARM64_FTR_END,
};

/*
 * Common ftr bits for a 32bit register with all hidden, strict
 * attributes, with 4bit feature fields and a default safe value of
 * 0. Covers the following 32bit registers:
 * id_isar[1-4], id_mmfr[1-3], id_pfr1, mvfr[0-1]
 */
static const struct arm64_ftr_bits ftr_generic_32bits[] = {
	ARM64_FTR_BITS(FTR_HIDDEN, FTR_STRICT, FTR_LOWER_SAFE, 28, 4, 0),
	ARM64_FTR_BITS(FTR_HIDDEN, FTR_STRICT, FTR_LOWER_SAFE, 24, 4, 0),
	ARM64_FTR_BITS(FTR_HIDDEN, FTR_STRICT, FTR_LOWER_SAFE, 20, 4, 0),
	ARM64_FTR_BITS(FTR_HIDDEN, FTR_STRICT, FTR_LOWER_SAFE, 16, 4, 0),
	ARM64_FTR_BITS(FTR_HIDDEN, FTR_STRICT, FTR_LOWER_SAFE, 12, 4, 0),
	ARM64_FTR_BITS(FTR_HIDDEN, FTR_STRICT, FTR_LOWER_SAFE, 8, 4, 0),
	ARM64_FTR_BITS(FTR_HIDDEN, FTR_STRICT, FTR_LOWER_SAFE, 4, 4, 0),
	ARM64_FTR_BITS(FTR_HIDDEN, FTR_STRICT, FTR_LOWER_SAFE, 0, 4, 0),
	ARM64_FTR_END,
};

/* Table for a single 32bit feature value */
static const struct arm64_ftr_bits ftr_single32[] = {
	ARM64_FTR_BITS(FTR_HIDDEN, FTR_STRICT, FTR_EXACT, 0, 32, 0),
	ARM64_FTR_END,
};

static const struct arm64_ftr_bits ftr_raz[] = {
	ARM64_FTR_END,
};

#define ARM64_FTR_REG_OVERRIDE(id, table, ovr) {		\
		.sys_id = id,					\
		.reg = 	&(struct arm64_ftr_reg){		\
			.name = #id,				\
			.override = (ovr),			\
			.ftr_bits = &((table)[0]),		\
	}}

#define ARM64_FTR_REG(id, table) ARM64_FTR_REG_OVERRIDE(id, table, &no_override)

struct arm64_ftr_override __ro_after_init id_aa64mmfr1_override;
struct arm64_ftr_override __ro_after_init id_aa64pfr1_override;
struct arm64_ftr_override __ro_after_init id_aa64isar1_override;

static const struct __ftr_reg_entry {
	u32			sys_id;
	struct arm64_ftr_reg 	*reg;
} arm64_ftr_regs[] = {

	/* Op1 = 0, CRn = 0, CRm = 1 */
	ARM64_FTR_REG(SYS_ID_PFR0_EL1, ftr_id_pfr0),
	ARM64_FTR_REG(SYS_ID_PFR1_EL1, ftr_id_pfr1),
	ARM64_FTR_REG(SYS_ID_DFR0_EL1, ftr_id_dfr0),
	ARM64_FTR_REG(SYS_ID_MMFR0_EL1, ftr_id_mmfr0),
	ARM64_FTR_REG(SYS_ID_MMFR1_EL1, ftr_generic_32bits),
	ARM64_FTR_REG(SYS_ID_MMFR2_EL1, ftr_generic_32bits),
	ARM64_FTR_REG(SYS_ID_MMFR3_EL1, ftr_generic_32bits),

	/* Op1 = 0, CRn = 0, CRm = 2 */
	ARM64_FTR_REG(SYS_ID_ISAR0_EL1, ftr_id_isar0),
	ARM64_FTR_REG(SYS_ID_ISAR1_EL1, ftr_generic_32bits),
	ARM64_FTR_REG(SYS_ID_ISAR2_EL1, ftr_generic_32bits),
	ARM64_FTR_REG(SYS_ID_ISAR3_EL1, ftr_generic_32bits),
	ARM64_FTR_REG(SYS_ID_ISAR4_EL1, ftr_id_isar4),
	ARM64_FTR_REG(SYS_ID_ISAR5_EL1, ftr_id_isar5),
	ARM64_FTR_REG(SYS_ID_MMFR4_EL1, ftr_id_mmfr4),
	ARM64_FTR_REG(SYS_ID_ISAR6_EL1, ftr_id_isar6),

	/* Op1 = 0, CRn = 0, CRm = 3 */
	ARM64_FTR_REG(SYS_MVFR0_EL1, ftr_generic_32bits),
	ARM64_FTR_REG(SYS_MVFR1_EL1, ftr_generic_32bits),
	ARM64_FTR_REG(SYS_MVFR2_EL1, ftr_mvfr2),
	ARM64_FTR_REG(SYS_ID_PFR2_EL1, ftr_id_pfr2),
	ARM64_FTR_REG(SYS_ID_DFR1_EL1, ftr_id_dfr1),
	ARM64_FTR_REG(SYS_ID_MMFR5_EL1, ftr_id_mmfr5),

	/* Op1 = 0, CRn = 0, CRm = 4 */
	ARM64_FTR_REG(SYS_ID_AA64PFR0_EL1, ftr_id_aa64pfr0),
	ARM64_FTR_REG_OVERRIDE(SYS_ID_AA64PFR1_EL1, ftr_id_aa64pfr1,
			       &id_aa64pfr1_override),
	ARM64_FTR_REG(SYS_ID_AA64ZFR0_EL1, ftr_id_aa64zfr0),

	/* Op1 = 0, CRn = 0, CRm = 5 */
	ARM64_FTR_REG(SYS_ID_AA64DFR0_EL1, ftr_id_aa64dfr0),
	ARM64_FTR_REG(SYS_ID_AA64DFR1_EL1, ftr_raz),

	/* Op1 = 0, CRn = 0, CRm = 6 */
	ARM64_FTR_REG(SYS_ID_AA64ISAR0_EL1, ftr_id_aa64isar0),
	ARM64_FTR_REG_OVERRIDE(SYS_ID_AA64ISAR1_EL1, ftr_id_aa64isar1,
			       &id_aa64isar1_override),

	/* Op1 = 0, CRn = 0, CRm = 7 */
	ARM64_FTR_REG(SYS_ID_AA64MMFR0_EL1, ftr_id_aa64mmfr0),
	ARM64_FTR_REG_OVERRIDE(SYS_ID_AA64MMFR1_EL1, ftr_id_aa64mmfr1,
			       &id_aa64mmfr1_override),
	ARM64_FTR_REG(SYS_ID_AA64MMFR2_EL1, ftr_id_aa64mmfr2),

	/* Op1 = 0, CRn = 1, CRm = 2 */
	ARM64_FTR_REG(SYS_ZCR_EL1, ftr_zcr),

	/* Op1 = 3, CRn = 0, CRm = 0 */
	{ SYS_CTR_EL0, &arm64_ftr_reg_ctrel0 },
	ARM64_FTR_REG(SYS_DCZID_EL0, ftr_dczid),

	/* Op1 = 3, CRn = 14, CRm = 0 */
	ARM64_FTR_REG(SYS_CNTFRQ_EL0, ftr_single32),
};

static int search_cmp_ftr_reg(const void *id, const void *regp)
{
	return (int)(unsigned long)id - (int)((const struct __ftr_reg_entry *)regp)->sys_id;
}

/*
 * get_arm64_ftr_reg_nowarn - Looks up a feature register entry using
 * its sys_reg() encoding. With the array arm64_ftr_regs sorted in the
 * ascending order of sys_id, we use binary search to find a matching
 * entry.
 *
 * returns - Upon success,  matching ftr_reg entry for id.
 *         - NULL on failure. It is upto the caller to decide
 *	     the impact of a failure.
 */
static struct arm64_ftr_reg *get_arm64_ftr_reg_nowarn(u32 sys_id)
{
	const struct __ftr_reg_entry *ret;

	ret = bsearch((const void *)(unsigned long)sys_id,
			arm64_ftr_regs,
			ARRAY_SIZE(arm64_ftr_regs),
			sizeof(arm64_ftr_regs[0]),
			search_cmp_ftr_reg);
	if (ret)
		return ret->reg;
	return NULL;
}

/*
 * get_arm64_ftr_reg - Looks up a feature register entry using
 * its sys_reg() encoding. This calls get_arm64_ftr_reg_nowarn().
 *
 * returns - Upon success,  matching ftr_reg entry for id.
 *         - NULL on failure but with an WARN_ON().
 */
static struct arm64_ftr_reg *get_arm64_ftr_reg(u32 sys_id)
{
	struct arm64_ftr_reg *reg;

	reg = get_arm64_ftr_reg_nowarn(sys_id);

	/*
	 * Requesting a non-existent register search is an error. Warn
	 * and let the caller handle it.
	 */
	WARN_ON(!reg);
	return reg;
}

static u64 arm64_ftr_set_value(const struct arm64_ftr_bits *ftrp, s64 reg,
			       s64 ftr_val)
{
	u64 mask = arm64_ftr_mask(ftrp);

	reg &= ~mask;
	reg |= (ftr_val << ftrp->shift) & mask;
	return reg;
}

static s64 arm64_ftr_safe_value(const struct arm64_ftr_bits *ftrp, s64 new,
				s64 cur)
{
	s64 ret = 0;

	switch (ftrp->type) {
	case FTR_EXACT:
		ret = ftrp->safe_val;
		break;
	case FTR_LOWER_SAFE:
		ret = new < cur ? new : cur;
		break;
	case FTR_HIGHER_OR_ZERO_SAFE:
		if (!cur || !new)
			break;
		fallthrough;
	case FTR_HIGHER_SAFE:
		ret = new > cur ? new : cur;
		break;
	default:
		BUG();
	}

	return ret;
}

static void __init sort_ftr_regs(void)
{
	unsigned int i;

	for (i = 0; i < ARRAY_SIZE(arm64_ftr_regs); i++) {
		const struct arm64_ftr_reg *ftr_reg = arm64_ftr_regs[i].reg;
		const struct arm64_ftr_bits *ftr_bits = ftr_reg->ftr_bits;
		unsigned int j = 0;

		/*
		 * Features here must be sorted in descending order with respect
		 * to their shift values and should not overlap with each other.
		 */
		for (; ftr_bits->width != 0; ftr_bits++, j++) {
			unsigned int width = ftr_reg->ftr_bits[j].width;
			unsigned int shift = ftr_reg->ftr_bits[j].shift;
			unsigned int prev_shift;

			WARN((shift  + width) > 64,
				"%s has invalid feature at shift %d\n",
				ftr_reg->name, shift);

			/*
			 * Skip the first feature. There is nothing to
			 * compare against for now.
			 */
			if (j == 0)
				continue;

			prev_shift = ftr_reg->ftr_bits[j - 1].shift;
			WARN((shift + width) > prev_shift,
				"%s has feature overlap at shift %d\n",
				ftr_reg->name, shift);
		}

		/*
		 * Skip the first register. There is nothing to
		 * compare against for now.
		 */
		if (i == 0)
			continue;
		/*
		 * Registers here must be sorted in ascending order with respect
		 * to sys_id for subsequent binary search in get_arm64_ftr_reg()
		 * to work correctly.
		 */
		BUG_ON(arm64_ftr_regs[i].sys_id < arm64_ftr_regs[i - 1].sys_id);
	}
}

/*
 * Initialise the CPU feature register from Boot CPU values.
 * Also initiliases the strict_mask for the register.
 * Any bits that are not covered by an arm64_ftr_bits entry are considered
 * RES0 for the system-wide value, and must strictly match.
 */
static void init_cpu_ftr_reg(u32 sys_reg, u64 new)
{
	u64 val = 0;
	u64 strict_mask = ~0x0ULL;
	u64 user_mask = 0;
	u64 valid_mask = 0;

	const struct arm64_ftr_bits *ftrp;
	struct arm64_ftr_reg *reg = get_arm64_ftr_reg(sys_reg);

	if (!reg)
		return;

	for (ftrp = reg->ftr_bits; ftrp->width; ftrp++) {
		u64 ftr_mask = arm64_ftr_mask(ftrp);
		s64 ftr_new = arm64_ftr_value(ftrp, new);
		s64 ftr_ovr = arm64_ftr_value(ftrp, reg->override->val);

		if ((ftr_mask & reg->override->mask) == ftr_mask) {
			s64 tmp = arm64_ftr_safe_value(ftrp, ftr_ovr, ftr_new);
			char *str = NULL;

			if (ftr_ovr != tmp) {
				/* Unsafe, remove the override */
				reg->override->mask &= ~ftr_mask;
				reg->override->val &= ~ftr_mask;
				tmp = ftr_ovr;
				str = "ignoring override";
			} else if (ftr_new != tmp) {
				/* Override was valid */
				ftr_new = tmp;
				str = "forced";
			} else if (ftr_ovr == tmp) {
				/* Override was the safe value */
				str = "already set";
			}

			if (str)
				pr_warn("%s[%d:%d]: %s to %llx\n",
					reg->name,
					ftrp->shift + ftrp->width - 1,
					ftrp->shift, str, tmp);
		}

		val = arm64_ftr_set_value(ftrp, val, ftr_new);

		valid_mask |= ftr_mask;
		if (!ftrp->strict)
			strict_mask &= ~ftr_mask;
		if (ftrp->visible)
			user_mask |= ftr_mask;
		else
			reg->user_val = arm64_ftr_set_value(ftrp,
							    reg->user_val,
							    ftrp->safe_val);
	}

	val &= valid_mask;

	reg->sys_val = val;
	reg->strict_mask = strict_mask;
	reg->user_mask = user_mask;
}

extern const struct arm64_cpu_capabilities arm64_errata[];
static const struct arm64_cpu_capabilities arm64_features[];

static void __init
init_cpu_hwcaps_indirect_list_from_array(const struct arm64_cpu_capabilities *caps)
{
	for (; caps->matches; caps++) {
		if (WARN(caps->capability >= ARM64_NCAPS,
			"Invalid capability %d\n", caps->capability))
			continue;
		if (WARN(cpu_hwcaps_ptrs[caps->capability],
			"Duplicate entry for capability %d\n",
			caps->capability))
			continue;
		cpu_hwcaps_ptrs[caps->capability] = caps;
	}
}

bool TKT340553_SW_WORKAROUND;
static void __init init_cpu_hwcaps_indirect_list(void)
{
	init_cpu_hwcaps_indirect_list_from_array(arm64_features);
#ifdef CONFIG_ARM64_WORKAROUND_CLEAN_CACHE
#if	defined(CONFIG_ARM64_ERRATUM_826319) || \
	defined(CONFIG_ARM64_ERRATUM_827319) || \
	defined(CONFIG_ARM64_ERRATUM_824069)
	if (TKT340553_SW_WORKAROUND) {
		struct midr_range *midr_range_list =
			(struct midr_range *)(arm64_errata[0].midr_range_list);

		midr_range_list[0].rv_max = MIDR_CPU_VAR_REV(0, 4);
	}
#endif
#endif
	init_cpu_hwcaps_indirect_list_from_array(arm64_errata);
}

static void __init setup_boot_cpu_capabilities(void);

static void init_32bit_cpu_features(struct cpuinfo_32bit *info)
{
	init_cpu_ftr_reg(SYS_ID_DFR0_EL1, info->reg_id_dfr0);
	init_cpu_ftr_reg(SYS_ID_DFR1_EL1, info->reg_id_dfr1);
	init_cpu_ftr_reg(SYS_ID_ISAR0_EL1, info->reg_id_isar0);
	init_cpu_ftr_reg(SYS_ID_ISAR1_EL1, info->reg_id_isar1);
	init_cpu_ftr_reg(SYS_ID_ISAR2_EL1, info->reg_id_isar2);
	init_cpu_ftr_reg(SYS_ID_ISAR3_EL1, info->reg_id_isar3);
	init_cpu_ftr_reg(SYS_ID_ISAR4_EL1, info->reg_id_isar4);
	init_cpu_ftr_reg(SYS_ID_ISAR5_EL1, info->reg_id_isar5);
	init_cpu_ftr_reg(SYS_ID_ISAR6_EL1, info->reg_id_isar6);
	init_cpu_ftr_reg(SYS_ID_MMFR0_EL1, info->reg_id_mmfr0);
	init_cpu_ftr_reg(SYS_ID_MMFR1_EL1, info->reg_id_mmfr1);
	init_cpu_ftr_reg(SYS_ID_MMFR2_EL1, info->reg_id_mmfr2);
	init_cpu_ftr_reg(SYS_ID_MMFR3_EL1, info->reg_id_mmfr3);
	init_cpu_ftr_reg(SYS_ID_MMFR4_EL1, info->reg_id_mmfr4);
	init_cpu_ftr_reg(SYS_ID_MMFR5_EL1, info->reg_id_mmfr5);
	init_cpu_ftr_reg(SYS_ID_PFR0_EL1, info->reg_id_pfr0);
	init_cpu_ftr_reg(SYS_ID_PFR1_EL1, info->reg_id_pfr1);
	init_cpu_ftr_reg(SYS_ID_PFR2_EL1, info->reg_id_pfr2);
	init_cpu_ftr_reg(SYS_MVFR0_EL1, info->reg_mvfr0);
	init_cpu_ftr_reg(SYS_MVFR1_EL1, info->reg_mvfr1);
	init_cpu_ftr_reg(SYS_MVFR2_EL1, info->reg_mvfr2);
}

void __init init_cpu_features(struct cpuinfo_arm64 *info)
{
	/* Before we start using the tables, make sure it is sorted */
	sort_ftr_regs();

	init_cpu_ftr_reg(SYS_CTR_EL0, info->reg_ctr);
	init_cpu_ftr_reg(SYS_DCZID_EL0, info->reg_dczid);
	init_cpu_ftr_reg(SYS_CNTFRQ_EL0, info->reg_cntfrq);
	init_cpu_ftr_reg(SYS_ID_AA64DFR0_EL1, info->reg_id_aa64dfr0);
	init_cpu_ftr_reg(SYS_ID_AA64DFR1_EL1, info->reg_id_aa64dfr1);
	init_cpu_ftr_reg(SYS_ID_AA64ISAR0_EL1, info->reg_id_aa64isar0);
	init_cpu_ftr_reg(SYS_ID_AA64ISAR1_EL1, info->reg_id_aa64isar1);
	init_cpu_ftr_reg(SYS_ID_AA64MMFR0_EL1, info->reg_id_aa64mmfr0);
	init_cpu_ftr_reg(SYS_ID_AA64MMFR1_EL1, info->reg_id_aa64mmfr1);
	init_cpu_ftr_reg(SYS_ID_AA64MMFR2_EL1, info->reg_id_aa64mmfr2);
	init_cpu_ftr_reg(SYS_ID_AA64PFR0_EL1, info->reg_id_aa64pfr0);
	init_cpu_ftr_reg(SYS_ID_AA64PFR1_EL1, info->reg_id_aa64pfr1);
	init_cpu_ftr_reg(SYS_ID_AA64ZFR0_EL1, info->reg_id_aa64zfr0);

	if (id_aa64pfr0_32bit_el0(info->reg_id_aa64pfr0))
		init_32bit_cpu_features(&info->aarch32);

	if (id_aa64pfr0_sve(info->reg_id_aa64pfr0)) {
		init_cpu_ftr_reg(SYS_ZCR_EL1, info->reg_zcr);
		sve_init_vq_map();
	}

	/*
	 * Initialize the indirect array of CPU hwcaps capabilities pointers
	 * before we handle the boot CPU below.
	 */
	init_cpu_hwcaps_indirect_list();

	/*
	 * Detect and enable early CPU capabilities based on the boot CPU,
	 * after we have initialised the CPU feature infrastructure.
	 */
	setup_boot_cpu_capabilities();
}

static void update_cpu_ftr_reg(struct arm64_ftr_reg *reg, u64 new)
{
	const struct arm64_ftr_bits *ftrp;

	for (ftrp = reg->ftr_bits; ftrp->width; ftrp++) {
		s64 ftr_cur = arm64_ftr_value(ftrp, reg->sys_val);
		s64 ftr_new = arm64_ftr_value(ftrp, new);

		if (ftr_cur == ftr_new)
			continue;
		/* Find a safe value */
		ftr_new = arm64_ftr_safe_value(ftrp, ftr_new, ftr_cur);
		reg->sys_val = arm64_ftr_set_value(ftrp, reg->sys_val, ftr_new);
	}

}

static int check_update_ftr_reg(u32 sys_id, int cpu, u64 val, u64 boot)
{
	struct arm64_ftr_reg *regp = get_arm64_ftr_reg(sys_id);

	if (!regp)
		return 0;

	update_cpu_ftr_reg(regp, val);
	if ((boot & regp->strict_mask) == (val & regp->strict_mask))
		return 0;
	pr_warn("SANITY CHECK: Unexpected variation in %s. Boot CPU: %#016llx, CPU%d: %#016llx\n",
			regp->name, boot, cpu, val);
	return 1;
}

static void relax_cpu_ftr_reg(u32 sys_id, int field)
{
	const struct arm64_ftr_bits *ftrp;
	struct arm64_ftr_reg *regp = get_arm64_ftr_reg(sys_id);

	if (!regp)
		return;

	for (ftrp = regp->ftr_bits; ftrp->width; ftrp++) {
		if (ftrp->shift == field) {
			regp->strict_mask &= ~arm64_ftr_mask(ftrp);
			break;
		}
	}

	/* Bogus field? */
	WARN_ON(!ftrp->width);
}

static void update_compat_elf_hwcaps(void);

static void update_mismatched_32bit_el0_cpu_features(struct cpuinfo_arm64 *info,
						     struct cpuinfo_arm64 *boot)
{
	static bool boot_cpu_32bit_regs_overridden = false;

	if (!allow_mismatched_32bit_el0 || boot_cpu_32bit_regs_overridden)
		return;

	if (id_aa64pfr0_32bit_el0(boot->reg_id_aa64pfr0))
		return;

	boot->aarch32 = info->aarch32;
	init_32bit_cpu_features(&boot->aarch32);
	update_compat_elf_hwcaps();
	boot_cpu_32bit_regs_overridden = true;
}

static int update_32bit_cpu_features(int cpu, struct cpuinfo_32bit *info,
				     struct cpuinfo_32bit *boot)
{
	int taint = 0;
	u64 pfr0 = read_sanitised_ftr_reg(SYS_ID_AA64PFR0_EL1);

	/*
	 * If we don't have AArch32 at EL1, then relax the strictness of
	 * EL1-dependent register fields to avoid spurious sanity check fails.
	 */
	if (!id_aa64pfr0_32bit_el1(pfr0)) {
		relax_cpu_ftr_reg(SYS_ID_ISAR4_EL1, ID_ISAR4_SMC_SHIFT);
		relax_cpu_ftr_reg(SYS_ID_PFR1_EL1, ID_PFR1_VIRT_FRAC_SHIFT);
		relax_cpu_ftr_reg(SYS_ID_PFR1_EL1, ID_PFR1_SEC_FRAC_SHIFT);
		relax_cpu_ftr_reg(SYS_ID_PFR1_EL1, ID_PFR1_VIRTUALIZATION_SHIFT);
		relax_cpu_ftr_reg(SYS_ID_PFR1_EL1, ID_PFR1_SECURITY_SHIFT);
		relax_cpu_ftr_reg(SYS_ID_PFR1_EL1, ID_PFR1_PROGMOD_SHIFT);
	}

	taint |= check_update_ftr_reg(SYS_ID_DFR0_EL1, cpu,
				      info->reg_id_dfr0, boot->reg_id_dfr0);
	taint |= check_update_ftr_reg(SYS_ID_DFR1_EL1, cpu,
				      info->reg_id_dfr1, boot->reg_id_dfr1);
	taint |= check_update_ftr_reg(SYS_ID_ISAR0_EL1, cpu,
				      info->reg_id_isar0, boot->reg_id_isar0);
	taint |= check_update_ftr_reg(SYS_ID_ISAR1_EL1, cpu,
				      info->reg_id_isar1, boot->reg_id_isar1);
	taint |= check_update_ftr_reg(SYS_ID_ISAR2_EL1, cpu,
				      info->reg_id_isar2, boot->reg_id_isar2);
	taint |= check_update_ftr_reg(SYS_ID_ISAR3_EL1, cpu,
				      info->reg_id_isar3, boot->reg_id_isar3);
	taint |= check_update_ftr_reg(SYS_ID_ISAR4_EL1, cpu,
				      info->reg_id_isar4, boot->reg_id_isar4);
	taint |= check_update_ftr_reg(SYS_ID_ISAR5_EL1, cpu,
				      info->reg_id_isar5, boot->reg_id_isar5);
	taint |= check_update_ftr_reg(SYS_ID_ISAR6_EL1, cpu,
				      info->reg_id_isar6, boot->reg_id_isar6);

	/*
	 * Regardless of the value of the AuxReg field, the AIFSR, ADFSR, and
	 * ACTLR formats could differ across CPUs and therefore would have to
	 * be trapped for virtualization anyway.
	 */
	taint |= check_update_ftr_reg(SYS_ID_MMFR0_EL1, cpu,
				      info->reg_id_mmfr0, boot->reg_id_mmfr0);
	taint |= check_update_ftr_reg(SYS_ID_MMFR1_EL1, cpu,
				      info->reg_id_mmfr1, boot->reg_id_mmfr1);
	taint |= check_update_ftr_reg(SYS_ID_MMFR2_EL1, cpu,
				      info->reg_id_mmfr2, boot->reg_id_mmfr2);
	taint |= check_update_ftr_reg(SYS_ID_MMFR3_EL1, cpu,
				      info->reg_id_mmfr3, boot->reg_id_mmfr3);
	taint |= check_update_ftr_reg(SYS_ID_MMFR4_EL1, cpu,
				      info->reg_id_mmfr4, boot->reg_id_mmfr4);
	taint |= check_update_ftr_reg(SYS_ID_MMFR5_EL1, cpu,
				      info->reg_id_mmfr5, boot->reg_id_mmfr5);
	taint |= check_update_ftr_reg(SYS_ID_PFR0_EL1, cpu,
				      info->reg_id_pfr0, boot->reg_id_pfr0);
	taint |= check_update_ftr_reg(SYS_ID_PFR1_EL1, cpu,
				      info->reg_id_pfr1, boot->reg_id_pfr1);
	taint |= check_update_ftr_reg(SYS_ID_PFR2_EL1, cpu,
				      info->reg_id_pfr2, boot->reg_id_pfr2);
	taint |= check_update_ftr_reg(SYS_MVFR0_EL1, cpu,
				      info->reg_mvfr0, boot->reg_mvfr0);
	taint |= check_update_ftr_reg(SYS_MVFR1_EL1, cpu,
				      info->reg_mvfr1, boot->reg_mvfr1);
	taint |= check_update_ftr_reg(SYS_MVFR2_EL1, cpu,
				      info->reg_mvfr2, boot->reg_mvfr2);

	return taint;
}

/*
 * Update system wide CPU feature registers with the values from a
 * non-boot CPU. Also performs SANITY checks to make sure that there
 * aren't any insane variations from that of the boot CPU.
 */
void update_cpu_features(int cpu,
			 struct cpuinfo_arm64 *info,
			 struct cpuinfo_arm64 *boot)
{
	int taint = 0;

	/*
	 * The kernel can handle differing I-cache policies, but otherwise
	 * caches should look identical. Userspace JITs will make use of
	 * *minLine.
	 */
	taint |= check_update_ftr_reg(SYS_CTR_EL0, cpu,
				      info->reg_ctr, boot->reg_ctr);

	/*
	 * Userspace may perform DC ZVA instructions. Mismatched block sizes
	 * could result in too much or too little memory being zeroed if a
	 * process is preempted and migrated between CPUs.
	 */
	taint |= check_update_ftr_reg(SYS_DCZID_EL0, cpu,
				      info->reg_dczid, boot->reg_dczid);

	/* If different, timekeeping will be broken (especially with KVM) */
	taint |= check_update_ftr_reg(SYS_CNTFRQ_EL0, cpu,
				      info->reg_cntfrq, boot->reg_cntfrq);

	/*
	 * The kernel uses self-hosted debug features and expects CPUs to
	 * support identical debug features. We presently need CTX_CMPs, WRPs,
	 * and BRPs to be identical.
	 * ID_AA64DFR1 is currently RES0.
	 */
	taint |= check_update_ftr_reg(SYS_ID_AA64DFR0_EL1, cpu,
				      info->reg_id_aa64dfr0, boot->reg_id_aa64dfr0);
	taint |= check_update_ftr_reg(SYS_ID_AA64DFR1_EL1, cpu,
				      info->reg_id_aa64dfr1, boot->reg_id_aa64dfr1);
	/*
	 * Even in big.LITTLE, processors should be identical instruction-set
	 * wise.
	 */
	taint |= check_update_ftr_reg(SYS_ID_AA64ISAR0_EL1, cpu,
				      info->reg_id_aa64isar0, boot->reg_id_aa64isar0);
	taint |= check_update_ftr_reg(SYS_ID_AA64ISAR1_EL1, cpu,
				      info->reg_id_aa64isar1, boot->reg_id_aa64isar1);

	/*
	 * Differing PARange support is fine as long as all peripherals and
	 * memory are mapped within the minimum PARange of all CPUs.
	 * Linux should not care about secure memory.
	 */
	taint |= check_update_ftr_reg(SYS_ID_AA64MMFR0_EL1, cpu,
				      info->reg_id_aa64mmfr0, boot->reg_id_aa64mmfr0);
	taint |= check_update_ftr_reg(SYS_ID_AA64MMFR1_EL1, cpu,
				      info->reg_id_aa64mmfr1, boot->reg_id_aa64mmfr1);
	taint |= check_update_ftr_reg(SYS_ID_AA64MMFR2_EL1, cpu,
				      info->reg_id_aa64mmfr2, boot->reg_id_aa64mmfr2);

	taint |= check_update_ftr_reg(SYS_ID_AA64PFR0_EL1, cpu,
				      info->reg_id_aa64pfr0, boot->reg_id_aa64pfr0);
	taint |= check_update_ftr_reg(SYS_ID_AA64PFR1_EL1, cpu,
				      info->reg_id_aa64pfr1, boot->reg_id_aa64pfr1);

	taint |= check_update_ftr_reg(SYS_ID_AA64ZFR0_EL1, cpu,
				      info->reg_id_aa64zfr0, boot->reg_id_aa64zfr0);

	if (id_aa64pfr0_sve(info->reg_id_aa64pfr0)) {
		taint |= check_update_ftr_reg(SYS_ZCR_EL1, cpu,
					info->reg_zcr, boot->reg_zcr);

		/* Probe vector lengths, unless we already gave up on SVE */
		if (id_aa64pfr0_sve(read_sanitised_ftr_reg(SYS_ID_AA64PFR0_EL1)) &&
		    !system_capabilities_finalized())
			sve_update_vq_map();
	}

	/*
	 * If we don't have AArch32 at all then skip the checks entirely
	 * as the register values may be UNKNOWN and we're not going to be
	 * using them for anything.
	 *
	 * This relies on a sanitised view of the AArch64 ID registers
	 * (e.g. SYS_ID_AA64PFR0_EL1), so we call it last.
	 */
	if (id_aa64pfr0_32bit_el0(info->reg_id_aa64pfr0)) {
		update_mismatched_32bit_el0_cpu_features(info, boot);
		taint |= update_32bit_cpu_features(cpu, &info->aarch32,
						   &boot->aarch32);
	}

	/*
	 * Mismatched CPU features are a recipe for disaster. Don't even
	 * pretend to support them.
	 */
	if (taint) {
		pr_warn_once("Unsupported CPU feature variation detected.\n");
		add_taint(TAINT_CPU_OUT_OF_SPEC, LOCKDEP_STILL_OK);
	}
}

u64 read_sanitised_ftr_reg(u32 id)
{
	struct arm64_ftr_reg *regp = get_arm64_ftr_reg(id);

	if (!regp)
		return 0;
	return regp->sys_val;
}
EXPORT_SYMBOL_GPL(read_sanitised_ftr_reg);

#define read_sysreg_case(r)	\
	case r:		val = read_sysreg_s(r); break;

/*
 * __read_sysreg_by_encoding() - Used by a STARTING cpu before cpuinfo is populated.
 * Read the system register on the current CPU
 */
u64 __read_sysreg_by_encoding(u32 sys_id)
{
	struct arm64_ftr_reg *regp;
	u64 val;

	switch (sys_id) {
	read_sysreg_case(SYS_ID_PFR0_EL1);
	read_sysreg_case(SYS_ID_PFR1_EL1);
	read_sysreg_case(SYS_ID_PFR2_EL1);
	read_sysreg_case(SYS_ID_DFR0_EL1);
	read_sysreg_case(SYS_ID_DFR1_EL1);
	read_sysreg_case(SYS_ID_MMFR0_EL1);
	read_sysreg_case(SYS_ID_MMFR1_EL1);
	read_sysreg_case(SYS_ID_MMFR2_EL1);
	read_sysreg_case(SYS_ID_MMFR3_EL1);
	read_sysreg_case(SYS_ID_MMFR4_EL1);
	read_sysreg_case(SYS_ID_MMFR5_EL1);
	read_sysreg_case(SYS_ID_ISAR0_EL1);
	read_sysreg_case(SYS_ID_ISAR1_EL1);
	read_sysreg_case(SYS_ID_ISAR2_EL1);
	read_sysreg_case(SYS_ID_ISAR3_EL1);
	read_sysreg_case(SYS_ID_ISAR4_EL1);
	read_sysreg_case(SYS_ID_ISAR5_EL1);
	read_sysreg_case(SYS_ID_ISAR6_EL1);
	read_sysreg_case(SYS_MVFR0_EL1);
	read_sysreg_case(SYS_MVFR1_EL1);
	read_sysreg_case(SYS_MVFR2_EL1);

	read_sysreg_case(SYS_ID_AA64PFR0_EL1);
	read_sysreg_case(SYS_ID_AA64PFR1_EL1);
	read_sysreg_case(SYS_ID_AA64ZFR0_EL1);
	read_sysreg_case(SYS_ID_AA64DFR0_EL1);
	read_sysreg_case(SYS_ID_AA64DFR1_EL1);
	read_sysreg_case(SYS_ID_AA64MMFR0_EL1);
	read_sysreg_case(SYS_ID_AA64MMFR1_EL1);
	read_sysreg_case(SYS_ID_AA64MMFR2_EL1);
	read_sysreg_case(SYS_ID_AA64ISAR0_EL1);
	read_sysreg_case(SYS_ID_AA64ISAR1_EL1);

	read_sysreg_case(SYS_CNTFRQ_EL0);
	read_sysreg_case(SYS_CTR_EL0);
	read_sysreg_case(SYS_DCZID_EL0);

	default:
		BUG();
		return 0;
	}

	regp  = get_arm64_ftr_reg(sys_id);
	if (regp) {
		val &= ~regp->override->mask;
		val |= (regp->override->val & regp->override->mask);
	}

	return val;
}

#include <linux/irqchip/arm-gic-v3.h>

static bool
feature_matches(u64 reg, const struct arm64_cpu_capabilities *entry)
{
	int val = cpuid_feature_extract_field(reg, entry->field_pos, entry->sign);

	return val >= entry->min_field_value;
}

static bool
has_cpuid_feature(const struct arm64_cpu_capabilities *entry, int scope)
{
	u64 val;

	WARN_ON(scope == SCOPE_LOCAL_CPU && preemptible());
	if (scope == SCOPE_SYSTEM)
		val = read_sanitised_ftr_reg(entry->sys_reg);
	else
		val = __read_sysreg_by_encoding(entry->sys_reg);

	return feature_matches(val, entry);
}

static int enable_mismatched_32bit_el0(unsigned int cpu)
{
	static int lucky_winner = -1;

	struct cpuinfo_arm64 *info = &per_cpu(cpu_data, cpu);
	bool cpu_32bit = id_aa64pfr0_32bit_el0(info->reg_id_aa64pfr0);

	if (cpu_32bit) {
		cpumask_set_cpu(cpu, cpu_32bit_el0_mask);
		static_branch_enable_cpuslocked(&arm64_mismatched_32bit_el0);
	}

	if (cpumask_test_cpu(0, cpu_32bit_el0_mask) == cpu_32bit)
		return 0;

	if (lucky_winner >= 0)
		return 0;

	/*
	 * We've detected a mismatch. We need to keep one of our CPUs with
	 * 32-bit EL0 online so that is_cpu_allowed() doesn't end up rejecting
	 * every CPU in the system for a 32-bit task.
	 */
	lucky_winner = cpu_32bit ? cpu : cpumask_any_and(cpu_32bit_el0_mask,
							 cpu_active_mask);
	get_cpu_device(lucky_winner)->offline_disabled = true;
	pr_info("Asymmetric 32-bit EL0 support detected on CPU %u; CPU hot-unplug disabled on CPU %u\n",
		cpu, lucky_winner);
	return 0;
}

static int __init init_32bit_el0_mask(void)
{
	if (!allow_mismatched_32bit_el0)
		return 0;

	if (!zalloc_cpumask_var(&cpu_32bit_el0_mask, GFP_KERNEL))
		return -ENOMEM;

	return cpuhp_setup_state(CPUHP_AP_ONLINE_DYN,
				 "arm64/mismatched_32bit_el0:online",
				 enable_mismatched_32bit_el0, NULL);
}
subsys_initcall_sync(init_32bit_el0_mask);

const struct cpumask *system_32bit_el0_cpumask(void)
{
	if (!system_supports_32bit_el0())
		return cpu_none_mask;

	if (static_branch_unlikely(&arm64_mismatched_32bit_el0))
		return cpu_32bit_el0_mask;

	return cpu_possible_mask;
}
<<<<<<< HEAD
=======
EXPORT_SYMBOL_GPL(system_32bit_el0_cpumask);
>>>>>>> c50ebbb8

static int __init parse_32bit_el0_param(char *str)
{
	allow_mismatched_32bit_el0 = true;
	return 0;
}
early_param("allow_mismatched_32bit_el0", parse_32bit_el0_param);

static ssize_t aarch32_el0_show(struct device *dev,
				struct device_attribute *attr, char *buf)
{
	const struct cpumask *mask = system_32bit_el0_cpumask();

	return sysfs_emit(buf, "%*pbl\n", cpumask_pr_args(mask));
}
static const DEVICE_ATTR_RO(aarch32_el0);

static int __init aarch32_el0_sysfs_init(void)
{
	if (!allow_mismatched_32bit_el0)
		return 0;

	return device_create_file(cpu_subsys.dev_root, &dev_attr_aarch32_el0);
}
device_initcall(aarch32_el0_sysfs_init);

static bool has_32bit_el0(const struct arm64_cpu_capabilities *entry, int scope)
{
	if (!has_cpuid_feature(entry, scope))
		return allow_mismatched_32bit_el0;

	if (scope == SCOPE_SYSTEM)
		pr_info("detected: 32-bit EL0 Support\n");

	return true;
}

static bool has_useable_gicv3_cpuif(const struct arm64_cpu_capabilities *entry, int scope)
{
	bool has_sre;

	if (!has_cpuid_feature(entry, scope))
		return false;

	has_sre = gic_enable_sre();
	if (!has_sre)
		pr_warn_once("%s present but disabled by higher exception level\n",
			     entry->desc);

	return has_sre;
}

static bool has_no_hw_prefetch(const struct arm64_cpu_capabilities *entry, int __unused)
{
	u32 midr = read_cpuid_id();

	/* Cavium ThunderX pass 1.x and 2.x */
	return midr_is_cpu_model_range(midr, MIDR_THUNDERX,
		MIDR_CPU_VAR_REV(0, 0),
		MIDR_CPU_VAR_REV(1, MIDR_REVISION_MASK));
}

static bool has_no_fpsimd(const struct arm64_cpu_capabilities *entry, int __unused)
{
	u64 pfr0 = read_sanitised_ftr_reg(SYS_ID_AA64PFR0_EL1);

	return cpuid_feature_extract_signed_field(pfr0,
					ID_AA64PFR0_FP_SHIFT) < 0;
}

static bool has_cache_idc(const struct arm64_cpu_capabilities *entry,
			  int scope)
{
	u64 ctr;

	if (scope == SCOPE_SYSTEM)
		ctr = arm64_ftr_reg_ctrel0.sys_val;
	else
		ctr = read_cpuid_effective_cachetype();

	return ctr & BIT(CTR_IDC_SHIFT);
}

static void cpu_emulate_effective_ctr(const struct arm64_cpu_capabilities *__unused)
{
	/*
	 * If the CPU exposes raw CTR_EL0.IDC = 0, while effectively
	 * CTR_EL0.IDC = 1 (from CLIDR values), we need to trap accesses
	 * to the CTR_EL0 on this CPU and emulate it with the real/safe
	 * value.
	 */
	if (!(read_cpuid_cachetype() & BIT(CTR_IDC_SHIFT)))
		sysreg_clear_set(sctlr_el1, SCTLR_EL1_UCT, 0);
}

static bool has_cache_dic(const struct arm64_cpu_capabilities *entry,
			  int scope)
{
	u64 ctr;

	if (scope == SCOPE_SYSTEM)
		ctr = arm64_ftr_reg_ctrel0.sys_val;
	else
		ctr = read_cpuid_cachetype();

	return ctr & BIT(CTR_DIC_SHIFT);
}

static bool __maybe_unused
has_useable_cnp(const struct arm64_cpu_capabilities *entry, int scope)
{
	/*
	 * Kdump isn't guaranteed to power-off all secondary CPUs, CNP
	 * may share TLB entries with a CPU stuck in the crashed
	 * kernel.
	 */
	 if (is_kdump_kernel())
		return false;

	return has_cpuid_feature(entry, scope);
}

/*
 * This check is triggered during the early boot before the cpufeature
 * is initialised. Checking the status on the local CPU allows the boot
 * CPU to detect the need for non-global mappings and thus avoiding a
 * pagetable re-write after all the CPUs are booted. This check will be
 * anyway run on individual CPUs, allowing us to get the consistent
 * state once the SMP CPUs are up and thus make the switch to non-global
 * mappings if required.
 */
bool kaslr_requires_kpti(void)
{
	if (!IS_ENABLED(CONFIG_RANDOMIZE_BASE))
		return false;

	/*
	 * E0PD does a similar job to KPTI so can be used instead
	 * where available.
	 */
	if (IS_ENABLED(CONFIG_ARM64_E0PD)) {
		u64 mmfr2 = read_sysreg_s(SYS_ID_AA64MMFR2_EL1);
		if (cpuid_feature_extract_unsigned_field(mmfr2,
						ID_AA64MMFR2_E0PD_SHIFT))
			return false;
	}

	/*
	 * Systems affected by Cavium erratum 24756 are incompatible
	 * with KPTI.
	 */
	if (IS_ENABLED(CONFIG_CAVIUM_ERRATUM_27456)) {
		extern const struct midr_range cavium_erratum_27456_cpus[];

		if (is_midr_in_range_list(read_cpuid_id(),
					  cavium_erratum_27456_cpus))
			return false;
	}

	return kaslr_offset() > 0;
}

static bool __meltdown_safe = true;
static int __kpti_forced; /* 0: not forced, >0: forced on, <0: forced off */

static bool unmap_kernel_at_el0(const struct arm64_cpu_capabilities *entry,
				int scope)
{
	/* List of CPUs that are not vulnerable and don't need KPTI */
	static const struct midr_range kpti_safe_list[] = {
		MIDR_ALL_VERSIONS(MIDR_CAVIUM_THUNDERX2),
		MIDR_ALL_VERSIONS(MIDR_BRCM_VULCAN),
		MIDR_ALL_VERSIONS(MIDR_BRAHMA_B53),
		MIDR_ALL_VERSIONS(MIDR_CORTEX_A35),
		MIDR_ALL_VERSIONS(MIDR_CORTEX_A53),
		MIDR_ALL_VERSIONS(MIDR_CORTEX_A55),
		MIDR_ALL_VERSIONS(MIDR_CORTEX_A57),
		MIDR_ALL_VERSIONS(MIDR_CORTEX_A72),
		MIDR_ALL_VERSIONS(MIDR_CORTEX_A73),
		MIDR_ALL_VERSIONS(MIDR_HISI_TSV110),
		MIDR_ALL_VERSIONS(MIDR_NVIDIA_CARMEL),
		MIDR_ALL_VERSIONS(MIDR_QCOM_KRYO_2XX_GOLD),
		MIDR_ALL_VERSIONS(MIDR_QCOM_KRYO_2XX_SILVER),
		MIDR_ALL_VERSIONS(MIDR_QCOM_KRYO_3XX_SILVER),
		MIDR_ALL_VERSIONS(MIDR_QCOM_KRYO_4XX_SILVER),
		{ /* sentinel */ }
	};
	char const *str = "kpti command line option";
	bool meltdown_safe;

	meltdown_safe = is_midr_in_range_list(read_cpuid_id(), kpti_safe_list);

	/* Defer to CPU feature registers */
	if (has_cpuid_feature(entry, scope))
		meltdown_safe = true;

	if (!meltdown_safe)
		__meltdown_safe = false;

	/*
	 * For reasons that aren't entirely clear, enabling KPTI on Cavium
	 * ThunderX leads to apparent I-cache corruption of kernel text, which
	 * ends as well as you might imagine. Don't even try.
	 */
	if (cpus_have_const_cap(ARM64_WORKAROUND_CAVIUM_27456)) {
		str = "ARM64_WORKAROUND_CAVIUM_27456";
		__kpti_forced = -1;
	}

	/* Useful for KASLR robustness */
	if (kaslr_requires_kpti()) {
		if (!__kpti_forced) {
			str = "KASLR";
			__kpti_forced = 1;
		}
	}

	if (cpu_mitigations_off() && !__kpti_forced) {
		str = "mitigations=off";
		__kpti_forced = -1;
	}

	if (!IS_ENABLED(CONFIG_UNMAP_KERNEL_AT_EL0)) {
		pr_info_once("kernel page table isolation disabled by kernel configuration\n");
		return false;
	}

	/* Forced? */
	if (__kpti_forced) {
		pr_info_once("kernel page table isolation forced %s by %s\n",
			     __kpti_forced > 0 ? "ON" : "OFF", str);
		return __kpti_forced > 0;
	}

	return !meltdown_safe;
}

#ifdef CONFIG_UNMAP_KERNEL_AT_EL0
static void __nocfi
kpti_install_ng_mappings(const struct arm64_cpu_capabilities *__unused)
{
	typedef void (kpti_remap_fn)(int, int, phys_addr_t);
	extern kpti_remap_fn idmap_kpti_install_ng_mappings;
	kpti_remap_fn *remap_fn;

	int cpu = smp_processor_id();

	/*
	 * We don't need to rewrite the page-tables if either we've done
	 * it already or we have KASLR enabled and therefore have not
	 * created any global mappings at all.
	 */
	if (arm64_use_ng_mappings)
		return;

	remap_fn = (void *)__pa_function(idmap_kpti_install_ng_mappings);

	cpu_install_idmap();
	remap_fn(cpu, num_online_cpus(), __pa_symbol(swapper_pg_dir));
	cpu_uninstall_idmap();

	if (!cpu)
		arm64_use_ng_mappings = true;

	return;
}
#else
static void
kpti_install_ng_mappings(const struct arm64_cpu_capabilities *__unused)
{
}
#endif	/* CONFIG_UNMAP_KERNEL_AT_EL0 */

static int __init parse_kpti(char *str)
{
	bool enabled;
	int ret = strtobool(str, &enabled);

	if (ret)
		return ret;

	__kpti_forced = enabled ? 1 : -1;
	return 0;
}
early_param("kpti", parse_kpti);

#ifdef CONFIG_ARM64_HW_AFDBM
static inline void __cpu_enable_hw_dbm(void)
{
	u64 tcr = read_sysreg(tcr_el1) | TCR_HD;

	write_sysreg(tcr, tcr_el1);
	isb();
	local_flush_tlb_all();
}

static bool cpu_has_broken_dbm(void)
{
	/* List of CPUs which have broken DBM support. */
	static const struct midr_range cpus[] = {
#ifdef CONFIG_ARM64_ERRATUM_1024718
		MIDR_ALL_VERSIONS(MIDR_CORTEX_A55),
		/* Kryo4xx Silver (rdpe => r1p0) */
		MIDR_REV(MIDR_QCOM_KRYO_4XX_SILVER, 0xd, 0xe),
#endif
		{},
	};

	return is_midr_in_range_list(read_cpuid_id(), cpus);
}

static bool cpu_can_use_dbm(const struct arm64_cpu_capabilities *cap)
{
	return has_cpuid_feature(cap, SCOPE_LOCAL_CPU) &&
	       !cpu_has_broken_dbm();
}

static void cpu_enable_hw_dbm(struct arm64_cpu_capabilities const *cap)
{
	if (cpu_can_use_dbm(cap))
		__cpu_enable_hw_dbm();
}

static bool has_hw_dbm(const struct arm64_cpu_capabilities *cap,
		       int __unused)
{
	static bool detected = false;
	/*
	 * DBM is a non-conflicting feature. i.e, the kernel can safely
	 * run a mix of CPUs with and without the feature. So, we
	 * unconditionally enable the capability to allow any late CPU
	 * to use the feature. We only enable the control bits on the
	 * CPU, if it actually supports.
	 *
	 * We have to make sure we print the "feature" detection only
	 * when at least one CPU actually uses it. So check if this CPU
	 * can actually use it and print the message exactly once.
	 *
	 * This is safe as all CPUs (including secondary CPUs - due to the
	 * LOCAL_CPU scope - and the hotplugged CPUs - via verification)
	 * goes through the "matches" check exactly once. Also if a CPU
	 * matches the criteria, it is guaranteed that the CPU will turn
	 * the DBM on, as the capability is unconditionally enabled.
	 */
	if (!detected && cpu_can_use_dbm(cap)) {
		detected = true;
		pr_info("detected: Hardware dirty bit management\n");
	}

	return true;
}

#endif

#ifdef CONFIG_ARM64_AMU_EXTN

/*
 * The "amu_cpus" cpumask only signals that the CPU implementation for the
 * flagged CPUs supports the Activity Monitors Unit (AMU) but does not provide
 * information regarding all the events that it supports. When a CPU bit is
 * set in the cpumask, the user of this feature can only rely on the presence
 * of the 4 fixed counters for that CPU. But this does not guarantee that the
 * counters are enabled or access to these counters is enabled by code
 * executed at higher exception levels (firmware).
 */
static struct cpumask amu_cpus __read_mostly;

bool cpu_has_amu_feat(int cpu)
{
	return cpumask_test_cpu(cpu, &amu_cpus);
}

/* Initialize the use of AMU counters for frequency invariance */
extern void init_cpu_freq_invariance_counters(void);

static void cpu_amu_enable(struct arm64_cpu_capabilities const *cap)
{
	if (has_cpuid_feature(cap, SCOPE_LOCAL_CPU)) {
		pr_info("detected CPU%d: Activity Monitors Unit (AMU)\n",
			smp_processor_id());
		cpumask_set_cpu(smp_processor_id(), &amu_cpus);
		init_cpu_freq_invariance_counters();
	}
}

static bool has_amu(const struct arm64_cpu_capabilities *cap,
		    int __unused)
{
	/*
	 * The AMU extension is a non-conflicting feature: the kernel can
	 * safely run a mix of CPUs with and without support for the
	 * activity monitors extension. Therefore, unconditionally enable
	 * the capability to allow any late CPU to use the feature.
	 *
	 * With this feature unconditionally enabled, the cpu_enable
	 * function will be called for all CPUs that match the criteria,
	 * including secondary and hotplugged, marking this feature as
	 * present on that respective CPU. The enable function will also
	 * print a detection message.
	 */

	return true;
}
#endif

#ifdef CONFIG_ARM64_VHE
static bool runs_at_el2(const struct arm64_cpu_capabilities *entry, int __unused)
{
	return is_kernel_in_hyp_mode();
}

static void cpu_copy_el2regs(const struct arm64_cpu_capabilities *__unused)
{
	/*
	 * Copy register values that aren't redirected by hardware.
	 *
	 * Before code patching, we only set tpidr_el1, all CPUs need to copy
	 * this value to tpidr_el2 before we patch the code. Once we've done
	 * that, freshly-onlined CPUs will set tpidr_el2, so we don't need to
	 * do anything here.
	 */
	if (!alternative_is_applied(ARM64_HAS_VIRT_HOST_EXTN))
		write_sysreg(read_sysreg(tpidr_el1), tpidr_el2);
}
#endif

static void cpu_has_fwb(const struct arm64_cpu_capabilities *__unused)
{
	u64 val = read_sysreg_s(SYS_CLIDR_EL1);

	/* Check that CLIDR_EL1.LOU{U,IS} are both 0 */
	WARN_ON(val & (7 << 27 | 7 << 21));
}

#ifdef CONFIG_ARM64_PAN
static void cpu_enable_pan(const struct arm64_cpu_capabilities *__unused)
{
	/*
	 * We modify PSTATE. This won't work from irq context as the PSTATE
	 * is discarded once we return from the exception.
	 */
	WARN_ON_ONCE(in_interrupt());

	sysreg_clear_set(sctlr_el1, SCTLR_EL1_SPAN, 0);
	set_pstate_pan(1);
}
#endif /* CONFIG_ARM64_PAN */

#ifdef CONFIG_ARM64_RAS_EXTN
static void cpu_clear_disr(const struct arm64_cpu_capabilities *__unused)
{
	/* Firmware may have left a deferred SError in this register. */
	write_sysreg_s(0, SYS_DISR_EL1);
}
#endif /* CONFIG_ARM64_RAS_EXTN */

#ifdef CONFIG_ARM64_PTR_AUTH
static bool has_address_auth_cpucap(const struct arm64_cpu_capabilities *entry, int scope)
{
	int boot_val, sec_val;

	/* We don't expect to be called with SCOPE_SYSTEM */
	WARN_ON(scope == SCOPE_SYSTEM);
	/*
	 * The ptr-auth feature levels are not intercompatible with lower
	 * levels. Hence we must match ptr-auth feature level of the secondary
	 * CPUs with that of the boot CPU. The level of boot cpu is fetched
	 * from the sanitised register whereas direct register read is done for
	 * the secondary CPUs.
	 * The sanitised feature state is guaranteed to match that of the
	 * boot CPU as a mismatched secondary CPU is parked before it gets
	 * a chance to update the state, with the capability.
	 */
	boot_val = cpuid_feature_extract_field(read_sanitised_ftr_reg(entry->sys_reg),
					       entry->field_pos, entry->sign);
	if (scope & SCOPE_BOOT_CPU)
		return boot_val >= entry->min_field_value;
	/* Now check for the secondary CPUs with SCOPE_LOCAL_CPU scope */
	sec_val = cpuid_feature_extract_field(__read_sysreg_by_encoding(entry->sys_reg),
					      entry->field_pos, entry->sign);
	return sec_val == boot_val;
}

static bool has_address_auth_metacap(const struct arm64_cpu_capabilities *entry,
				     int scope)
{
	return has_address_auth_cpucap(cpu_hwcaps_ptrs[ARM64_HAS_ADDRESS_AUTH_ARCH], scope) ||
	       has_address_auth_cpucap(cpu_hwcaps_ptrs[ARM64_HAS_ADDRESS_AUTH_IMP_DEF], scope);
}

static bool has_generic_auth(const struct arm64_cpu_capabilities *entry,
			     int __unused)
{
	return __system_matches_cap(ARM64_HAS_GENERIC_AUTH_ARCH) ||
	       __system_matches_cap(ARM64_HAS_GENERIC_AUTH_IMP_DEF);
}
#endif /* CONFIG_ARM64_PTR_AUTH */

#ifdef CONFIG_ARM64_E0PD
static void cpu_enable_e0pd(struct arm64_cpu_capabilities const *cap)
{
	if (this_cpu_has_cap(ARM64_HAS_E0PD))
		sysreg_clear_set(tcr_el1, 0, TCR_E0PD1);
}
#endif /* CONFIG_ARM64_E0PD */

#ifdef CONFIG_ARM64_PSEUDO_NMI
static bool enable_pseudo_nmi;

static int __init early_enable_pseudo_nmi(char *p)
{
	return strtobool(p, &enable_pseudo_nmi);
}
early_param("irqchip.gicv3_pseudo_nmi", early_enable_pseudo_nmi);

static bool can_use_gic_priorities(const struct arm64_cpu_capabilities *entry,
				   int scope)
{
	return enable_pseudo_nmi && has_useable_gicv3_cpuif(entry, scope);
}
#endif

#ifdef CONFIG_ARM64_BTI
static void bti_enable(const struct arm64_cpu_capabilities *__unused)
{
	/*
	 * Use of X16/X17 for tail-calls and trampolines that jump to
	 * function entry points using BR is a requirement for
	 * marking binaries with GNU_PROPERTY_AARCH64_FEATURE_1_BTI.
	 * So, be strict and forbid other BRs using other registers to
	 * jump onto a PACIxSP instruction:
	 */
	sysreg_clear_set(sctlr_el1, 0, SCTLR_EL1_BT0 | SCTLR_EL1_BT1);
	isb();
}
#endif /* CONFIG_ARM64_BTI */

#ifdef CONFIG_ARM64_MTE
static void cpu_enable_mte(struct arm64_cpu_capabilities const *cap)
{
	/*
	 * Clear the tags in the zero page. This needs to be done via the
	 * linear map which has the Tagged attribute.
	 */
	if (!test_and_set_bit(PG_mte_tagged, &ZERO_PAGE(0)->flags))
		mte_clear_page_tags(lm_alias(empty_zero_page));

	kasan_init_hw_tags_cpu();
}
#endif /* CONFIG_ARM64_MTE */

#ifdef CONFIG_KVM
static bool is_kvm_protected_mode(const struct arm64_cpu_capabilities *entry, int __unused)
{
	if (kvm_get_mode() != KVM_MODE_PROTECTED)
		return false;

	if (is_kernel_in_hyp_mode()) {
		pr_warn("Protected KVM not available with VHE\n");
		return false;
	}

	return true;
}
#endif /* CONFIG_KVM */

/* Internal helper functions to match cpu capability type */
static bool
cpucap_late_cpu_optional(const struct arm64_cpu_capabilities *cap)
{
	return !!(cap->type & ARM64_CPUCAP_OPTIONAL_FOR_LATE_CPU);
}

static bool
cpucap_late_cpu_permitted(const struct arm64_cpu_capabilities *cap)
{
	return !!(cap->type & ARM64_CPUCAP_PERMITTED_FOR_LATE_CPU);
}

static bool
cpucap_panic_on_conflict(const struct arm64_cpu_capabilities *cap)
{
	return !!(cap->type & ARM64_CPUCAP_PANIC_ON_CONFLICT);
}

static const struct arm64_cpu_capabilities arm64_features[] = {
	{
		.desc = "GIC system register CPU interface",
		.capability = ARM64_HAS_SYSREG_GIC_CPUIF,
		.type = ARM64_CPUCAP_STRICT_BOOT_CPU_FEATURE,
		.matches = has_useable_gicv3_cpuif,
		.sys_reg = SYS_ID_AA64PFR0_EL1,
		.field_pos = ID_AA64PFR0_GIC_SHIFT,
		.sign = FTR_UNSIGNED,
		.min_field_value = 1,
	},
#ifdef CONFIG_ARM64_PAN
	{
		.desc = "Privileged Access Never",
		.capability = ARM64_HAS_PAN,
		.type = ARM64_CPUCAP_SYSTEM_FEATURE,
		.matches = has_cpuid_feature,
		.sys_reg = SYS_ID_AA64MMFR1_EL1,
		.field_pos = ID_AA64MMFR1_PAN_SHIFT,
		.sign = FTR_UNSIGNED,
		.min_field_value = 1,
		.cpu_enable = cpu_enable_pan,
	},
#endif /* CONFIG_ARM64_PAN */
#ifdef CONFIG_ARM64_LSE_ATOMICS
	{
		.desc = "LSE atomic instructions",
		.capability = ARM64_HAS_LSE_ATOMICS,
		.type = ARM64_CPUCAP_SYSTEM_FEATURE,
		.matches = has_cpuid_feature,
		.sys_reg = SYS_ID_AA64ISAR0_EL1,
		.field_pos = ID_AA64ISAR0_ATOMICS_SHIFT,
		.sign = FTR_UNSIGNED,
		.min_field_value = 2,
	},
#endif /* CONFIG_ARM64_LSE_ATOMICS */
	{
		.desc = "Software prefetching using PRFM",
		.capability = ARM64_HAS_NO_HW_PREFETCH,
		.type = ARM64_CPUCAP_WEAK_LOCAL_CPU_FEATURE,
		.matches = has_no_hw_prefetch,
	},
#ifdef CONFIG_ARM64_UAO
	{
		.desc = "User Access Override",
		.capability = ARM64_HAS_UAO,
		.type = ARM64_CPUCAP_SYSTEM_FEATURE,
		.matches = has_cpuid_feature,
		.sys_reg = SYS_ID_AA64MMFR2_EL1,
		.field_pos = ID_AA64MMFR2_UAO_SHIFT,
		.min_field_value = 1,
		/*
		 * We rely on stop_machine() calling uao_thread_switch() to set
		 * UAO immediately after patching.
		 */
	},
#endif /* CONFIG_ARM64_UAO */
#ifdef CONFIG_ARM64_PAN
	{
		.capability = ARM64_ALT_PAN_NOT_UAO,
		.type = ARM64_CPUCAP_SYSTEM_FEATURE,
		.matches = cpufeature_pan_not_uao,
	},
#endif /* CONFIG_ARM64_PAN */
#ifdef CONFIG_ARM64_VHE
	{
		.desc = "Virtualization Host Extensions",
		.capability = ARM64_HAS_VIRT_HOST_EXTN,
		.type = ARM64_CPUCAP_STRICT_BOOT_CPU_FEATURE,
		.matches = runs_at_el2,
		.cpu_enable = cpu_copy_el2regs,
	},
#endif	/* CONFIG_ARM64_VHE */
	{
		.capability = ARM64_HAS_32BIT_EL0_DO_NOT_USE,
		.type = ARM64_CPUCAP_SYSTEM_FEATURE,
		.matches = has_32bit_el0,
		.sys_reg = SYS_ID_AA64PFR0_EL1,
		.sign = FTR_UNSIGNED,
		.field_pos = ID_AA64PFR0_EL0_SHIFT,
		.min_field_value = ID_AA64PFR0_EL0_32BIT_64BIT,
	},
#ifdef CONFIG_KVM
	{
		.desc = "32-bit EL1 Support",
		.capability = ARM64_HAS_32BIT_EL1,
		.type = ARM64_CPUCAP_SYSTEM_FEATURE,
		.matches = has_cpuid_feature,
		.sys_reg = SYS_ID_AA64PFR0_EL1,
		.sign = FTR_UNSIGNED,
		.field_pos = ID_AA64PFR0_EL1_SHIFT,
		.min_field_value = ID_AA64PFR0_EL1_32BIT_64BIT,
	},
	{
		.desc = "Protected KVM",
		.capability = ARM64_KVM_PROTECTED_MODE,
		.type = ARM64_CPUCAP_SYSTEM_FEATURE,
		.matches = is_kvm_protected_mode,
	},
#endif
	{
		.desc = "Kernel page table isolation (KPTI)",
		.capability = ARM64_UNMAP_KERNEL_AT_EL0,
		.type = ARM64_CPUCAP_BOOT_RESTRICTED_CPU_LOCAL_FEATURE,
		/*
		 * The ID feature fields below are used to indicate that
		 * the CPU doesn't need KPTI. See unmap_kernel_at_el0 for
		 * more details.
		 */
		.sys_reg = SYS_ID_AA64PFR0_EL1,
		.field_pos = ID_AA64PFR0_CSV3_SHIFT,
		.min_field_value = 1,
		.matches = unmap_kernel_at_el0,
		.cpu_enable = kpti_install_ng_mappings,
	},
	{
		/* FP/SIMD is not implemented */
		.capability = ARM64_HAS_NO_FPSIMD,
		.type = ARM64_CPUCAP_BOOT_RESTRICTED_CPU_LOCAL_FEATURE,
		.min_field_value = 0,
		.matches = has_no_fpsimd,
	},
#ifdef CONFIG_ARM64_PMEM
	{
		.desc = "Data cache clean to Point of Persistence",
		.capability = ARM64_HAS_DCPOP,
		.type = ARM64_CPUCAP_SYSTEM_FEATURE,
		.matches = has_cpuid_feature,
		.sys_reg = SYS_ID_AA64ISAR1_EL1,
		.field_pos = ID_AA64ISAR1_DPB_SHIFT,
		.min_field_value = 1,
	},
	{
		.desc = "Data cache clean to Point of Deep Persistence",
		.capability = ARM64_HAS_DCPODP,
		.type = ARM64_CPUCAP_SYSTEM_FEATURE,
		.matches = has_cpuid_feature,
		.sys_reg = SYS_ID_AA64ISAR1_EL1,
		.sign = FTR_UNSIGNED,
		.field_pos = ID_AA64ISAR1_DPB_SHIFT,
		.min_field_value = 2,
	},
#endif
#ifdef CONFIG_ARM64_SVE
	{
		.desc = "Scalable Vector Extension",
		.type = ARM64_CPUCAP_SYSTEM_FEATURE,
		.capability = ARM64_SVE,
		.sys_reg = SYS_ID_AA64PFR0_EL1,
		.sign = FTR_UNSIGNED,
		.field_pos = ID_AA64PFR0_SVE_SHIFT,
		.min_field_value = ID_AA64PFR0_SVE,
		.matches = has_cpuid_feature,
		.cpu_enable = sve_kernel_enable,
	},
#endif /* CONFIG_ARM64_SVE */
#ifdef CONFIG_ARM64_RAS_EXTN
	{
		.desc = "RAS Extension Support",
		.capability = ARM64_HAS_RAS_EXTN,
		.type = ARM64_CPUCAP_SYSTEM_FEATURE,
		.matches = has_cpuid_feature,
		.sys_reg = SYS_ID_AA64PFR0_EL1,
		.sign = FTR_UNSIGNED,
		.field_pos = ID_AA64PFR0_RAS_SHIFT,
		.min_field_value = ID_AA64PFR0_RAS_V1,
		.cpu_enable = cpu_clear_disr,
	},
#endif /* CONFIG_ARM64_RAS_EXTN */
#ifdef CONFIG_ARM64_AMU_EXTN
	{
		/*
		 * The feature is enabled by default if CONFIG_ARM64_AMU_EXTN=y.
		 * Therefore, don't provide .desc as we don't want the detection
		 * message to be shown until at least one CPU is detected to
		 * support the feature.
		 */
		.capability = ARM64_HAS_AMU_EXTN,
		.type = ARM64_CPUCAP_WEAK_LOCAL_CPU_FEATURE,
		.matches = has_amu,
		.sys_reg = SYS_ID_AA64PFR0_EL1,
		.sign = FTR_UNSIGNED,
		.field_pos = ID_AA64PFR0_AMU_SHIFT,
		.min_field_value = ID_AA64PFR0_AMU,
		.cpu_enable = cpu_amu_enable,
	},
#endif /* CONFIG_ARM64_AMU_EXTN */
	{
		.desc = "Data cache clean to the PoU not required for I/D coherence",
		.capability = ARM64_HAS_CACHE_IDC,
		.type = ARM64_CPUCAP_SYSTEM_FEATURE,
		.matches = has_cache_idc,
		.cpu_enable = cpu_emulate_effective_ctr,
	},
	{
		.desc = "Instruction cache invalidation not required for I/D coherence",
		.capability = ARM64_HAS_CACHE_DIC,
		.type = ARM64_CPUCAP_SYSTEM_FEATURE,
		.matches = has_cache_dic,
	},
	{
		.desc = "Stage-2 Force Write-Back",
		.type = ARM64_CPUCAP_SYSTEM_FEATURE,
		.capability = ARM64_HAS_STAGE2_FWB,
		.sys_reg = SYS_ID_AA64MMFR2_EL1,
		.sign = FTR_UNSIGNED,
		.field_pos = ID_AA64MMFR2_FWB_SHIFT,
		.min_field_value = 1,
		.matches = has_cpuid_feature,
		.cpu_enable = cpu_has_fwb,
	},
	{
		.desc = "ARMv8.4 Translation Table Level",
		.type = ARM64_CPUCAP_SYSTEM_FEATURE,
		.capability = ARM64_HAS_ARMv8_4_TTL,
		.sys_reg = SYS_ID_AA64MMFR2_EL1,
		.sign = FTR_UNSIGNED,
		.field_pos = ID_AA64MMFR2_TTL_SHIFT,
		.min_field_value = 1,
		.matches = has_cpuid_feature,
	},
	{
		.desc = "TLB range maintenance instructions",
		.capability = ARM64_HAS_TLB_RANGE,
		.type = ARM64_CPUCAP_SYSTEM_FEATURE,
		.matches = has_cpuid_feature,
		.sys_reg = SYS_ID_AA64ISAR0_EL1,
		.field_pos = ID_AA64ISAR0_TLB_SHIFT,
		.sign = FTR_UNSIGNED,
		.min_field_value = ID_AA64ISAR0_TLB_RANGE,
	},
#ifdef CONFIG_ARM64_HW_AFDBM
	{
		/*
		 * Since we turn this on always, we don't want the user to
		 * think that the feature is available when it may not be.
		 * So hide the description.
		 *
		 * .desc = "Hardware pagetable Dirty Bit Management",
		 *
		 */
		.type = ARM64_CPUCAP_WEAK_LOCAL_CPU_FEATURE,
		.capability = ARM64_HW_DBM,
		.sys_reg = SYS_ID_AA64MMFR1_EL1,
		.sign = FTR_UNSIGNED,
		.field_pos = ID_AA64MMFR1_HADBS_SHIFT,
		.min_field_value = 2,
		.matches = has_hw_dbm,
		.cpu_enable = cpu_enable_hw_dbm,
	},
#endif
	{
		.desc = "CRC32 instructions",
		.capability = ARM64_HAS_CRC32,
		.type = ARM64_CPUCAP_SYSTEM_FEATURE,
		.matches = has_cpuid_feature,
		.sys_reg = SYS_ID_AA64ISAR0_EL1,
		.field_pos = ID_AA64ISAR0_CRC32_SHIFT,
		.min_field_value = 1,
	},
	{
		.desc = "Speculative Store Bypassing Safe (SSBS)",
		.capability = ARM64_SSBS,
		.type = ARM64_CPUCAP_SYSTEM_FEATURE,
		.matches = has_cpuid_feature,
		.sys_reg = SYS_ID_AA64PFR1_EL1,
		.field_pos = ID_AA64PFR1_SSBS_SHIFT,
		.sign = FTR_UNSIGNED,
		.min_field_value = ID_AA64PFR1_SSBS_PSTATE_ONLY,
	},
#ifdef CONFIG_ARM64_CNP
	{
		.desc = "Common not Private translations",
		.capability = ARM64_HAS_CNP,
		.type = ARM64_CPUCAP_SYSTEM_FEATURE,
		.matches = has_useable_cnp,
		.sys_reg = SYS_ID_AA64MMFR2_EL1,
		.sign = FTR_UNSIGNED,
		.field_pos = ID_AA64MMFR2_CNP_SHIFT,
		.min_field_value = 1,
		.cpu_enable = cpu_enable_cnp,
	},
#endif
	{
		.desc = "Speculation barrier (SB)",
		.capability = ARM64_HAS_SB,
		.type = ARM64_CPUCAP_SYSTEM_FEATURE,
		.matches = has_cpuid_feature,
		.sys_reg = SYS_ID_AA64ISAR1_EL1,
		.field_pos = ID_AA64ISAR1_SB_SHIFT,
		.sign = FTR_UNSIGNED,
		.min_field_value = 1,
	},
#ifdef CONFIG_ARM64_PTR_AUTH
	{
		.desc = "Address authentication (architected algorithm)",
		.capability = ARM64_HAS_ADDRESS_AUTH_ARCH,
		.type = ARM64_CPUCAP_BOOT_CPU_FEATURE,
		.sys_reg = SYS_ID_AA64ISAR1_EL1,
		.sign = FTR_UNSIGNED,
		.field_pos = ID_AA64ISAR1_APA_SHIFT,
		.min_field_value = ID_AA64ISAR1_APA_ARCHITECTED,
		.matches = has_address_auth_cpucap,
	},
	{
		.desc = "Address authentication (IMP DEF algorithm)",
		.capability = ARM64_HAS_ADDRESS_AUTH_IMP_DEF,
		.type = ARM64_CPUCAP_BOOT_CPU_FEATURE,
		.sys_reg = SYS_ID_AA64ISAR1_EL1,
		.sign = FTR_UNSIGNED,
		.field_pos = ID_AA64ISAR1_API_SHIFT,
		.min_field_value = ID_AA64ISAR1_API_IMP_DEF,
		.matches = has_address_auth_cpucap,
	},
	{
		.capability = ARM64_HAS_ADDRESS_AUTH,
		.type = ARM64_CPUCAP_BOOT_CPU_FEATURE,
		.matches = has_address_auth_metacap,
	},
	{
		.desc = "Generic authentication (architected algorithm)",
		.capability = ARM64_HAS_GENERIC_AUTH_ARCH,
		.type = ARM64_CPUCAP_SYSTEM_FEATURE,
		.sys_reg = SYS_ID_AA64ISAR1_EL1,
		.sign = FTR_UNSIGNED,
		.field_pos = ID_AA64ISAR1_GPA_SHIFT,
		.min_field_value = ID_AA64ISAR1_GPA_ARCHITECTED,
		.matches = has_cpuid_feature,
	},
	{
		.desc = "Generic authentication (IMP DEF algorithm)",
		.capability = ARM64_HAS_GENERIC_AUTH_IMP_DEF,
		.type = ARM64_CPUCAP_SYSTEM_FEATURE,
		.sys_reg = SYS_ID_AA64ISAR1_EL1,
		.sign = FTR_UNSIGNED,
		.field_pos = ID_AA64ISAR1_GPI_SHIFT,
		.min_field_value = ID_AA64ISAR1_GPI_IMP_DEF,
		.matches = has_cpuid_feature,
	},
	{
		.capability = ARM64_HAS_GENERIC_AUTH,
		.type = ARM64_CPUCAP_SYSTEM_FEATURE,
		.matches = has_generic_auth,
	},
#endif /* CONFIG_ARM64_PTR_AUTH */
#ifdef CONFIG_ARM64_PSEUDO_NMI
	{
		/*
		 * Depends on having GICv3
		 */
		.desc = "IRQ priority masking",
		.capability = ARM64_HAS_IRQ_PRIO_MASKING,
		.type = ARM64_CPUCAP_STRICT_BOOT_CPU_FEATURE,
		.matches = can_use_gic_priorities,
		.sys_reg = SYS_ID_AA64PFR0_EL1,
		.field_pos = ID_AA64PFR0_GIC_SHIFT,
		.sign = FTR_UNSIGNED,
		.min_field_value = 1,
	},
#endif
#ifdef CONFIG_ARM64_E0PD
	{
		.desc = "E0PD",
		.capability = ARM64_HAS_E0PD,
		.type = ARM64_CPUCAP_SYSTEM_FEATURE,
		.sys_reg = SYS_ID_AA64MMFR2_EL1,
		.sign = FTR_UNSIGNED,
		.field_pos = ID_AA64MMFR2_E0PD_SHIFT,
		.matches = has_cpuid_feature,
		.min_field_value = 1,
		.cpu_enable = cpu_enable_e0pd,
	},
#endif
#ifdef CONFIG_ARCH_RANDOM
	{
		.desc = "Random Number Generator",
		.capability = ARM64_HAS_RNG,
		.type = ARM64_CPUCAP_SYSTEM_FEATURE,
		.matches = has_cpuid_feature,
		.sys_reg = SYS_ID_AA64ISAR0_EL1,
		.field_pos = ID_AA64ISAR0_RNDR_SHIFT,
		.sign = FTR_UNSIGNED,
		.min_field_value = 1,
	},
#endif
#ifdef CONFIG_ARM64_BTI
	{
		.desc = "Branch Target Identification",
		.capability = ARM64_BTI,
#ifdef CONFIG_ARM64_BTI_KERNEL
		.type = ARM64_CPUCAP_STRICT_BOOT_CPU_FEATURE,
#else
		.type = ARM64_CPUCAP_SYSTEM_FEATURE,
#endif
		.matches = has_cpuid_feature,
		.cpu_enable = bti_enable,
		.sys_reg = SYS_ID_AA64PFR1_EL1,
		.field_pos = ID_AA64PFR1_BT_SHIFT,
		.min_field_value = ID_AA64PFR1_BT_BTI,
		.sign = FTR_UNSIGNED,
	},
#endif
#ifdef CONFIG_ARM64_MTE
	{
		.desc = "Memory Tagging Extension",
		.capability = ARM64_MTE,
		.type = ARM64_CPUCAP_STRICT_BOOT_CPU_FEATURE,
		.matches = has_cpuid_feature,
		.sys_reg = SYS_ID_AA64PFR1_EL1,
		.field_pos = ID_AA64PFR1_MTE_SHIFT,
		.min_field_value = ID_AA64PFR1_MTE,
		.sign = FTR_UNSIGNED,
		.cpu_enable = cpu_enable_mte,
	},
#endif /* CONFIG_ARM64_MTE */
	{
		.desc = "RCpc load-acquire (LDAPR)",
		.capability = ARM64_HAS_LDAPR,
		.type = ARM64_CPUCAP_SYSTEM_FEATURE,
		.sys_reg = SYS_ID_AA64ISAR1_EL1,
		.sign = FTR_UNSIGNED,
		.field_pos = ID_AA64ISAR1_LRCPC_SHIFT,
		.matches = has_cpuid_feature,
		.min_field_value = 1,
	},
	{},
};

#define HWCAP_CPUID_MATCH(reg, field, s, min_value)				\
		.matches = has_cpuid_feature,					\
		.sys_reg = reg,							\
		.field_pos = field,						\
		.sign = s,							\
		.min_field_value = min_value,

#define __HWCAP_CAP(name, cap_type, cap)					\
		.desc = name,							\
		.type = ARM64_CPUCAP_SYSTEM_FEATURE,				\
		.hwcap_type = cap_type,						\
		.hwcap = cap,							\

#define HWCAP_CAP(reg, field, s, min_value, cap_type, cap)			\
	{									\
		__HWCAP_CAP(#cap, cap_type, cap)				\
		HWCAP_CPUID_MATCH(reg, field, s, min_value)			\
	}

#define HWCAP_MULTI_CAP(list, cap_type, cap)					\
	{									\
		__HWCAP_CAP(#cap, cap_type, cap)				\
		.matches = cpucap_multi_entry_cap_matches,			\
		.match_list = list,						\
	}

#define HWCAP_CAP_MATCH(match, cap_type, cap)					\
	{									\
		__HWCAP_CAP(#cap, cap_type, cap)				\
		.matches = match,						\
	}

#ifdef CONFIG_ARM64_PTR_AUTH
static const struct arm64_cpu_capabilities ptr_auth_hwcap_addr_matches[] = {
	{
		HWCAP_CPUID_MATCH(SYS_ID_AA64ISAR1_EL1, ID_AA64ISAR1_APA_SHIFT,
				  FTR_UNSIGNED, ID_AA64ISAR1_APA_ARCHITECTED)
	},
	{
		HWCAP_CPUID_MATCH(SYS_ID_AA64ISAR1_EL1, ID_AA64ISAR1_API_SHIFT,
				  FTR_UNSIGNED, ID_AA64ISAR1_API_IMP_DEF)
	},
	{},
};

static const struct arm64_cpu_capabilities ptr_auth_hwcap_gen_matches[] = {
	{
		HWCAP_CPUID_MATCH(SYS_ID_AA64ISAR1_EL1, ID_AA64ISAR1_GPA_SHIFT,
				  FTR_UNSIGNED, ID_AA64ISAR1_GPA_ARCHITECTED)
	},
	{
		HWCAP_CPUID_MATCH(SYS_ID_AA64ISAR1_EL1, ID_AA64ISAR1_GPI_SHIFT,
				  FTR_UNSIGNED, ID_AA64ISAR1_GPI_IMP_DEF)
	},
	{},
};
#endif

static const struct arm64_cpu_capabilities arm64_elf_hwcaps[] = {
	HWCAP_CAP(SYS_ID_AA64ISAR0_EL1, ID_AA64ISAR0_AES_SHIFT, FTR_UNSIGNED, 2, CAP_HWCAP, KERNEL_HWCAP_PMULL),
	HWCAP_CAP(SYS_ID_AA64ISAR0_EL1, ID_AA64ISAR0_AES_SHIFT, FTR_UNSIGNED, 1, CAP_HWCAP, KERNEL_HWCAP_AES),
	HWCAP_CAP(SYS_ID_AA64ISAR0_EL1, ID_AA64ISAR0_SHA1_SHIFT, FTR_UNSIGNED, 1, CAP_HWCAP, KERNEL_HWCAP_SHA1),
	HWCAP_CAP(SYS_ID_AA64ISAR0_EL1, ID_AA64ISAR0_SHA2_SHIFT, FTR_UNSIGNED, 1, CAP_HWCAP, KERNEL_HWCAP_SHA2),
	HWCAP_CAP(SYS_ID_AA64ISAR0_EL1, ID_AA64ISAR0_SHA2_SHIFT, FTR_UNSIGNED, 2, CAP_HWCAP, KERNEL_HWCAP_SHA512),
	HWCAP_CAP(SYS_ID_AA64ISAR0_EL1, ID_AA64ISAR0_CRC32_SHIFT, FTR_UNSIGNED, 1, CAP_HWCAP, KERNEL_HWCAP_CRC32),
	HWCAP_CAP(SYS_ID_AA64ISAR0_EL1, ID_AA64ISAR0_ATOMICS_SHIFT, FTR_UNSIGNED, 2, CAP_HWCAP, KERNEL_HWCAP_ATOMICS),
	HWCAP_CAP(SYS_ID_AA64ISAR0_EL1, ID_AA64ISAR0_RDM_SHIFT, FTR_UNSIGNED, 1, CAP_HWCAP, KERNEL_HWCAP_ASIMDRDM),
	HWCAP_CAP(SYS_ID_AA64ISAR0_EL1, ID_AA64ISAR0_SHA3_SHIFT, FTR_UNSIGNED, 1, CAP_HWCAP, KERNEL_HWCAP_SHA3),
	HWCAP_CAP(SYS_ID_AA64ISAR0_EL1, ID_AA64ISAR0_SM3_SHIFT, FTR_UNSIGNED, 1, CAP_HWCAP, KERNEL_HWCAP_SM3),
	HWCAP_CAP(SYS_ID_AA64ISAR0_EL1, ID_AA64ISAR0_SM4_SHIFT, FTR_UNSIGNED, 1, CAP_HWCAP, KERNEL_HWCAP_SM4),
	HWCAP_CAP(SYS_ID_AA64ISAR0_EL1, ID_AA64ISAR0_DP_SHIFT, FTR_UNSIGNED, 1, CAP_HWCAP, KERNEL_HWCAP_ASIMDDP),
	HWCAP_CAP(SYS_ID_AA64ISAR0_EL1, ID_AA64ISAR0_FHM_SHIFT, FTR_UNSIGNED, 1, CAP_HWCAP, KERNEL_HWCAP_ASIMDFHM),
	HWCAP_CAP(SYS_ID_AA64ISAR0_EL1, ID_AA64ISAR0_TS_SHIFT, FTR_UNSIGNED, 1, CAP_HWCAP, KERNEL_HWCAP_FLAGM),
	HWCAP_CAP(SYS_ID_AA64ISAR0_EL1, ID_AA64ISAR0_TS_SHIFT, FTR_UNSIGNED, 2, CAP_HWCAP, KERNEL_HWCAP_FLAGM2),
	HWCAP_CAP(SYS_ID_AA64ISAR0_EL1, ID_AA64ISAR0_RNDR_SHIFT, FTR_UNSIGNED, 1, CAP_HWCAP, KERNEL_HWCAP_RNG),
	HWCAP_CAP(SYS_ID_AA64PFR0_EL1, ID_AA64PFR0_FP_SHIFT, FTR_SIGNED, 0, CAP_HWCAP, KERNEL_HWCAP_FP),
	HWCAP_CAP(SYS_ID_AA64PFR0_EL1, ID_AA64PFR0_FP_SHIFT, FTR_SIGNED, 1, CAP_HWCAP, KERNEL_HWCAP_FPHP),
	HWCAP_CAP(SYS_ID_AA64PFR0_EL1, ID_AA64PFR0_ASIMD_SHIFT, FTR_SIGNED, 0, CAP_HWCAP, KERNEL_HWCAP_ASIMD),
	HWCAP_CAP(SYS_ID_AA64PFR0_EL1, ID_AA64PFR0_ASIMD_SHIFT, FTR_SIGNED, 1, CAP_HWCAP, KERNEL_HWCAP_ASIMDHP),
	HWCAP_CAP(SYS_ID_AA64PFR0_EL1, ID_AA64PFR0_DIT_SHIFT, FTR_SIGNED, 1, CAP_HWCAP, KERNEL_HWCAP_DIT),
	HWCAP_CAP(SYS_ID_AA64ISAR1_EL1, ID_AA64ISAR1_DPB_SHIFT, FTR_UNSIGNED, 1, CAP_HWCAP, KERNEL_HWCAP_DCPOP),
	HWCAP_CAP(SYS_ID_AA64ISAR1_EL1, ID_AA64ISAR1_DPB_SHIFT, FTR_UNSIGNED, 2, CAP_HWCAP, KERNEL_HWCAP_DCPODP),
	HWCAP_CAP(SYS_ID_AA64ISAR1_EL1, ID_AA64ISAR1_JSCVT_SHIFT, FTR_UNSIGNED, 1, CAP_HWCAP, KERNEL_HWCAP_JSCVT),
	HWCAP_CAP(SYS_ID_AA64ISAR1_EL1, ID_AA64ISAR1_FCMA_SHIFT, FTR_UNSIGNED, 1, CAP_HWCAP, KERNEL_HWCAP_FCMA),
	HWCAP_CAP(SYS_ID_AA64ISAR1_EL1, ID_AA64ISAR1_LRCPC_SHIFT, FTR_UNSIGNED, 1, CAP_HWCAP, KERNEL_HWCAP_LRCPC),
	HWCAP_CAP(SYS_ID_AA64ISAR1_EL1, ID_AA64ISAR1_LRCPC_SHIFT, FTR_UNSIGNED, 2, CAP_HWCAP, KERNEL_HWCAP_ILRCPC),
	HWCAP_CAP(SYS_ID_AA64ISAR1_EL1, ID_AA64ISAR1_FRINTTS_SHIFT, FTR_UNSIGNED, 1, CAP_HWCAP, KERNEL_HWCAP_FRINT),
	HWCAP_CAP(SYS_ID_AA64ISAR1_EL1, ID_AA64ISAR1_SB_SHIFT, FTR_UNSIGNED, 1, CAP_HWCAP, KERNEL_HWCAP_SB),
	HWCAP_CAP(SYS_ID_AA64ISAR1_EL1, ID_AA64ISAR1_BF16_SHIFT, FTR_UNSIGNED, 1, CAP_HWCAP, KERNEL_HWCAP_BF16),
	HWCAP_CAP(SYS_ID_AA64ISAR1_EL1, ID_AA64ISAR1_DGH_SHIFT, FTR_UNSIGNED, 1, CAP_HWCAP, KERNEL_HWCAP_DGH),
	HWCAP_CAP(SYS_ID_AA64ISAR1_EL1, ID_AA64ISAR1_I8MM_SHIFT, FTR_UNSIGNED, 1, CAP_HWCAP, KERNEL_HWCAP_I8MM),
	HWCAP_CAP(SYS_ID_AA64MMFR2_EL1, ID_AA64MMFR2_AT_SHIFT, FTR_UNSIGNED, 1, CAP_HWCAP, KERNEL_HWCAP_USCAT),
#ifdef CONFIG_ARM64_SVE
	HWCAP_CAP(SYS_ID_AA64PFR0_EL1, ID_AA64PFR0_SVE_SHIFT, FTR_UNSIGNED, ID_AA64PFR0_SVE, CAP_HWCAP, KERNEL_HWCAP_SVE),
	HWCAP_CAP(SYS_ID_AA64ZFR0_EL1, ID_AA64ZFR0_SVEVER_SHIFT, FTR_UNSIGNED, ID_AA64ZFR0_SVEVER_SVE2, CAP_HWCAP, KERNEL_HWCAP_SVE2),
	HWCAP_CAP(SYS_ID_AA64ZFR0_EL1, ID_AA64ZFR0_AES_SHIFT, FTR_UNSIGNED, ID_AA64ZFR0_AES, CAP_HWCAP, KERNEL_HWCAP_SVEAES),
	HWCAP_CAP(SYS_ID_AA64ZFR0_EL1, ID_AA64ZFR0_AES_SHIFT, FTR_UNSIGNED, ID_AA64ZFR0_AES_PMULL, CAP_HWCAP, KERNEL_HWCAP_SVEPMULL),
	HWCAP_CAP(SYS_ID_AA64ZFR0_EL1, ID_AA64ZFR0_BITPERM_SHIFT, FTR_UNSIGNED, ID_AA64ZFR0_BITPERM, CAP_HWCAP, KERNEL_HWCAP_SVEBITPERM),
	HWCAP_CAP(SYS_ID_AA64ZFR0_EL1, ID_AA64ZFR0_BF16_SHIFT, FTR_UNSIGNED, ID_AA64ZFR0_BF16, CAP_HWCAP, KERNEL_HWCAP_SVEBF16),
	HWCAP_CAP(SYS_ID_AA64ZFR0_EL1, ID_AA64ZFR0_SHA3_SHIFT, FTR_UNSIGNED, ID_AA64ZFR0_SHA3, CAP_HWCAP, KERNEL_HWCAP_SVESHA3),
	HWCAP_CAP(SYS_ID_AA64ZFR0_EL1, ID_AA64ZFR0_SM4_SHIFT, FTR_UNSIGNED, ID_AA64ZFR0_SM4, CAP_HWCAP, KERNEL_HWCAP_SVESM4),
	HWCAP_CAP(SYS_ID_AA64ZFR0_EL1, ID_AA64ZFR0_I8MM_SHIFT, FTR_UNSIGNED, ID_AA64ZFR0_I8MM, CAP_HWCAP, KERNEL_HWCAP_SVEI8MM),
	HWCAP_CAP(SYS_ID_AA64ZFR0_EL1, ID_AA64ZFR0_F32MM_SHIFT, FTR_UNSIGNED, ID_AA64ZFR0_F32MM, CAP_HWCAP, KERNEL_HWCAP_SVEF32MM),
	HWCAP_CAP(SYS_ID_AA64ZFR0_EL1, ID_AA64ZFR0_F64MM_SHIFT, FTR_UNSIGNED, ID_AA64ZFR0_F64MM, CAP_HWCAP, KERNEL_HWCAP_SVEF64MM),
#endif
	HWCAP_CAP(SYS_ID_AA64PFR1_EL1, ID_AA64PFR1_SSBS_SHIFT, FTR_UNSIGNED, ID_AA64PFR1_SSBS_PSTATE_INSNS, CAP_HWCAP, KERNEL_HWCAP_SSBS),
#ifdef CONFIG_ARM64_BTI
	HWCAP_CAP(SYS_ID_AA64PFR1_EL1, ID_AA64PFR1_BT_SHIFT, FTR_UNSIGNED, ID_AA64PFR1_BT_BTI, CAP_HWCAP, KERNEL_HWCAP_BTI),
#endif
#ifdef CONFIG_ARM64_PTR_AUTH
	HWCAP_MULTI_CAP(ptr_auth_hwcap_addr_matches, CAP_HWCAP, KERNEL_HWCAP_PACA),
	HWCAP_MULTI_CAP(ptr_auth_hwcap_gen_matches, CAP_HWCAP, KERNEL_HWCAP_PACG),
#endif
#ifdef CONFIG_ARM64_MTE
	HWCAP_CAP(SYS_ID_AA64PFR1_EL1, ID_AA64PFR1_MTE_SHIFT, FTR_UNSIGNED, ID_AA64PFR1_MTE, CAP_HWCAP, KERNEL_HWCAP_MTE),
#endif /* CONFIG_ARM64_MTE */
	{},
};

#ifdef CONFIG_COMPAT
static bool compat_has_neon(const struct arm64_cpu_capabilities *cap, int scope)
{
	/*
	 * Check that all of MVFR1_EL1.{SIMDSP, SIMDInt, SIMDLS} are available,
	 * in line with that of arm32 as in vfp_init(). We make sure that the
	 * check is future proof, by making sure value is non-zero.
	 */
	u32 mvfr1;

	WARN_ON(scope == SCOPE_LOCAL_CPU && preemptible());
	if (scope == SCOPE_SYSTEM)
		mvfr1 = read_sanitised_ftr_reg(SYS_MVFR1_EL1);
	else
		mvfr1 = read_sysreg_s(SYS_MVFR1_EL1);

	return cpuid_feature_extract_unsigned_field(mvfr1, MVFR1_SIMDSP_SHIFT) &&
		cpuid_feature_extract_unsigned_field(mvfr1, MVFR1_SIMDINT_SHIFT) &&
		cpuid_feature_extract_unsigned_field(mvfr1, MVFR1_SIMDLS_SHIFT);
}
#endif

static const struct arm64_cpu_capabilities compat_elf_hwcaps[] = {
#ifdef CONFIG_COMPAT
	HWCAP_CAP_MATCH(compat_has_neon, CAP_COMPAT_HWCAP, COMPAT_HWCAP_NEON),
	HWCAP_CAP(SYS_MVFR1_EL1, MVFR1_SIMDFMAC_SHIFT, FTR_UNSIGNED, 1, CAP_COMPAT_HWCAP, COMPAT_HWCAP_VFPv4),
	/* Arm v8 mandates MVFR0.FPDP == {0, 2}. So, piggy back on this for the presence of VFP support */
	HWCAP_CAP(SYS_MVFR0_EL1, MVFR0_FPDP_SHIFT, FTR_UNSIGNED, 2, CAP_COMPAT_HWCAP, COMPAT_HWCAP_VFP),
	HWCAP_CAP(SYS_MVFR0_EL1, MVFR0_FPDP_SHIFT, FTR_UNSIGNED, 2, CAP_COMPAT_HWCAP, COMPAT_HWCAP_VFPv3),
	HWCAP_CAP(SYS_ID_ISAR5_EL1, ID_ISAR5_AES_SHIFT, FTR_UNSIGNED, 2, CAP_COMPAT_HWCAP2, COMPAT_HWCAP2_PMULL),
	HWCAP_CAP(SYS_ID_ISAR5_EL1, ID_ISAR5_AES_SHIFT, FTR_UNSIGNED, 1, CAP_COMPAT_HWCAP2, COMPAT_HWCAP2_AES),
	HWCAP_CAP(SYS_ID_ISAR5_EL1, ID_ISAR5_SHA1_SHIFT, FTR_UNSIGNED, 1, CAP_COMPAT_HWCAP2, COMPAT_HWCAP2_SHA1),
	HWCAP_CAP(SYS_ID_ISAR5_EL1, ID_ISAR5_SHA2_SHIFT, FTR_UNSIGNED, 1, CAP_COMPAT_HWCAP2, COMPAT_HWCAP2_SHA2),
	HWCAP_CAP(SYS_ID_ISAR5_EL1, ID_ISAR5_CRC32_SHIFT, FTR_UNSIGNED, 1, CAP_COMPAT_HWCAP2, COMPAT_HWCAP2_CRC32),
#endif
	{},
};

static void cap_set_elf_hwcap(const struct arm64_cpu_capabilities *cap)
{
	switch (cap->hwcap_type) {
	case CAP_HWCAP:
		cpu_set_feature(cap->hwcap);
		break;
#ifdef CONFIG_COMPAT
	case CAP_COMPAT_HWCAP:
		compat_elf_hwcap |= (u32)cap->hwcap;
		break;
	case CAP_COMPAT_HWCAP2:
		compat_elf_hwcap2 |= (u32)cap->hwcap;
		break;
#endif
	default:
		WARN_ON(1);
		break;
	}
}

/* Check if we have a particular HWCAP enabled */
static bool cpus_have_elf_hwcap(const struct arm64_cpu_capabilities *cap)
{
	bool rc;

	switch (cap->hwcap_type) {
	case CAP_HWCAP:
		rc = cpu_have_feature(cap->hwcap);
		break;
#ifdef CONFIG_COMPAT
	case CAP_COMPAT_HWCAP:
		rc = (compat_elf_hwcap & (u32)cap->hwcap) != 0;
		break;
	case CAP_COMPAT_HWCAP2:
		rc = (compat_elf_hwcap2 & (u32)cap->hwcap) != 0;
		break;
#endif
	default:
		WARN_ON(1);
		rc = false;
	}

	return rc;
}

static void setup_elf_hwcaps(const struct arm64_cpu_capabilities *hwcaps)
{
	/* We support emulation of accesses to CPU ID feature registers */
	cpu_set_named_feature(CPUID);
	for (; hwcaps->matches; hwcaps++)
		if (hwcaps->matches(hwcaps, cpucap_default_scope(hwcaps)))
			cap_set_elf_hwcap(hwcaps);
}

static void update_compat_elf_hwcaps(void)
{
	if (system_capabilities_finalized())
		setup_elf_hwcaps(compat_elf_hwcaps);
}

static void update_cpu_capabilities(u16 scope_mask)
{
	int i;
	const struct arm64_cpu_capabilities *caps;

	scope_mask &= ARM64_CPUCAP_SCOPE_MASK;
	for (i = 0; i < ARM64_NCAPS; i++) {
		caps = cpu_hwcaps_ptrs[i];
		if (!caps || !(caps->type & scope_mask) ||
		    cpus_have_cap(caps->capability) ||
		    !caps->matches(caps, cpucap_default_scope(caps)))
			continue;

		if (caps->desc)
			pr_info("detected: %s\n", caps->desc);
		cpus_set_cap(caps->capability);

		if ((scope_mask & SCOPE_BOOT_CPU) && (caps->type & SCOPE_BOOT_CPU))
			set_bit(caps->capability, boot_capabilities);
	}
}

/*
 * Enable all the available capabilities on this CPU. The capabilities
 * with BOOT_CPU scope are handled separately and hence skipped here.
 */
static int cpu_enable_non_boot_scope_capabilities(void *__unused)
{
	int i;
	u16 non_boot_scope = SCOPE_ALL & ~SCOPE_BOOT_CPU;

	for_each_available_cap(i) {
		const struct arm64_cpu_capabilities *cap = cpu_hwcaps_ptrs[i];

		if (WARN_ON(!cap))
			continue;

		if (!(cap->type & non_boot_scope))
			continue;

		if (cap->cpu_enable)
			cap->cpu_enable(cap);
	}
	return 0;
}

/*
 * Run through the enabled capabilities and enable() it on all active
 * CPUs
 */
static void __init enable_cpu_capabilities(u16 scope_mask)
{
	int i;
	const struct arm64_cpu_capabilities *caps;
	bool boot_scope;

	scope_mask &= ARM64_CPUCAP_SCOPE_MASK;
	boot_scope = !!(scope_mask & SCOPE_BOOT_CPU);

	for (i = 0; i < ARM64_NCAPS; i++) {
		unsigned int num;

		caps = cpu_hwcaps_ptrs[i];
		if (!caps || !(caps->type & scope_mask))
			continue;
		num = caps->capability;
		if (!cpus_have_cap(num))
			continue;

		/* Ensure cpus_have_const_cap(num) works */
		static_branch_enable(&cpu_hwcap_keys[num]);

		if (boot_scope && caps->cpu_enable)
			/*
			 * Capabilities with SCOPE_BOOT_CPU scope are finalised
			 * before any secondary CPU boots. Thus, each secondary
			 * will enable the capability as appropriate via
			 * check_local_cpu_capabilities(). The only exception is
			 * the boot CPU, for which the capability must be
			 * enabled here. This approach avoids costly
			 * stop_machine() calls for this case.
			 */
			caps->cpu_enable(caps);
	}

	/*
	 * For all non-boot scope capabilities, use stop_machine()
	 * as it schedules the work allowing us to modify PSTATE,
	 * instead of on_each_cpu() which uses an IPI, giving us a
	 * PSTATE that disappears when we return.
	 */
	if (!boot_scope)
		stop_machine(cpu_enable_non_boot_scope_capabilities,
			     NULL, cpu_online_mask);
}

/*
 * Run through the list of capabilities to check for conflicts.
 * If the system has already detected a capability, take necessary
 * action on this CPU.
 */
static void verify_local_cpu_caps(u16 scope_mask)
{
	int i;
	bool cpu_has_cap, system_has_cap;
	const struct arm64_cpu_capabilities *caps;

	scope_mask &= ARM64_CPUCAP_SCOPE_MASK;

	for (i = 0; i < ARM64_NCAPS; i++) {
		caps = cpu_hwcaps_ptrs[i];
		if (!caps || !(caps->type & scope_mask))
			continue;

		cpu_has_cap = caps->matches(caps, SCOPE_LOCAL_CPU);
		system_has_cap = cpus_have_cap(caps->capability);

		if (system_has_cap) {
			/*
			 * Check if the new CPU misses an advertised feature,
			 * which is not safe to miss.
			 */
			if (!cpu_has_cap && !cpucap_late_cpu_optional(caps))
				break;
			/*
			 * We have to issue cpu_enable() irrespective of
			 * whether the CPU has it or not, as it is enabeld
			 * system wide. It is upto the call back to take
			 * appropriate action on this CPU.
			 */
			if (caps->cpu_enable)
				caps->cpu_enable(caps);
		} else {
			/*
			 * Check if the CPU has this capability if it isn't
			 * safe to have when the system doesn't.
			 */
			if (cpu_has_cap && !cpucap_late_cpu_permitted(caps))
				break;
		}
	}

	if (i < ARM64_NCAPS) {
		pr_crit("CPU%d: Detected conflict for capability %d (%s), System: %d, CPU: %d\n",
			smp_processor_id(), caps->capability,
			caps->desc, system_has_cap, cpu_has_cap);

		if (cpucap_panic_on_conflict(caps))
			cpu_panic_kernel();
		else
			cpu_die_early();
	}
}

/*
 * Check for CPU features that are used in early boot
 * based on the Boot CPU value.
 */
static void check_early_cpu_features(void)
{
	verify_cpu_asid_bits();

	verify_local_cpu_caps(SCOPE_BOOT_CPU);
}

static void
verify_local_elf_hwcaps(const struct arm64_cpu_capabilities *caps)
{

	for (; caps->matches; caps++)
		if (cpus_have_elf_hwcap(caps) && !caps->matches(caps, SCOPE_LOCAL_CPU)) {
			pr_crit("CPU%d: missing HWCAP: %s\n",
					smp_processor_id(), caps->desc);
			cpu_die_early();
		}
}

static void verify_sve_features(void)
{
	u64 safe_zcr = read_sanitised_ftr_reg(SYS_ZCR_EL1);
	u64 zcr = read_zcr_features();

	unsigned int safe_len = safe_zcr & ZCR_ELx_LEN_MASK;
	unsigned int len = zcr & ZCR_ELx_LEN_MASK;

	if (len < safe_len || sve_verify_vq_map()) {
		pr_crit("CPU%d: SVE: vector length support mismatch\n",
			smp_processor_id());
		cpu_die_early();
	}

	/* Add checks on other ZCR bits here if necessary */
}

static void verify_hyp_capabilities(void)
{
	u64 safe_mmfr1, mmfr0, mmfr1;
	int parange, ipa_max;
	unsigned int safe_vmid_bits, vmid_bits;

	if (!IS_ENABLED(CONFIG_KVM))
		return;

	safe_mmfr1 = read_sanitised_ftr_reg(SYS_ID_AA64MMFR1_EL1);
	mmfr0 = read_cpuid(ID_AA64MMFR0_EL1);
	mmfr1 = read_cpuid(ID_AA64MMFR1_EL1);

	/* Verify VMID bits */
	safe_vmid_bits = get_vmid_bits(safe_mmfr1);
	vmid_bits = get_vmid_bits(mmfr1);
	if (vmid_bits < safe_vmid_bits) {
		pr_crit("CPU%d: VMID width mismatch\n", smp_processor_id());
		cpu_die_early();
	}

	/* Verify IPA range */
	parange = cpuid_feature_extract_unsigned_field(mmfr0,
				ID_AA64MMFR0_PARANGE_SHIFT);
	ipa_max = id_aa64mmfr0_parange_to_phys_shift(parange);
	if (ipa_max < get_kvm_ipa_limit()) {
		pr_crit("CPU%d: IPA range mismatch\n", smp_processor_id());
		cpu_die_early();
	}
}

/*
 * Run through the enabled system capabilities and enable() it on this CPU.
 * The capabilities were decided based on the available CPUs at the boot time.
 * Any new CPU should match the system wide status of the capability. If the
 * new CPU doesn't have a capability which the system now has enabled, we
 * cannot do anything to fix it up and could cause unexpected failures. So
 * we park the CPU.
 */
static void verify_local_cpu_capabilities(void)
{
	/*
	 * The capabilities with SCOPE_BOOT_CPU are checked from
	 * check_early_cpu_features(), as they need to be verified
	 * on all secondary CPUs.
	 */
	verify_local_cpu_caps(SCOPE_ALL & ~SCOPE_BOOT_CPU);

	verify_local_elf_hwcaps(arm64_elf_hwcaps);

	if (system_supports_32bit_el0())
		verify_local_elf_hwcaps(compat_elf_hwcaps);

	if (system_supports_sve())
		verify_sve_features();

	if (is_hyp_mode_available())
		verify_hyp_capabilities();
}

void check_local_cpu_capabilities(void)
{
	/*
	 * All secondary CPUs should conform to the early CPU features
	 * in use by the kernel based on boot CPU.
	 */
	check_early_cpu_features();

	/*
	 * If we haven't finalised the system capabilities, this CPU gets
	 * a chance to update the errata work arounds and local features.
	 * Otherwise, this CPU should verify that it has all the system
	 * advertised capabilities.
	 */
	if (!system_capabilities_finalized())
		update_cpu_capabilities(SCOPE_LOCAL_CPU);
	else
		verify_local_cpu_capabilities();
}

static void __init setup_boot_cpu_capabilities(void)
{
	/* Detect capabilities with either SCOPE_BOOT_CPU or SCOPE_LOCAL_CPU */
	update_cpu_capabilities(SCOPE_BOOT_CPU | SCOPE_LOCAL_CPU);
	/* Enable the SCOPE_BOOT_CPU capabilities alone right away */
	enable_cpu_capabilities(SCOPE_BOOT_CPU);
}

bool this_cpu_has_cap(unsigned int n)
{
	if (!WARN_ON(preemptible()) && n < ARM64_NCAPS) {
		const struct arm64_cpu_capabilities *cap = cpu_hwcaps_ptrs[n];

		if (cap)
			return cap->matches(cap, SCOPE_LOCAL_CPU);
	}

	return false;
}

/*
 * This helper function is used in a narrow window when,
 * - The system wide safe registers are set with all the SMP CPUs and,
 * - The SYSTEM_FEATURE cpu_hwcaps may not have been set.
 * In all other cases cpus_have_{const_}cap() should be used.
 */
static bool __system_matches_cap(unsigned int n)
{
	if (n < ARM64_NCAPS) {
		const struct arm64_cpu_capabilities *cap = cpu_hwcaps_ptrs[n];

		if (cap)
			return cap->matches(cap, SCOPE_SYSTEM);
	}
	return false;
}

void cpu_set_feature(unsigned int num)
{
	WARN_ON(num >= MAX_CPU_FEATURES);
	elf_hwcap |= BIT(num);
}
EXPORT_SYMBOL_GPL(cpu_set_feature);

bool cpu_have_feature(unsigned int num)
{
	WARN_ON(num >= MAX_CPU_FEATURES);
	return elf_hwcap & BIT(num);
}
EXPORT_SYMBOL_GPL(cpu_have_feature);

unsigned long cpu_get_elf_hwcap(void)
{
	/*
	 * We currently only populate the first 32 bits of AT_HWCAP. Please
	 * note that for userspace compatibility we guarantee that bits 62
	 * and 63 will always be returned as 0.
	 */
	return lower_32_bits(elf_hwcap);
}

unsigned long cpu_get_elf_hwcap2(void)
{
	return upper_32_bits(elf_hwcap);
}

static void __init setup_system_capabilities(void)
{
	/*
	 * We have finalised the system-wide safe feature
	 * registers, finalise the capabilities that depend
	 * on it. Also enable all the available capabilities,
	 * that are not enabled already.
	 */
	update_cpu_capabilities(SCOPE_SYSTEM);
	enable_cpu_capabilities(SCOPE_ALL & ~SCOPE_BOOT_CPU);
}

void __init setup_cpu_features(void)
{
	u32 cwg;

	setup_system_capabilities();
	setup_elf_hwcaps(arm64_elf_hwcaps);

	if (system_supports_32bit_el0())
		setup_elf_hwcaps(compat_elf_hwcaps);

	if (system_uses_ttbr0_pan())
		pr_info("emulated: Privileged Access Never (PAN) using TTBR0_EL1 switching\n");

	sve_setup();
	minsigstksz_setup();

	/* Advertise that we have computed the system capabilities */
	finalize_system_capabilities();

	/*
	 * Check for sane CTR_EL0.CWG value.
	 */
	cwg = cache_type_cwg();
	if (!cwg)
		pr_warn("No Cache Writeback Granule information, assuming %d\n",
			ARCH_DMA_MINALIGN);
}

static bool __maybe_unused
cpufeature_pan_not_uao(const struct arm64_cpu_capabilities *entry, int __unused)
{
	return (__system_matches_cap(ARM64_HAS_PAN) && !__system_matches_cap(ARM64_HAS_UAO));
}

static void __maybe_unused cpu_enable_cnp(struct arm64_cpu_capabilities const *cap)
{
	cpu_replace_ttbr1(lm_alias(swapper_pg_dir));
}

/*
 * We emulate only the following system register space.
 * Op0 = 0x3, CRn = 0x0, Op1 = 0x0, CRm = [0, 4 - 7]
 * See Table C5-6 System instruction encodings for System register accesses,
 * ARMv8 ARM(ARM DDI 0487A.f) for more details.
 */
static inline bool __attribute_const__ is_emulated(u32 id)
{
	return (sys_reg_Op0(id) == 0x3 &&
		sys_reg_CRn(id) == 0x0 &&
		sys_reg_Op1(id) == 0x0 &&
		(sys_reg_CRm(id) == 0 ||
		 ((sys_reg_CRm(id) >= 4) && (sys_reg_CRm(id) <= 7))));
}

/*
 * With CRm == 0, reg should be one of :
 * MIDR_EL1, MPIDR_EL1 or REVIDR_EL1.
 */
static inline int emulate_id_reg(u32 id, u64 *valp)
{
	switch (id) {
	case SYS_MIDR_EL1:
		*valp = read_cpuid_id();
		break;
	case SYS_MPIDR_EL1:
		*valp = SYS_MPIDR_SAFE_VAL;
		break;
	case SYS_REVIDR_EL1:
		/* IMPLEMENTATION DEFINED values are emulated with 0 */
		*valp = 0;
		break;
	default:
		return -EINVAL;
	}

	return 0;
}

static int emulate_sys_reg(u32 id, u64 *valp)
{
	struct arm64_ftr_reg *regp;

	if (!is_emulated(id))
		return -EINVAL;

	if (sys_reg_CRm(id) == 0)
		return emulate_id_reg(id, valp);

	regp = get_arm64_ftr_reg_nowarn(id);
	if (regp)
		*valp = arm64_ftr_reg_user_value(regp);
	else
		/*
		 * The untracked registers are either IMPLEMENTATION DEFINED
		 * (e.g, ID_AFR0_EL1) or reserved RAZ.
		 */
		*valp = 0;
	return 0;
}

int do_emulate_mrs(struct pt_regs *regs, u32 sys_reg, u32 rt)
{
	int rc;
	u64 val;

	rc = emulate_sys_reg(sys_reg, &val);
	if (!rc) {
		pt_regs_write_reg(regs, rt, val);
		arm64_skip_faulting_instruction(regs, AARCH64_INSN_SIZE);
	}
	return rc;
}

static int emulate_mrs(struct pt_regs *regs, u32 insn)
{
	u32 sys_reg, rt;

	/*
	 * sys_reg values are defined as used in mrs/msr instruction.
	 * shift the imm value to get the encoding.
	 */
	sys_reg = (u32)aarch64_insn_decode_immediate(AARCH64_INSN_IMM_16, insn) << 5;
	rt = aarch64_insn_decode_register(AARCH64_INSN_REGTYPE_RT, insn);
	return do_emulate_mrs(regs, sys_reg, rt);
}

static struct undef_hook mrs_hook = {
	.instr_mask = 0xfff00000,
	.instr_val  = 0xd5300000,
	.pstate_mask = PSR_AA32_MODE_MASK,
	.pstate_val = PSR_MODE_EL0t,
	.fn = emulate_mrs,
};

static int __init enable_mrs_emulation(void)
{
	register_undef_hook(&mrs_hook);
	return 0;
}

core_initcall(enable_mrs_emulation);

enum mitigation_state arm64_get_meltdown_state(void)
{
	if (__meltdown_safe)
		return SPECTRE_UNAFFECTED;

	if (arm64_kernel_unmapped_at_el0())
		return SPECTRE_MITIGATED;

	return SPECTRE_VULNERABLE;
}

ssize_t cpu_show_meltdown(struct device *dev, struct device_attribute *attr,
			  char *buf)
{
	switch (arm64_get_meltdown_state()) {
	case SPECTRE_UNAFFECTED:
		return sprintf(buf, "Not affected\n");

	case SPECTRE_MITIGATED:
		return sprintf(buf, "Mitigation: PTI\n");

	default:
		return sprintf(buf, "Vulnerable\n");
	}
}<|MERGE_RESOLUTION|>--- conflicted
+++ resolved
@@ -1355,10 +1355,7 @@
 
 	return cpu_possible_mask;
 }
-<<<<<<< HEAD
-=======
 EXPORT_SYMBOL_GPL(system_32bit_el0_cpumask);
->>>>>>> c50ebbb8
 
 static int __init parse_32bit_el0_param(char *str)
 {
