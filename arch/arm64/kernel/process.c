--- conflicted
+++ resolved
@@ -641,11 +641,6 @@
 	if (system_supports_mte())
 		valid_mask |= PR_MTE_TCF_SYNC | PR_MTE_TCF_ASYNC \
 			| PR_MTE_TAG_MASK;
-<<<<<<< HEAD
-	if (cpus_have_cap(ARM64_MTE_ASYMM))
-		valid_mask |= PR_MTE_TCF_ASYMM;
-=======
->>>>>>> 7bf263ef
 
 	if (arg & ~valid_mask)
 		return -EINVAL;
