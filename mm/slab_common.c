--- conflicted
+++ resolved
@@ -437,10 +437,7 @@
 	rcu_barrier();
 
 	list_for_each_entry_safe(s, s2, &to_destroy, list) {
-<<<<<<< HEAD
-=======
 		debugfs_slab_release(s);
->>>>>>> f4d6e832
 		kfence_shutdown_cache(s);
 #ifdef SLAB_SUPPORTS_SYSFS
 		sysfs_slab_release(s);
@@ -468,10 +465,7 @@
 		schedule_work(&slab_caches_to_rcu_destroy_work);
 	} else {
 		kfence_shutdown_cache(s);
-<<<<<<< HEAD
-=======
 		debugfs_slab_release(s);
->>>>>>> f4d6e832
 #ifdef SLAB_SUPPORTS_SYSFS
 		sysfs_slab_unlink(s);
 		sysfs_slab_release(s);
