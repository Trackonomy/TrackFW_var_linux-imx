// SPDX-License-Identifier: GPL-2.0
/*
 * This file contains helper code to handle channel
 * settings and keeping track of what is possible at
 * any point in time.
 *
 * Copyright 2009	Johannes Berg <johannes@sipsolutions.net>
 * Copyright 2013-2014  Intel Mobile Communications GmbH
 * Copyright 2018-2020	Intel Corporation
 */

#include <linux/export.h>
#include <net/cfg80211.h>
#include "core.h"
#include "rdev-ops.h"

static bool cfg80211_valid_60g_freq(u32 freq)
{
	return freq >= 58320 && freq <= 70200;
}

void cfg80211_chandef_create(struct cfg80211_chan_def *chandef,
			     struct ieee80211_channel *chan,
			     enum nl80211_channel_type chan_type)
{
	if (WARN_ON(!chan))
		return;

	chandef->chan = chan;
	chandef->freq1_offset = chan->freq_offset;
	chandef->center_freq2 = 0;
	chandef->edmg.bw_config = 0;
	chandef->edmg.channels = 0;

	switch (chan_type) {
	case NL80211_CHAN_NO_HT:
		chandef->width = NL80211_CHAN_WIDTH_20_NOHT;
		chandef->center_freq1 = chan->center_freq;
		break;
	case NL80211_CHAN_HT20:
		chandef->width = NL80211_CHAN_WIDTH_20;
		chandef->center_freq1 = chan->center_freq;
		break;
	case NL80211_CHAN_HT40PLUS:
		chandef->width = NL80211_CHAN_WIDTH_40;
		chandef->center_freq1 = chan->center_freq + 10;
		break;
	case NL80211_CHAN_HT40MINUS:
		chandef->width = NL80211_CHAN_WIDTH_40;
		chandef->center_freq1 = chan->center_freq - 10;
		break;
	default:
		WARN_ON(1);
	}
}
EXPORT_SYMBOL(cfg80211_chandef_create);

static bool cfg80211_edmg_chandef_valid(const struct cfg80211_chan_def *chandef)
{
	int max_contiguous = 0;
	int num_of_enabled = 0;
	int contiguous = 0;
	int i;

	if (!chandef->edmg.channels || !chandef->edmg.bw_config)
		return false;

	if (!cfg80211_valid_60g_freq(chandef->chan->center_freq))
		return false;

	for (i = 0; i < 6; i++) {
		if (chandef->edmg.channels & BIT(i)) {
			contiguous++;
			num_of_enabled++;
		} else {
			contiguous = 0;
		}

		max_contiguous = max(contiguous, max_contiguous);
	}
	/* basic verification of edmg configuration according to
	 * IEEE P802.11ay/D4.0 section 9.4.2.251
	 */
	/* check bw_config against contiguous edmg channels */
	switch (chandef->edmg.bw_config) {
	case IEEE80211_EDMG_BW_CONFIG_4:
	case IEEE80211_EDMG_BW_CONFIG_8:
	case IEEE80211_EDMG_BW_CONFIG_12:
		if (max_contiguous < 1)
			return false;
		break;
	case IEEE80211_EDMG_BW_CONFIG_5:
	case IEEE80211_EDMG_BW_CONFIG_9:
	case IEEE80211_EDMG_BW_CONFIG_13:
		if (max_contiguous < 2)
			return false;
		break;
	case IEEE80211_EDMG_BW_CONFIG_6:
	case IEEE80211_EDMG_BW_CONFIG_10:
	case IEEE80211_EDMG_BW_CONFIG_14:
		if (max_contiguous < 3)
			return false;
		break;
	case IEEE80211_EDMG_BW_CONFIG_7:
	case IEEE80211_EDMG_BW_CONFIG_11:
	case IEEE80211_EDMG_BW_CONFIG_15:
		if (max_contiguous < 4)
			return false;
		break;

	default:
		return false;
	}

	/* check bw_config against aggregated (non contiguous) edmg channels */
	switch (chandef->edmg.bw_config) {
	case IEEE80211_EDMG_BW_CONFIG_4:
	case IEEE80211_EDMG_BW_CONFIG_5:
	case IEEE80211_EDMG_BW_CONFIG_6:
	case IEEE80211_EDMG_BW_CONFIG_7:
		break;
	case IEEE80211_EDMG_BW_CONFIG_8:
	case IEEE80211_EDMG_BW_CONFIG_9:
	case IEEE80211_EDMG_BW_CONFIG_10:
	case IEEE80211_EDMG_BW_CONFIG_11:
		if (num_of_enabled < 2)
			return false;
		break;
	case IEEE80211_EDMG_BW_CONFIG_12:
	case IEEE80211_EDMG_BW_CONFIG_13:
	case IEEE80211_EDMG_BW_CONFIG_14:
	case IEEE80211_EDMG_BW_CONFIG_15:
		if (num_of_enabled < 4 || max_contiguous < 2)
			return false;
		break;
	default:
		return false;
	}

	return true;
}

bool cfg80211_chandef_valid(const struct cfg80211_chan_def *chandef)
{
	u32 control_freq;

	if (!chandef->chan)
		return false;

	control_freq = chandef->chan->center_freq;

	switch (chandef->width) {
	case NL80211_CHAN_WIDTH_5:
	case NL80211_CHAN_WIDTH_10:
	case NL80211_CHAN_WIDTH_20:
	case NL80211_CHAN_WIDTH_20_NOHT:
		if (ieee80211_chandef_to_khz(chandef) !=
		    ieee80211_channel_to_khz(chandef->chan))
			return false;
		if (chandef->center_freq2)
			return false;
		break;
	case NL80211_CHAN_WIDTH_40:
		if (chandef->center_freq1 != control_freq + 10 &&
		    chandef->center_freq1 != control_freq - 10)
			return false;
		if (chandef->center_freq2)
			return false;
		break;
	case NL80211_CHAN_WIDTH_80P80:
		if (chandef->center_freq1 != control_freq + 30 &&
		    chandef->center_freq1 != control_freq + 10 &&
		    chandef->center_freq1 != control_freq - 10 &&
		    chandef->center_freq1 != control_freq - 30)
			return false;
		if (!chandef->center_freq2)
			return false;
		/* adjacent is not allowed -- that's a 160 MHz channel */
		if (chandef->center_freq1 - chandef->center_freq2 == 80 ||
		    chandef->center_freq2 - chandef->center_freq1 == 80)
			return false;
		break;
	case NL80211_CHAN_WIDTH_80:
		if (chandef->center_freq1 != control_freq + 30 &&
		    chandef->center_freq1 != control_freq + 10 &&
		    chandef->center_freq1 != control_freq - 10 &&
		    chandef->center_freq1 != control_freq - 30)
			return false;
		if (chandef->center_freq2)
			return false;
		break;
	case NL80211_CHAN_WIDTH_160:
		if (chandef->center_freq1 != control_freq + 70 &&
		    chandef->center_freq1 != control_freq + 50 &&
		    chandef->center_freq1 != control_freq + 30 &&
		    chandef->center_freq1 != control_freq + 10 &&
		    chandef->center_freq1 != control_freq - 10 &&
		    chandef->center_freq1 != control_freq - 30 &&
		    chandef->center_freq1 != control_freq - 50 &&
		    chandef->center_freq1 != control_freq - 70)
			return false;
		if (chandef->center_freq2)
			return false;
		break;
	default:
		return false;
	}

	/* channel 14 is only for IEEE 802.11b */
	if (chandef->center_freq1 == 2484 &&
	    chandef->width != NL80211_CHAN_WIDTH_20_NOHT)
		return false;

	if (cfg80211_chandef_is_edmg(chandef) &&
	    !cfg80211_edmg_chandef_valid(chandef))
		return false;

	return true;
}
EXPORT_SYMBOL(cfg80211_chandef_valid);

static void chandef_primary_freqs(const struct cfg80211_chan_def *c,
				  u32 *pri40, u32 *pri80)
{
	int tmp;

	switch (c->width) {
	case NL80211_CHAN_WIDTH_40:
		*pri40 = c->center_freq1;
		*pri80 = 0;
		break;
	case NL80211_CHAN_WIDTH_80:
	case NL80211_CHAN_WIDTH_80P80:
		*pri80 = c->center_freq1;
		/* n_P20 */
		tmp = (30 + c->chan->center_freq - c->center_freq1)/20;
		/* n_P40 */
		tmp /= 2;
		/* freq_P40 */
		*pri40 = c->center_freq1 - 20 + 40 * tmp;
		break;
	case NL80211_CHAN_WIDTH_160:
		/* n_P20 */
		tmp = (70 + c->chan->center_freq - c->center_freq1)/20;
		/* n_P40 */
		tmp /= 2;
		/* freq_P40 */
		*pri40 = c->center_freq1 - 60 + 40 * tmp;
		/* n_P80 */
		tmp /= 2;
		*pri80 = c->center_freq1 - 40 + 80 * tmp;
		break;
	default:
		WARN_ON_ONCE(1);
	}
}

static int cfg80211_chandef_get_width(const struct cfg80211_chan_def *c)
{
	int width;

	switch (c->width) {
	case NL80211_CHAN_WIDTH_5:
		width = 5;
		break;
	case NL80211_CHAN_WIDTH_10:
		width = 10;
		break;
	case NL80211_CHAN_WIDTH_20:
	case NL80211_CHAN_WIDTH_20_NOHT:
		width = 20;
		break;
	case NL80211_CHAN_WIDTH_40:
		width = 40;
		break;
	case NL80211_CHAN_WIDTH_80P80:
	case NL80211_CHAN_WIDTH_80:
		width = 80;
		break;
	case NL80211_CHAN_WIDTH_160:
		width = 160;
		break;
	default:
		WARN_ON_ONCE(1);
		return -1;
	}
	return width;
}

const struct cfg80211_chan_def *
cfg80211_chandef_compatible(const struct cfg80211_chan_def *c1,
			    const struct cfg80211_chan_def *c2)
{
	u32 c1_pri40, c1_pri80, c2_pri40, c2_pri80;

	/* If they are identical, return */
	if (cfg80211_chandef_identical(c1, c2))
		return c1;

	/* otherwise, must have same control channel */
	if (c1->chan != c2->chan)
		return NULL;

	/*
	 * If they have the same width, but aren't identical,
	 * then they can't be compatible.
	 */
	if (c1->width == c2->width)
		return NULL;

	/*
	 * can't be compatible if one of them is 5 or 10 MHz,
	 * but they don't have the same width.
	 */
	if (c1->width == NL80211_CHAN_WIDTH_5 ||
	    c1->width == NL80211_CHAN_WIDTH_10 ||
	    c2->width == NL80211_CHAN_WIDTH_5 ||
	    c2->width == NL80211_CHAN_WIDTH_10)
		return NULL;

	if (c1->width == NL80211_CHAN_WIDTH_20_NOHT ||
	    c1->width == NL80211_CHAN_WIDTH_20)
		return c2;

	if (c2->width == NL80211_CHAN_WIDTH_20_NOHT ||
	    c2->width == NL80211_CHAN_WIDTH_20)
		return c1;

	chandef_primary_freqs(c1, &c1_pri40, &c1_pri80);
	chandef_primary_freqs(c2, &c2_pri40, &c2_pri80);

	if (c1_pri40 != c2_pri40)
		return NULL;

	WARN_ON(!c1_pri80 && !c2_pri80);
	if (c1_pri80 && c2_pri80 && c1_pri80 != c2_pri80)
		return NULL;

	if (c1->width > c2->width)
		return c1;
	return c2;
}
EXPORT_SYMBOL(cfg80211_chandef_compatible);

static void cfg80211_set_chans_dfs_state(struct wiphy *wiphy, u32 center_freq,
					 u32 bandwidth,
					 enum nl80211_dfs_state dfs_state)
{
	struct ieee80211_channel *c;
	u32 freq;

	for (freq = center_freq - bandwidth/2 + 10;
	     freq <= center_freq + bandwidth/2 - 10;
	     freq += 20) {
		c = ieee80211_get_channel(wiphy, freq);
		if (!c || !(c->flags & IEEE80211_CHAN_RADAR))
			continue;

		c->dfs_state = dfs_state;
		c->dfs_state_entered = jiffies;
	}
}

void cfg80211_set_dfs_state(struct wiphy *wiphy,
			    const struct cfg80211_chan_def *chandef,
			    enum nl80211_dfs_state dfs_state)
{
	int width;

	if (WARN_ON(!cfg80211_chandef_valid(chandef)))
		return;

	width = cfg80211_chandef_get_width(chandef);
	if (width < 0)
		return;

	cfg80211_set_chans_dfs_state(wiphy, chandef->center_freq1,
				     width, dfs_state);

	if (!chandef->center_freq2)
		return;
	cfg80211_set_chans_dfs_state(wiphy, chandef->center_freq2,
				     width, dfs_state);
}

static u32 cfg80211_get_start_freq(u32 center_freq,
				   u32 bandwidth)
{
	u32 start_freq;

	bandwidth = MHZ_TO_KHZ(bandwidth);
	if (bandwidth <= MHZ_TO_KHZ(20))
		start_freq = center_freq;
	else
		start_freq = center_freq - bandwidth / 2 + MHZ_TO_KHZ(10);

	return start_freq;
}

static u32 cfg80211_get_end_freq(u32 center_freq,
				 u32 bandwidth)
{
	u32 end_freq;

	bandwidth = MHZ_TO_KHZ(bandwidth);
	if (bandwidth <= MHZ_TO_KHZ(20))
		end_freq = center_freq;
	else
		end_freq = center_freq + bandwidth / 2 - MHZ_TO_KHZ(10);

	return end_freq;
}

static int cfg80211_get_chans_dfs_required(struct wiphy *wiphy,
					    u32 center_freq,
					    u32 bandwidth)
{
	struct ieee80211_channel *c;
	u32 freq, start_freq, end_freq;

	start_freq = cfg80211_get_start_freq(center_freq, bandwidth);
	end_freq = cfg80211_get_end_freq(center_freq, bandwidth);

	for (freq = start_freq; freq <= end_freq; freq += MHZ_TO_KHZ(20)) {
		c = ieee80211_get_channel_khz(wiphy, freq);
		if (!c)
			return -EINVAL;

		if (c->flags & IEEE80211_CHAN_RADAR)
			return 1;
	}
	return 0;
}


int cfg80211_chandef_dfs_required(struct wiphy *wiphy,
				  const struct cfg80211_chan_def *chandef,
				  enum nl80211_iftype iftype)
{
	int width;
	int ret;

	if (WARN_ON(!cfg80211_chandef_valid(chandef)))
		return -EINVAL;

	switch (iftype) {
	case NL80211_IFTYPE_ADHOC:
	case NL80211_IFTYPE_AP:
	case NL80211_IFTYPE_P2P_GO:
	case NL80211_IFTYPE_MESH_POINT:
		width = cfg80211_chandef_get_width(chandef);
		if (width < 0)
			return -EINVAL;

		ret = cfg80211_get_chans_dfs_required(wiphy,
					ieee80211_chandef_to_khz(chandef),
					width);
		if (ret < 0)
			return ret;
		else if (ret > 0)
			return BIT(chandef->width);

		if (!chandef->center_freq2)
			return 0;

		ret = cfg80211_get_chans_dfs_required(wiphy,
					MHZ_TO_KHZ(chandef->center_freq2),
					width);
		if (ret < 0)
			return ret;
		else if (ret > 0)
			return BIT(chandef->width);

		break;
	case NL80211_IFTYPE_STATION:
	case NL80211_IFTYPE_OCB:
	case NL80211_IFTYPE_P2P_CLIENT:
	case NL80211_IFTYPE_MONITOR:
	case NL80211_IFTYPE_AP_VLAN:
	case NL80211_IFTYPE_WDS:
	case NL80211_IFTYPE_P2P_DEVICE:
	case NL80211_IFTYPE_NAN:
		break;
	case NL80211_IFTYPE_UNSPECIFIED:
	case NUM_NL80211_IFTYPES:
		WARN_ON(1);
	}

	return 0;
}
EXPORT_SYMBOL(cfg80211_chandef_dfs_required);

static int cfg80211_get_chans_dfs_usable(struct wiphy *wiphy,
					 u32 center_freq,
					 u32 bandwidth)
{
	struct ieee80211_channel *c;
	u32 freq, start_freq, end_freq;
	int count = 0;

	start_freq = cfg80211_get_start_freq(center_freq, bandwidth);
	end_freq = cfg80211_get_end_freq(center_freq, bandwidth);

	/*
	 * Check entire range of channels for the bandwidth.
	 * Check all channels are DFS channels (DFS_USABLE or
	 * DFS_AVAILABLE). Return number of usable channels
	 * (require CAC). Allow DFS and non-DFS channel mix.
	 */
	for (freq = start_freq; freq <= end_freq; freq += MHZ_TO_KHZ(20)) {
		c = ieee80211_get_channel_khz(wiphy, freq);
		if (!c)
			return -EINVAL;

		if (c->flags & IEEE80211_CHAN_DISABLED)
			return -EINVAL;

		if (c->flags & IEEE80211_CHAN_RADAR) {
			if (c->dfs_state == NL80211_DFS_UNAVAILABLE)
				return -EINVAL;

			if (c->dfs_state == NL80211_DFS_USABLE)
				count++;
		}
	}

	return count;
}

bool cfg80211_chandef_dfs_usable(struct wiphy *wiphy,
				 const struct cfg80211_chan_def *chandef)
{
	int width;
	int r1, r2 = 0;

	if (WARN_ON(!cfg80211_chandef_valid(chandef)))
		return false;

	width = cfg80211_chandef_get_width(chandef);
	if (width < 0)
		return false;

	r1 = cfg80211_get_chans_dfs_usable(wiphy,
					   MHZ_TO_KHZ(chandef->center_freq1),
					   width);

	if (r1 < 0)
		return false;

	switch (chandef->width) {
	case NL80211_CHAN_WIDTH_80P80:
		WARN_ON(!chandef->center_freq2);
		r2 = cfg80211_get_chans_dfs_usable(wiphy,
					MHZ_TO_KHZ(chandef->center_freq2),
					width);
		if (r2 < 0)
			return false;
		break;
	default:
		WARN_ON(chandef->center_freq2);
		break;
	}

	return (r1 + r2 > 0);
}

/*
 * Checks if center frequency of chan falls with in the bandwidth
 * range of chandef.
 */
bool cfg80211_is_sub_chan(struct cfg80211_chan_def *chandef,
			  struct ieee80211_channel *chan)
{
	int width;
	u32 freq;

	if (chandef->chan->center_freq == chan->center_freq)
		return true;

	width = cfg80211_chandef_get_width(chandef);
	if (width <= 20)
		return false;

	for (freq = chandef->center_freq1 - width / 2 + 10;
	     freq <= chandef->center_freq1 + width / 2 - 10; freq += 20) {
		if (chan->center_freq == freq)
			return true;
	}

	if (!chandef->center_freq2)
		return false;

	for (freq = chandef->center_freq2 - width / 2 + 10;
	     freq <= chandef->center_freq2 + width / 2 - 10; freq += 20) {
		if (chan->center_freq == freq)
			return true;
	}

	return false;
}

bool cfg80211_beaconing_iface_active(struct wireless_dev *wdev)
{
	bool active = false;

	ASSERT_WDEV_LOCK(wdev);

	if (!wdev->chandef.chan)
		return false;

	switch (wdev->iftype) {
	case NL80211_IFTYPE_AP:
	case NL80211_IFTYPE_P2P_GO:
		active = wdev->beacon_interval != 0;
		break;
	case NL80211_IFTYPE_ADHOC:
		active = wdev->ssid_len != 0;
		break;
	case NL80211_IFTYPE_MESH_POINT:
		active = wdev->mesh_id_len != 0;
		break;
	case NL80211_IFTYPE_STATION:
	case NL80211_IFTYPE_OCB:
	case NL80211_IFTYPE_P2P_CLIENT:
	case NL80211_IFTYPE_MONITOR:
	case NL80211_IFTYPE_AP_VLAN:
	case NL80211_IFTYPE_WDS:
	case NL80211_IFTYPE_P2P_DEVICE:
	/* Can NAN type be considered as beaconing interface? */
	case NL80211_IFTYPE_NAN:
		break;
	case NL80211_IFTYPE_UNSPECIFIED:
	case NUM_NL80211_IFTYPES:
		WARN_ON(1);
	}

	return active;
}

static bool cfg80211_is_wiphy_oper_chan(struct wiphy *wiphy,
					struct ieee80211_channel *chan)
{
	struct wireless_dev *wdev;

	list_for_each_entry(wdev, &wiphy->wdev_list, list) {
		wdev_lock(wdev);
		if (!cfg80211_beaconing_iface_active(wdev)) {
			wdev_unlock(wdev);
			continue;
		}

		if (cfg80211_is_sub_chan(&wdev->chandef, chan)) {
			wdev_unlock(wdev);
			return true;
		}
		wdev_unlock(wdev);
	}

	return false;
}

bool cfg80211_any_wiphy_oper_chan(struct wiphy *wiphy,
				  struct ieee80211_channel *chan)
{
	struct cfg80211_registered_device *rdev;

	ASSERT_RTNL();

	if (!(chan->flags & IEEE80211_CHAN_RADAR))
		return false;

	list_for_each_entry(rdev, &cfg80211_rdev_list, list) {
		if (!reg_dfs_domain_same(wiphy, &rdev->wiphy))
			continue;

		if (cfg80211_is_wiphy_oper_chan(&rdev->wiphy, chan))
			return true;
	}

	return false;
}

static bool cfg80211_get_chans_dfs_available(struct wiphy *wiphy,
					     u32 center_freq,
					     u32 bandwidth)
{
	struct ieee80211_channel *c;
	u32 freq, start_freq, end_freq;
	bool dfs_offload;

	dfs_offload = wiphy_ext_feature_isset(wiphy,
					      NL80211_EXT_FEATURE_DFS_OFFLOAD);

	start_freq = cfg80211_get_start_freq(center_freq, bandwidth);
	end_freq = cfg80211_get_end_freq(center_freq, bandwidth);

	/*
	 * Check entire range of channels for the bandwidth.
	 * If any channel in between is disabled or has not
	 * had gone through CAC return false
	 */
	for (freq = start_freq; freq <= end_freq; freq += MHZ_TO_KHZ(20)) {
		c = ieee80211_get_channel_khz(wiphy, freq);
		if (!c)
			return false;

		if (c->flags & IEEE80211_CHAN_DISABLED)
			return false;

		if ((c->flags & IEEE80211_CHAN_RADAR) &&
		    (c->dfs_state != NL80211_DFS_AVAILABLE) &&
		    !(c->dfs_state == NL80211_DFS_USABLE && dfs_offload))
			return false;
	}

	return true;
}

static bool cfg80211_chandef_dfs_available(struct wiphy *wiphy,
				const struct cfg80211_chan_def *chandef)
{
	int width;
	int r;

	if (WARN_ON(!cfg80211_chandef_valid(chandef)))
		return false;

	width = cfg80211_chandef_get_width(chandef);
	if (width < 0)
		return false;

	r = cfg80211_get_chans_dfs_available(wiphy,
					     MHZ_TO_KHZ(chandef->center_freq1),
					     width);

	/* If any of channels unavailable for cf1 just return */
	if (!r)
		return r;

	switch (chandef->width) {
	case NL80211_CHAN_WIDTH_80P80:
		WARN_ON(!chandef->center_freq2);
		r = cfg80211_get_chans_dfs_available(wiphy,
					MHZ_TO_KHZ(chandef->center_freq2),
					width);
		break;
	default:
		WARN_ON(chandef->center_freq2);
		break;
	}

	return r;
}

static unsigned int cfg80211_get_chans_dfs_cac_time(struct wiphy *wiphy,
						    u32 center_freq,
						    u32 bandwidth)
{
	struct ieee80211_channel *c;
	u32 start_freq, end_freq, freq;
	unsigned int dfs_cac_ms = 0;

	start_freq = cfg80211_get_start_freq(center_freq, bandwidth);
	end_freq = cfg80211_get_end_freq(center_freq, bandwidth);

	for (freq = start_freq; freq <= end_freq; freq += MHZ_TO_KHZ(20)) {
		c = ieee80211_get_channel_khz(wiphy, freq);
		if (!c)
			return 0;

		if (c->flags & IEEE80211_CHAN_DISABLED)
			return 0;

		if (!(c->flags & IEEE80211_CHAN_RADAR))
			continue;

		if (c->dfs_cac_ms > dfs_cac_ms)
			dfs_cac_ms = c->dfs_cac_ms;
	}

	return dfs_cac_ms;
}

unsigned int
cfg80211_chandef_dfs_cac_time(struct wiphy *wiphy,
			      const struct cfg80211_chan_def *chandef)
{
	int width;
	unsigned int t1 = 0, t2 = 0;

	if (WARN_ON(!cfg80211_chandef_valid(chandef)))
		return 0;

	width = cfg80211_chandef_get_width(chandef);
	if (width < 0)
		return 0;

	t1 = cfg80211_get_chans_dfs_cac_time(wiphy,
					     MHZ_TO_KHZ(chandef->center_freq1),
					     width);

	if (!chandef->center_freq2)
		return t1;

	t2 = cfg80211_get_chans_dfs_cac_time(wiphy,
					     MHZ_TO_KHZ(chandef->center_freq2),
					     width);

	return max(t1, t2);
}

static bool cfg80211_secondary_chans_ok(struct wiphy *wiphy,
					u32 center_freq, u32 bandwidth,
					u32 prohibited_flags)
{
	struct ieee80211_channel *c;
	u32 freq, start_freq, end_freq;

	start_freq = cfg80211_get_start_freq(center_freq, bandwidth);
	end_freq = cfg80211_get_end_freq(center_freq, bandwidth);

<<<<<<< HEAD
	for (freq = start_freq; freq <= end_freq; freq += 20) {
		c = ieee80211_get_channel(wiphy, freq);
		if (!c || ((c->flags & prohibited_flags) &&
			!(wiphy->flags & WIPHY_FLAG_DFS_OFFLOAD)))
=======
	for (freq = start_freq; freq <= end_freq; freq += MHZ_TO_KHZ(20)) {
		c = ieee80211_get_channel_khz(wiphy, freq);
		if (!c || c->flags & prohibited_flags)
>>>>>>> de198b0f
			return false;
	}

	return true;
}

/* check if the operating channels are valid and supported */
static bool cfg80211_edmg_usable(struct wiphy *wiphy, u8 edmg_channels,
				 enum ieee80211_edmg_bw_config edmg_bw_config,
				 int primary_channel,
				 struct ieee80211_edmg *edmg_cap)
{
	struct ieee80211_channel *chan;
	int i, freq;
	int channels_counter = 0;

	if (!edmg_channels && !edmg_bw_config)
		return true;

	if ((!edmg_channels && edmg_bw_config) ||
	    (edmg_channels && !edmg_bw_config))
		return false;

	if (!(edmg_channels & BIT(primary_channel - 1)))
		return false;

	/* 60GHz channels 1..6 */
	for (i = 0; i < 6; i++) {
		if (!(edmg_channels & BIT(i)))
			continue;

		if (!(edmg_cap->channels & BIT(i)))
			return false;

		channels_counter++;

		freq = ieee80211_channel_to_frequency(i + 1,
						      NL80211_BAND_60GHZ);
		chan = ieee80211_get_channel(wiphy, freq);
		if (!chan || chan->flags & IEEE80211_CHAN_DISABLED)
			return false;
	}

	/* IEEE802.11 allows max 4 channels */
	if (channels_counter > 4)
		return false;

	/* check bw_config is a subset of what driver supports
	 * (see IEEE P802.11ay/D4.0 section 9.4.2.251, Table 13)
	 */
	if ((edmg_bw_config % 4) > (edmg_cap->bw_config % 4))
		return false;

	if (edmg_bw_config > edmg_cap->bw_config)
		return false;

	return true;
}

bool cfg80211_chandef_usable(struct wiphy *wiphy,
			     const struct cfg80211_chan_def *chandef,
			     u32 prohibited_flags)
{
	struct ieee80211_sta_ht_cap *ht_cap;
	struct ieee80211_sta_vht_cap *vht_cap;
	struct ieee80211_edmg *edmg_cap;
	u32 width, control_freq, cap;

	if (WARN_ON(!cfg80211_chandef_valid(chandef)))
		return false;

	ht_cap = &wiphy->bands[chandef->chan->band]->ht_cap;
	vht_cap = &wiphy->bands[chandef->chan->band]->vht_cap;
	edmg_cap = &wiphy->bands[chandef->chan->band]->edmg_cap;

	if (edmg_cap->channels &&
	    !cfg80211_edmg_usable(wiphy,
				  chandef->edmg.channels,
				  chandef->edmg.bw_config,
				  chandef->chan->hw_value,
				  edmg_cap))
		return false;

	control_freq = chandef->chan->center_freq;

	switch (chandef->width) {
	case NL80211_CHAN_WIDTH_5:
		width = 5;
		break;
	case NL80211_CHAN_WIDTH_10:
		prohibited_flags |= IEEE80211_CHAN_NO_10MHZ;
		width = 10;
		break;
	case NL80211_CHAN_WIDTH_20:
		if (!ht_cap->ht_supported &&
		    chandef->chan->band != NL80211_BAND_6GHZ)
			return false;
		/* fall through */
	case NL80211_CHAN_WIDTH_20_NOHT:
		prohibited_flags |= IEEE80211_CHAN_NO_20MHZ;
		width = 20;
		break;
	case NL80211_CHAN_WIDTH_40:
		width = 40;
		if (chandef->chan->band == NL80211_BAND_6GHZ)
			break;
		if (!ht_cap->ht_supported)
			return false;
		if (!(ht_cap->cap & IEEE80211_HT_CAP_SUP_WIDTH_20_40) ||
		    ht_cap->cap & IEEE80211_HT_CAP_40MHZ_INTOLERANT)
			return false;
		if (chandef->center_freq1 < control_freq &&
		    chandef->chan->flags & IEEE80211_CHAN_NO_HT40MINUS)
			return false;
		if (chandef->center_freq1 > control_freq &&
		    chandef->chan->flags & IEEE80211_CHAN_NO_HT40PLUS)
			return false;
		break;
	case NL80211_CHAN_WIDTH_80P80:
		cap = vht_cap->cap & IEEE80211_VHT_CAP_SUPP_CHAN_WIDTH_MASK;
		if (chandef->chan->band != NL80211_BAND_6GHZ &&
		    cap != IEEE80211_VHT_CAP_SUPP_CHAN_WIDTH_160_80PLUS80MHZ)
			return false;
		/* fall through */
	case NL80211_CHAN_WIDTH_80:
		prohibited_flags |= IEEE80211_CHAN_NO_80MHZ;
		width = 80;
		if (chandef->chan->band == NL80211_BAND_6GHZ)
			break;
		if (!vht_cap->vht_supported)
			return false;
		break;
	case NL80211_CHAN_WIDTH_160:
		prohibited_flags |= IEEE80211_CHAN_NO_160MHZ;
		width = 160;
		if (chandef->chan->band == NL80211_BAND_6GHZ)
			break;
		if (!vht_cap->vht_supported)
			return false;
		cap = vht_cap->cap & IEEE80211_VHT_CAP_SUPP_CHAN_WIDTH_MASK;
		if (cap != IEEE80211_VHT_CAP_SUPP_CHAN_WIDTH_160MHZ &&
		    cap != IEEE80211_VHT_CAP_SUPP_CHAN_WIDTH_160_80PLUS80MHZ)
			return false;
		break;
	default:
		WARN_ON_ONCE(1);
		return false;
	}

	/*
	 * TODO: What if there are only certain 80/160/80+80 MHz channels
	 *	 allowed by the driver, or only certain combinations?
	 *	 For 40 MHz the driver can set the NO_HT40 flags, but for
	 *	 80/160 MHz and in particular 80+80 MHz this isn't really
	 *	 feasible and we only have NO_80MHZ/NO_160MHZ so far but
	 *	 no way to cover 80+80 MHz or more complex restrictions.
	 *	 Note that such restrictions also need to be advertised to
	 *	 userspace, for example for P2P channel selection.
	 */

	if (width > 20)
		prohibited_flags |= IEEE80211_CHAN_NO_OFDM;

	/* 5 and 10 MHz are only defined for the OFDM PHY */
	if (width < 20)
		prohibited_flags |= IEEE80211_CHAN_NO_OFDM;


	if (!cfg80211_secondary_chans_ok(wiphy,
					 ieee80211_chandef_to_khz(chandef),
					 width, prohibited_flags))
		return false;

	if (!chandef->center_freq2)
		return true;
	return cfg80211_secondary_chans_ok(wiphy,
					   MHZ_TO_KHZ(chandef->center_freq2),
					   width, prohibited_flags);
}
EXPORT_SYMBOL(cfg80211_chandef_usable);

/*
 * Check if the channel can be used under permissive conditions mandated by
 * some regulatory bodies, i.e., the channel is marked with
 * IEEE80211_CHAN_IR_CONCURRENT and there is an additional station interface
 * associated to an AP on the same channel or on the same UNII band
 * (assuming that the AP is an authorized master).
 * In addition allow operation on a channel on which indoor operation is
 * allowed, iff we are currently operating in an indoor environment.
 */
static bool cfg80211_ir_permissive_chan(struct wiphy *wiphy,
					enum nl80211_iftype iftype,
					struct ieee80211_channel *chan)
{
	struct wireless_dev *wdev;
	struct cfg80211_registered_device *rdev = wiphy_to_rdev(wiphy);

	ASSERT_RTNL();

	if (!IS_ENABLED(CONFIG_CFG80211_REG_RELAX_NO_IR) ||
	    !(wiphy->regulatory_flags & REGULATORY_ENABLE_RELAX_NO_IR))
		return false;

	/* only valid for GO and TDLS off-channel (station/p2p-CL) */
	if (iftype != NL80211_IFTYPE_P2P_GO &&
	    iftype != NL80211_IFTYPE_STATION &&
	    iftype != NL80211_IFTYPE_P2P_CLIENT)
		return false;

	if (regulatory_indoor_allowed() &&
	    (chan->flags & IEEE80211_CHAN_INDOOR_ONLY))
		return true;

	if (!(chan->flags & IEEE80211_CHAN_IR_CONCURRENT))
		return false;

	/*
	 * Generally, it is possible to rely on another device/driver to allow
	 * the IR concurrent relaxation, however, since the device can further
	 * enforce the relaxation (by doing a similar verifications as this),
	 * and thus fail the GO instantiation, consider only the interfaces of
	 * the current registered device.
	 */
	list_for_each_entry(wdev, &rdev->wiphy.wdev_list, list) {
		struct ieee80211_channel *other_chan = NULL;
		int r1, r2;

		wdev_lock(wdev);
		if (wdev->iftype == NL80211_IFTYPE_STATION &&
		    wdev->current_bss)
			other_chan = wdev->current_bss->pub.channel;

		/*
		 * If a GO already operates on the same GO_CONCURRENT channel,
		 * this one (maybe the same one) can beacon as well. We allow
		 * the operation even if the station we relied on with
		 * GO_CONCURRENT is disconnected now. But then we must make sure
		 * we're not outdoor on an indoor-only channel.
		 */
		if (iftype == NL80211_IFTYPE_P2P_GO &&
		    wdev->iftype == NL80211_IFTYPE_P2P_GO &&
		    wdev->beacon_interval &&
		    !(chan->flags & IEEE80211_CHAN_INDOOR_ONLY))
			other_chan = wdev->chandef.chan;
		wdev_unlock(wdev);

		if (!other_chan)
			continue;

		if (chan == other_chan)
			return true;

		if (chan->band != NL80211_BAND_5GHZ &&
		    chan->band != NL80211_BAND_6GHZ)
			continue;

		r1 = cfg80211_get_unii(chan->center_freq);
		r2 = cfg80211_get_unii(other_chan->center_freq);

		if (r1 != -EINVAL && r1 == r2) {
			/*
			 * At some locations channels 149-165 are considered a
			 * bundle, but at other locations, e.g., Indonesia,
			 * channels 149-161 are considered a bundle while
			 * channel 165 is left out and considered to be in a
			 * different bundle. Thus, in case that there is a
			 * station interface connected to an AP on channel 165,
			 * it is assumed that channels 149-161 are allowed for
			 * GO operations. However, having a station interface
			 * connected to an AP on channels 149-161, does not
			 * allow GO operation on channel 165.
			 */
			if (chan->center_freq == 5825 &&
			    other_chan->center_freq != 5825)
				continue;
			return true;
		}
	}

	return false;
}

static bool _cfg80211_reg_can_beacon(struct wiphy *wiphy,
				     struct cfg80211_chan_def *chandef,
				     enum nl80211_iftype iftype,
				     bool check_no_ir)
{
	bool res;
	u32 prohibited_flags = IEEE80211_CHAN_DISABLED |
			       IEEE80211_CHAN_RADAR;

	trace_cfg80211_reg_can_beacon(wiphy, chandef, iftype, check_no_ir);

	if (check_no_ir)
		prohibited_flags |= IEEE80211_CHAN_NO_IR;

	if (cfg80211_chandef_dfs_required(wiphy, chandef, iftype) > 0 &&
	    cfg80211_chandef_dfs_available(wiphy, chandef)) {
		/* We can skip IEEE80211_CHAN_NO_IR if chandef dfs available */
		prohibited_flags = IEEE80211_CHAN_DISABLED;
	}

	res = cfg80211_chandef_usable(wiphy, chandef, prohibited_flags);

	trace_cfg80211_return_bool(res);
	return res;
}

bool cfg80211_reg_can_beacon(struct wiphy *wiphy,
			     struct cfg80211_chan_def *chandef,
			     enum nl80211_iftype iftype)
{
	return _cfg80211_reg_can_beacon(wiphy, chandef, iftype, true);
}
EXPORT_SYMBOL(cfg80211_reg_can_beacon);

bool cfg80211_reg_can_beacon_relax(struct wiphy *wiphy,
				   struct cfg80211_chan_def *chandef,
				   enum nl80211_iftype iftype)
{
	bool check_no_ir;

	ASSERT_RTNL();

	/*
	 * Under certain conditions suggested by some regulatory bodies a
	 * GO/STA can IR on channels marked with IEEE80211_NO_IR. Set this flag
	 * only if such relaxations are not enabled and the conditions are not
	 * met.
	 */
	check_no_ir = !cfg80211_ir_permissive_chan(wiphy, iftype,
						   chandef->chan);

	return _cfg80211_reg_can_beacon(wiphy, chandef, iftype, check_no_ir);
}
EXPORT_SYMBOL(cfg80211_reg_can_beacon_relax);

int cfg80211_set_monitor_channel(struct cfg80211_registered_device *rdev,
				 struct cfg80211_chan_def *chandef)
{
	if (!rdev->ops->set_monitor_channel)
		return -EOPNOTSUPP;
	if (!cfg80211_has_monitors_only(rdev))
		return -EBUSY;

	return rdev_set_monitor_channel(rdev, chandef);
}

void
cfg80211_get_chan_state(struct wireless_dev *wdev,
		        struct ieee80211_channel **chan,
		        enum cfg80211_chan_mode *chanmode,
		        u8 *radar_detect)
{
	int ret;

	*chan = NULL;
	*chanmode = CHAN_MODE_UNDEFINED;

	ASSERT_WDEV_LOCK(wdev);

	if (wdev->netdev && !netif_running(wdev->netdev))
		return;

	switch (wdev->iftype) {
	case NL80211_IFTYPE_ADHOC:
		if (wdev->current_bss) {
			*chan = wdev->current_bss->pub.channel;
			*chanmode = (wdev->ibss_fixed &&
				     !wdev->ibss_dfs_possible)
				  ? CHAN_MODE_SHARED
				  : CHAN_MODE_EXCLUSIVE;

			/* consider worst-case - IBSS can try to return to the
			 * original user-specified channel as creator */
			if (wdev->ibss_dfs_possible)
				*radar_detect |= BIT(wdev->chandef.width);
			return;
		}
		break;
	case NL80211_IFTYPE_STATION:
	case NL80211_IFTYPE_P2P_CLIENT:
		if (wdev->current_bss) {
			*chan = wdev->current_bss->pub.channel;
			*chanmode = CHAN_MODE_SHARED;
			return;
		}
		break;
	case NL80211_IFTYPE_AP:
	case NL80211_IFTYPE_P2P_GO:
		if (wdev->cac_started) {
			*chan = wdev->chandef.chan;
			*chanmode = CHAN_MODE_SHARED;
			*radar_detect |= BIT(wdev->chandef.width);
		} else if (wdev->beacon_interval) {
			*chan = wdev->chandef.chan;
			*chanmode = CHAN_MODE_SHARED;

			ret = cfg80211_chandef_dfs_required(wdev->wiphy,
							    &wdev->chandef,
							    wdev->iftype);
			WARN_ON(ret < 0);
			if (ret > 0)
				*radar_detect |= BIT(wdev->chandef.width);
		}
		return;
	case NL80211_IFTYPE_MESH_POINT:
		if (wdev->mesh_id_len) {
			*chan = wdev->chandef.chan;
			*chanmode = CHAN_MODE_SHARED;

			ret = cfg80211_chandef_dfs_required(wdev->wiphy,
							    &wdev->chandef,
							    wdev->iftype);
			WARN_ON(ret < 0);
			if (ret > 0)
				*radar_detect |= BIT(wdev->chandef.width);
		}
		return;
	case NL80211_IFTYPE_OCB:
		if (wdev->chandef.chan) {
			*chan = wdev->chandef.chan;
			*chanmode = CHAN_MODE_SHARED;
			return;
		}
		break;
	case NL80211_IFTYPE_MONITOR:
	case NL80211_IFTYPE_AP_VLAN:
	case NL80211_IFTYPE_WDS:
	case NL80211_IFTYPE_P2P_DEVICE:
	case NL80211_IFTYPE_NAN:
		/* these interface types don't really have a channel */
		return;
	case NL80211_IFTYPE_UNSPECIFIED:
	case NUM_NL80211_IFTYPES:
		WARN_ON(1);
	}
}<|MERGE_RESOLUTION|>--- conflicted
+++ resolved
@@ -819,16 +819,10 @@
 	start_freq = cfg80211_get_start_freq(center_freq, bandwidth);
 	end_freq = cfg80211_get_end_freq(center_freq, bandwidth);
 
-<<<<<<< HEAD
-	for (freq = start_freq; freq <= end_freq; freq += 20) {
-		c = ieee80211_get_channel(wiphy, freq);
+	for (freq = start_freq; freq <= end_freq; freq += MHZ_TO_KHZ(20)) {
+		c = ieee80211_get_channel_khz(wiphy, freq);
 		if (!c || ((c->flags & prohibited_flags) &&
 			!(wiphy->flags & WIPHY_FLAG_DFS_OFFLOAD)))
-=======
-	for (freq = start_freq; freq <= end_freq; freq += MHZ_TO_KHZ(20)) {
-		c = ieee80211_get_channel_khz(wiphy, freq);
-		if (!c || c->flags & prohibited_flags)
->>>>>>> de198b0f
 			return false;
 	}
 
