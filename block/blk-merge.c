// SPDX-License-Identifier: GPL-2.0
/*
 * Functions related to segment and merge handling
 */
#include <linux/kernel.h>
#include <linux/module.h>
#include <linux/bio.h>
#include <linux/blkdev.h>
#include <linux/scatterlist.h>

#include <trace/events/block.h>

#include "blk.h"
#include "blk-rq-qos.h"

static inline bool bio_will_gap(struct request_queue *q,
		struct request *prev_rq, struct bio *prev, struct bio *next)
{
	struct bio_vec pb, nb;

	if (!bio_has_data(prev) || !queue_virt_boundary(q))
		return false;

	/*
	 * Don't merge if the 1st bio starts with non-zero offset, otherwise it
	 * is quite difficult to respect the sg gap limit.  We work hard to
	 * merge a huge number of small single bios in case of mkfs.
	 */
	if (prev_rq)
		bio_get_first_bvec(prev_rq->bio, &pb);
	else
		bio_get_first_bvec(prev, &pb);
	if (pb.bv_offset & queue_virt_boundary(q))
		return true;

	/*
	 * We don't need to worry about the situation that the merged segment
	 * ends in unaligned virt boundary:
	 *
	 * - if 'pb' ends aligned, the merged segment ends aligned
	 * - if 'pb' ends unaligned, the next bio must include
	 *   one single bvec of 'nb', otherwise the 'nb' can't
	 *   merge with 'pb'
	 */
	bio_get_last_bvec(prev, &pb);
	bio_get_first_bvec(next, &nb);
	if (biovec_phys_mergeable(q, &pb, &nb))
		return false;
	return __bvec_gap_to_prev(q, &pb, nb.bv_offset);
}

static inline bool req_gap_back_merge(struct request *req, struct bio *bio)
{
	return bio_will_gap(req->q, req, req->biotail, bio);
}

static inline bool req_gap_front_merge(struct request *req, struct bio *bio)
{
	return bio_will_gap(req->q, NULL, bio, req->bio);
}

static struct bio *blk_bio_discard_split(struct request_queue *q,
					 struct bio *bio,
					 struct bio_set *bs,
					 unsigned *nsegs)
{
	unsigned int max_discard_sectors, granularity;
	int alignment;
	sector_t tmp;
	unsigned split_sectors;

	*nsegs = 1;

	/* Zero-sector (unknown) and one-sector granularities are the same.  */
	granularity = max(q->limits.discard_granularity >> 9, 1U);

	max_discard_sectors = min(q->limits.max_discard_sectors,
			bio_allowed_max_sectors(q));
	max_discard_sectors -= max_discard_sectors % granularity;

	if (unlikely(!max_discard_sectors)) {
		/* XXX: warn */
		return NULL;
	}

	if (bio_sectors(bio) <= max_discard_sectors)
		return NULL;

	split_sectors = max_discard_sectors;

	/*
	 * If the next starting sector would be misaligned, stop the discard at
	 * the previous aligned sector.
	 */
	alignment = (q->limits.discard_alignment >> 9) % granularity;

	tmp = bio->bi_iter.bi_sector + split_sectors - alignment;
	tmp = sector_div(tmp, granularity);

	if (split_sectors > tmp)
		split_sectors -= tmp;

	return bio_split(bio, split_sectors, GFP_NOIO, bs);
}

static struct bio *blk_bio_write_zeroes_split(struct request_queue *q,
		struct bio *bio, struct bio_set *bs, unsigned *nsegs)
{
	*nsegs = 0;

	if (!q->limits.max_write_zeroes_sectors)
		return NULL;

	if (bio_sectors(bio) <= q->limits.max_write_zeroes_sectors)
		return NULL;

	return bio_split(bio, q->limits.max_write_zeroes_sectors, GFP_NOIO, bs);
}

static struct bio *blk_bio_write_same_split(struct request_queue *q,
					    struct bio *bio,
					    struct bio_set *bs,
					    unsigned *nsegs)
{
	*nsegs = 1;

	if (!q->limits.max_write_same_sectors)
		return NULL;

	if (bio_sectors(bio) <= q->limits.max_write_same_sectors)
		return NULL;

	return bio_split(bio, q->limits.max_write_same_sectors, GFP_NOIO, bs);
}

/*
 * Return the maximum number of sectors from the start of a bio that may be
 * submitted as a single request to a block device. If enough sectors remain,
 * align the end to the physical block size. Otherwise align the end to the
 * logical block size. This approach minimizes the number of non-aligned
 * requests that are submitted to a block device if the start of a bio is not
 * aligned to a physical block boundary.
 */
static inline unsigned get_max_io_size(struct request_queue *q,
				       struct bio *bio)
{
	unsigned sectors = blk_max_size_offset(q, bio->bi_iter.bi_sector);
	unsigned max_sectors = sectors;
	unsigned pbs = queue_physical_block_size(q) >> SECTOR_SHIFT;
	unsigned lbs = queue_logical_block_size(q) >> SECTOR_SHIFT;
	unsigned start_offset = bio->bi_iter.bi_sector & (pbs - 1);

	max_sectors += start_offset;
	max_sectors &= ~(pbs - 1);
	if (max_sectors > start_offset)
		return max_sectors - start_offset;

	return sectors & ~(lbs - 1);
}

static inline unsigned get_max_segment_size(const struct request_queue *q,
					    struct page *start_page,
					    unsigned long offset)
{
	unsigned long mask = queue_segment_boundary(q);

	offset = mask & (page_to_phys(start_page) + offset);

	/*
	 * overflow may be triggered in case of zero page physical address
	 * on 32bit arch, use queue's max segment size when that happens.
	 */
	return min_not_zero(mask - offset + 1,
			(unsigned long)queue_max_segment_size(q));
}

/**
 * bvec_split_segs - verify whether or not a bvec should be split in the middle
 * @q:        [in] request queue associated with the bio associated with @bv
 * @bv:       [in] bvec to examine
 * @nsegs:    [in,out] Number of segments in the bio being built. Incremented
 *            by the number of segments from @bv that may be appended to that
 *            bio without exceeding @max_segs
 * @sectors:  [in,out] Number of sectors in the bio being built. Incremented
 *            by the number of sectors from @bv that may be appended to that
 *            bio without exceeding @max_sectors
 * @max_segs: [in] upper bound for *@nsegs
 * @max_sectors: [in] upper bound for *@sectors
 *
 * When splitting a bio, it can happen that a bvec is encountered that is too
 * big to fit in a single segment and hence that it has to be split in the
 * middle. This function verifies whether or not that should happen. The value
 * %true is returned if and only if appending the entire @bv to a bio with
 * *@nsegs segments and *@sectors sectors would make that bio unacceptable for
 * the block driver.
 */
static bool bvec_split_segs(const struct request_queue *q,
			    const struct bio_vec *bv, unsigned *nsegs,
			    unsigned *sectors, unsigned max_segs,
			    unsigned max_sectors)
{
	unsigned max_len = (min(max_sectors, UINT_MAX >> 9) - *sectors) << 9;
	unsigned len = min(bv->bv_len, max_len);
	unsigned total_len = 0;
	unsigned seg_size = 0;

	while (len && *nsegs < max_segs) {
		seg_size = get_max_segment_size(q, bv->bv_page,
						bv->bv_offset + total_len);
		seg_size = min(seg_size, len);

		(*nsegs)++;
		total_len += seg_size;
		len -= seg_size;

		if ((bv->bv_offset + total_len) & queue_virt_boundary(q))
			break;
	}

	*sectors += total_len >> 9;

	/* tell the caller to split the bvec if it is too big to fit */
	return len > 0 || bv->bv_len > max_len;
}

/**
 * blk_bio_segment_split - split a bio in two bios
 * @q:    [in] request queue pointer
 * @bio:  [in] bio to be split
 * @bs:	  [in] bio set to allocate the clone from
 * @segs: [out] number of segments in the bio with the first half of the sectors
 *
 * Clone @bio, update the bi_iter of the clone to represent the first sectors
 * of @bio and update @bio->bi_iter to represent the remaining sectors. The
 * following is guaranteed for the cloned bio:
 * - That it has at most get_max_io_size(@q, @bio) sectors.
 * - That it has at most queue_max_segments(@q) segments.
 *
 * Except for discard requests the cloned bio will point at the bi_io_vec of
 * the original bio. It is the responsibility of the caller to ensure that the
 * original bio is not freed before the cloned bio. The caller is also
 * responsible for ensuring that @bs is only destroyed after processing of the
 * split bio has finished.
 */
static struct bio *blk_bio_segment_split(struct request_queue *q,
					 struct bio *bio,
					 struct bio_set *bs,
					 unsigned *segs)
{
	struct bio_vec bv, bvprv, *bvprvp = NULL;
	struct bvec_iter iter;
	unsigned nsegs = 0, sectors = 0;
	const unsigned max_sectors = get_max_io_size(q, bio);
	const unsigned max_segs = queue_max_segments(q);

	bio_for_each_bvec(bv, bio, iter) {
		/*
		 * If the queue doesn't support SG gaps and adding this
		 * offset would create a gap, disallow it.
		 */
		if (bvprvp && bvec_gap_to_prev(q, bvprvp, bv.bv_offset))
			goto split;

		if (nsegs < max_segs &&
		    sectors + (bv.bv_len >> 9) <= max_sectors &&
		    bv.bv_offset + bv.bv_len <= PAGE_SIZE) {
			nsegs++;
			sectors += bv.bv_len >> 9;
		} else if (bvec_split_segs(q, &bv, &nsegs, &sectors, max_segs,
					 max_sectors)) {
			goto split;
		}

		bvprv = bv;
		bvprvp = &bvprv;
	}

	*segs = nsegs;
	return NULL;
split:
	*segs = nsegs;
	return bio_split(bio, sectors, GFP_NOIO, bs);
}

/**
 * __blk_queue_split - split a bio and submit the second half
 * @bio:     [in, out] bio to be split
 * @nr_segs: [out] number of segments in the first bio
 *
 * Split a bio into two bios, chain the two bios, submit the second half and
 * store a pointer to the first half in *@bio. If the second bio is still too
 * big it will be split by a recursive call to this function. Since this
 * function may allocate a new bio from @bio->bi_disk->queue->bio_split, it is
 * the responsibility of the caller to ensure that
 * @bio->bi_disk->queue->bio_split is only released after processing of the
 * split bio has finished.
 */
void __blk_queue_split(struct bio **bio, unsigned int *nr_segs)
{
	struct request_queue *q = (*bio)->bi_disk->queue;
	struct bio *split = NULL;

	switch (bio_op(*bio)) {
	case REQ_OP_DISCARD:
	case REQ_OP_SECURE_ERASE:
		split = blk_bio_discard_split(q, *bio, &q->bio_split, nr_segs);
		break;
	case REQ_OP_WRITE_ZEROES:
		split = blk_bio_write_zeroes_split(q, *bio, &q->bio_split,
				nr_segs);
		break;
	case REQ_OP_WRITE_SAME:
		split = blk_bio_write_same_split(q, *bio, &q->bio_split,
				nr_segs);
		break;
	default:
		/*
		 * All drivers must accept single-segments bios that are <=
		 * PAGE_SIZE.  This is a quick and dirty check that relies on
		 * the fact that bi_io_vec[0] is always valid if a bio has data.
		 * The check might lead to occasional false negatives when bios
		 * are cloned, but compared to the performance impact of cloned
		 * bios themselves the loop below doesn't matter anyway.
		 */
		if (!q->limits.chunk_sectors &&
		    (*bio)->bi_vcnt == 1 &&
		    ((*bio)->bi_io_vec[0].bv_len +
		     (*bio)->bi_io_vec[0].bv_offset) <= PAGE_SIZE) {
			*nr_segs = 1;
			break;
		}
		split = blk_bio_segment_split(q, *bio, &q->bio_split, nr_segs);
		break;
	}

	if (split) {
		/* there isn't chance to merge the splitted bio */
		split->bi_opf |= REQ_NOMERGE;

		bio_chain(split, *bio);
		trace_block_split(q, split, (*bio)->bi_iter.bi_sector);
		submit_bio_noacct(*bio);
		*bio = split;
	}
}

/**
 * blk_queue_split - split a bio and submit the second half
 * @bio: [in, out] bio to be split
 *
 * Split a bio into two bios, chains the two bios, submit the second half and
 * store a pointer to the first half in *@bio. Since this function may allocate
 * a new bio from @bio->bi_disk->queue->bio_split, it is the responsibility of
 * the caller to ensure that @bio->bi_disk->queue->bio_split is only released
 * after processing of the split bio has finished.
 */
void blk_queue_split(struct bio **bio)
{
	unsigned int nr_segs;

	__blk_queue_split(bio, &nr_segs);
}
EXPORT_SYMBOL(blk_queue_split);

unsigned int blk_recalc_rq_segments(struct request *rq)
{
	unsigned int nr_phys_segs = 0;
	unsigned int nr_sectors = 0;
	struct req_iterator iter;
	struct bio_vec bv;

	if (!rq->bio)
		return 0;

	switch (bio_op(rq->bio)) {
	case REQ_OP_DISCARD:
	case REQ_OP_SECURE_ERASE:
	case REQ_OP_WRITE_ZEROES:
		return 0;
	case REQ_OP_WRITE_SAME:
		return 1;
	}

	rq_for_each_bvec(bv, rq, iter)
		bvec_split_segs(rq->q, &bv, &nr_phys_segs, &nr_sectors,
				UINT_MAX, UINT_MAX);
	return nr_phys_segs;
}

static inline struct scatterlist *blk_next_sg(struct scatterlist **sg,
		struct scatterlist *sglist)
{
	if (!*sg)
		return sglist;

	/*
	 * If the driver previously mapped a shorter list, we could see a
	 * termination bit prematurely unless it fully inits the sg table
	 * on each mapping. We KNOW that there must be more entries here
	 * or the driver would be buggy, so force clear the termination bit
	 * to avoid doing a full sg_init_table() in drivers for each command.
	 */
	sg_unmark_end(*sg);
	return sg_next(*sg);
}

static unsigned blk_bvec_map_sg(struct request_queue *q,
		struct bio_vec *bvec, struct scatterlist *sglist,
		struct scatterlist **sg)
{
	unsigned nbytes = bvec->bv_len;
	unsigned nsegs = 0, total = 0;

	while (nbytes > 0) {
		unsigned offset = bvec->bv_offset + total;
		unsigned len = min(get_max_segment_size(q, bvec->bv_page,
					offset), nbytes);
		struct page *page = bvec->bv_page;

		/*
		 * Unfortunately a fair number of drivers barf on scatterlists
		 * that have an offset larger than PAGE_SIZE, despite other
		 * subsystems dealing with that invariant just fine.  For now
		 * stick to the legacy format where we never present those from
		 * the block layer, but the code below should be removed once
		 * these offenders (mostly MMC/SD drivers) are fixed.
		 */
		page += (offset >> PAGE_SHIFT);
		offset &= ~PAGE_MASK;

		*sg = blk_next_sg(sg, sglist);
		sg_set_page(*sg, page, len, offset);

		total += len;
		nbytes -= len;
		nsegs++;
	}

	return nsegs;
}

static inline int __blk_bvec_map_sg(struct bio_vec bv,
		struct scatterlist *sglist, struct scatterlist **sg)
{
	*sg = blk_next_sg(sg, sglist);
	sg_set_page(*sg, bv.bv_page, bv.bv_len, bv.bv_offset);
	return 1;
}

/* only try to merge bvecs into one sg if they are from two bios */
static inline bool
__blk_segment_map_sg_merge(struct request_queue *q, struct bio_vec *bvec,
			   struct bio_vec *bvprv, struct scatterlist **sg)
{

	int nbytes = bvec->bv_len;

	if (!*sg)
		return false;

	if ((*sg)->length + nbytes > queue_max_segment_size(q))
		return false;

	if (!biovec_phys_mergeable(q, bvprv, bvec))
		return false;

	(*sg)->length += nbytes;

	return true;
}

static int __blk_bios_map_sg(struct request_queue *q, struct bio *bio,
			     struct scatterlist *sglist,
			     struct scatterlist **sg)
{
	struct bio_vec bvec, bvprv = { NULL };
	struct bvec_iter iter;
	int nsegs = 0;
	bool new_bio = false;

	for_each_bio(bio) {
		bio_for_each_bvec(bvec, bio, iter) {
			/*
			 * Only try to merge bvecs from two bios given we
			 * have done bio internal merge when adding pages
			 * to bio
			 */
			if (new_bio &&
			    __blk_segment_map_sg_merge(q, &bvec, &bvprv, sg))
				goto next_bvec;

			if (bvec.bv_offset + bvec.bv_len <= PAGE_SIZE)
				nsegs += __blk_bvec_map_sg(bvec, sglist, sg);
			else
				nsegs += blk_bvec_map_sg(q, &bvec, sglist, sg);
 next_bvec:
			new_bio = false;
		}
		if (likely(bio->bi_iter.bi_size)) {
			bvprv = bvec;
			new_bio = true;
		}
	}

	return nsegs;
}

/*
 * map a request to scatterlist, return number of sg entries setup. Caller
 * must make sure sg can hold rq->nr_phys_segments entries
 */
int __blk_rq_map_sg(struct request_queue *q, struct request *rq,
		struct scatterlist *sglist, struct scatterlist **last_sg)
{
	int nsegs = 0;

	if (rq->rq_flags & RQF_SPECIAL_PAYLOAD)
		nsegs = __blk_bvec_map_sg(rq->special_vec, sglist, last_sg);
	else if (rq->bio && bio_op(rq->bio) == REQ_OP_WRITE_SAME)
		nsegs = __blk_bvec_map_sg(bio_iovec(rq->bio), sglist, last_sg);
	else if (rq->bio)
		nsegs = __blk_bios_map_sg(q, rq->bio, sglist, last_sg);

	if (*last_sg)
		sg_mark_end(*last_sg);

	/*
	 * Something must have been wrong if the figured number of
	 * segment is bigger than number of req's physical segments
	 */
	WARN_ON(nsegs > blk_rq_nr_phys_segments(rq));

	return nsegs;
}
EXPORT_SYMBOL(__blk_rq_map_sg);

static inline unsigned int blk_rq_get_max_segments(struct request *rq)
{
	if (req_op(rq) == REQ_OP_DISCARD)
		return queue_max_discard_segments(rq->q);
	return queue_max_segments(rq->q);
}

static inline int ll_new_hw_segment(struct request *req, struct bio *bio,
		unsigned int nr_phys_segs)
{
	if (req->nr_phys_segments + nr_phys_segs > blk_rq_get_max_segments(req))
		goto no_merge;

	if (blk_integrity_merge_bio(req->q, req, bio) == false)
		goto no_merge;

	/*
	 * This will form the start of a new hw segment.  Bump both
	 * counters.
	 */
	req->nr_phys_segments += nr_phys_segs;
	return 1;

no_merge:
	req_set_nomerge(req->q, req);
	return 0;
}

int ll_back_merge_fn(struct request *req, struct bio *bio, unsigned int nr_segs)
{
	if (req_gap_back_merge(req, bio))
		return 0;
	if (blk_integrity_rq(req) &&
	    integrity_req_gap_back_merge(req, bio))
		return 0;
	if (!bio_crypt_ctx_back_mergeable(req, bio))
		return 0;
	if (blk_rq_sectors(req) + bio_sectors(bio) >
	    blk_rq_get_max_sectors(req, blk_rq_pos(req))) {
		req_set_nomerge(req->q, req);
		return 0;
	}

	return ll_new_hw_segment(req, bio, nr_segs);
}

static int ll_front_merge_fn(struct request *req, struct bio *bio,
		unsigned int nr_segs)
{
	if (req_gap_front_merge(req, bio))
		return 0;
	if (blk_integrity_rq(req) &&
	    integrity_req_gap_front_merge(req, bio))
		return 0;
	if (!bio_crypt_ctx_front_mergeable(req, bio))
		return 0;
	if (blk_rq_sectors(req) + bio_sectors(bio) >
	    blk_rq_get_max_sectors(req, bio->bi_iter.bi_sector)) {
		req_set_nomerge(req->q, req);
		return 0;
	}

	return ll_new_hw_segment(req, bio, nr_segs);
}

static bool req_attempt_discard_merge(struct request_queue *q, struct request *req,
		struct request *next)
{
	unsigned short segments = blk_rq_nr_discard_segments(req);

	if (segments >= queue_max_discard_segments(q))
		goto no_merge;
	if (blk_rq_sectors(req) + bio_sectors(next->bio) >
	    blk_rq_get_max_sectors(req, blk_rq_pos(req)))
		goto no_merge;

	req->nr_phys_segments = segments + blk_rq_nr_discard_segments(next);
	return true;
no_merge:
	req_set_nomerge(q, req);
	return false;
}

static int ll_merge_requests_fn(struct request_queue *q, struct request *req,
				struct request *next)
{
	int total_phys_segments;

	if (req_gap_back_merge(req, next->bio))
		return 0;

	/*
	 * Will it become too large?
	 */
	if ((blk_rq_sectors(req) + blk_rq_sectors(next)) >
	    blk_rq_get_max_sectors(req, blk_rq_pos(req)))
		return 0;

	total_phys_segments = req->nr_phys_segments + next->nr_phys_segments;
	if (total_phys_segments > blk_rq_get_max_segments(req))
		return 0;

	if (blk_integrity_merge_rq(q, req, next) == false)
		return 0;

	if (!bio_crypt_ctx_merge_rq(req, next))
		return 0;

	/* Merge is OK... */
	req->nr_phys_segments = total_phys_segments;
	return 1;
}

/**
 * blk_rq_set_mixed_merge - mark a request as mixed merge
 * @rq: request to mark as mixed merge
 *
 * Description:
 *     @rq is about to be mixed merged.  Make sure the attributes
 *     which can be mixed are set in each bio and mark @rq as mixed
 *     merged.
 */
void blk_rq_set_mixed_merge(struct request *rq)
{
	unsigned int ff = rq->cmd_flags & REQ_FAILFAST_MASK;
	struct bio *bio;

	if (rq->rq_flags & RQF_MIXED_MERGE)
		return;

	/*
	 * @rq will no longer represent mixable attributes for all the
	 * contained bios.  It will just track those of the first one.
	 * Distributes the attributs to each bio.
	 */
	for (bio = rq->bio; bio; bio = bio->bi_next) {
		WARN_ON_ONCE((bio->bi_opf & REQ_FAILFAST_MASK) &&
			     (bio->bi_opf & REQ_FAILFAST_MASK) != ff);
		bio->bi_opf |= ff;
	}
	rq->rq_flags |= RQF_MIXED_MERGE;
}

static void blk_account_io_merge_request(struct request *req)
{
	if (blk_do_io_stat(req)) {
		part_stat_lock();
		part_stat_inc(req->part, merges[op_stat_group(req_op(req))]);
		part_stat_unlock();

		hd_struct_put(req->part);
	}
}

/*
 * Two cases of handling DISCARD merge:
 * If max_discard_segments > 1, the driver takes every bio
 * as a range and send them to controller together. The ranges
 * needn't to be contiguous.
 * Otherwise, the bios/requests will be handled as same as
 * others which should be contiguous.
 */
static inline bool blk_discard_mergable(struct request *req)
{
	if (req_op(req) == REQ_OP_DISCARD &&
	    queue_max_discard_segments(req->q) > 1)
		return true;
	return false;
}

static enum elv_merge blk_try_req_merge(struct request *req,
					struct request *next)
{
	if (blk_discard_mergable(req))
		return ELEVATOR_DISCARD_MERGE;
	else if (blk_rq_pos(req) + blk_rq_sectors(req) == blk_rq_pos(next))
		return ELEVATOR_BACK_MERGE;

	return ELEVATOR_NO_MERGE;
}

/*
 * For non-mq, this has to be called with the request spinlock acquired.
 * For mq with scheduling, the appropriate queue wide lock should be held.
 */
static struct request *attempt_merge(struct request_queue *q,
				     struct request *req, struct request *next)
{
	if (!rq_mergeable(req) || !rq_mergeable(next))
		return NULL;

	if (req_op(req) != req_op(next))
		return NULL;

	if (rq_data_dir(req) != rq_data_dir(next)
	    || req->rq_disk != next->rq_disk)
		return NULL;

	if (req_op(req) == REQ_OP_WRITE_SAME &&
	    !blk_write_same_mergeable(req->bio, next->bio))
		return NULL;

	/*
	 * Don't allow merge of different write hints, or for a hint with
	 * non-hint IO.
	 */
	if (req->write_hint != next->write_hint)
		return NULL;

	if (req->ioprio != next->ioprio)
		return NULL;

	/*
	 * If we are allowed to merge, then append bio list
	 * from next to rq and release next. merge_requests_fn
	 * will have updated segment counts, update sector
	 * counts here. Handle DISCARDs separately, as they
	 * have separate settings.
	 */

	switch (blk_try_req_merge(req, next)) {
	case ELEVATOR_DISCARD_MERGE:
		if (!req_attempt_discard_merge(q, req, next))
			return NULL;
		break;
	case ELEVATOR_BACK_MERGE:
		if (!ll_merge_requests_fn(q, req, next))
			return NULL;
		break;
	default:
		return NULL;
	}

	/*
	 * If failfast settings disagree or any of the two is already
	 * a mixed merge, mark both as mixed before proceeding.  This
	 * makes sure that all involved bios have mixable attributes
	 * set properly.
	 */
	if (((req->rq_flags | next->rq_flags) & RQF_MIXED_MERGE) ||
	    (req->cmd_flags & REQ_FAILFAST_MASK) !=
	    (next->cmd_flags & REQ_FAILFAST_MASK)) {
		blk_rq_set_mixed_merge(req);
		blk_rq_set_mixed_merge(next);
	}

	/*
	 * At this point we have either done a back merge or front merge. We
	 * need the smaller start_time_ns of the merged requests to be the
	 * current request for accounting purposes.
	 */
	if (next->start_time_ns < req->start_time_ns)
		req->start_time_ns = next->start_time_ns;

	req->biotail->bi_next = next->bio;
	req->biotail = next->biotail;

	req->__data_len += blk_rq_bytes(next);

	if (!blk_discard_mergable(req))
		elv_merge_requests(q, req, next);

	/*
	 * 'next' is going away, so update stats accordingly
	 */
	blk_account_io_merge_request(next);

	trace_block_rq_merge(q, next);

	/*
	 * ownership of bio passed from next to req, return 'next' for
	 * the caller to free
	 */
	next->bio = NULL;
	return next;
}

static struct request *attempt_back_merge(struct request_queue *q,
		struct request *rq)
{
	struct request *next = elv_latter_request(q, rq);

	if (next)
		return attempt_merge(q, rq, next);

	return NULL;
}

static struct request *attempt_front_merge(struct request_queue *q,
		struct request *rq)
{
	struct request *prev = elv_former_request(q, rq);

	if (prev)
		return attempt_merge(q, prev, rq);

	return NULL;
}

int blk_attempt_req_merge(struct request_queue *q, struct request *rq,
			  struct request *next)
{
	struct request *free;

	free = attempt_merge(q, rq, next);
	if (free) {
		blk_put_request(free);
		return 1;
	}

	return 0;
}

bool blk_rq_merge_ok(struct request *rq, struct bio *bio)
{
	if (!rq_mergeable(rq) || !bio_mergeable(bio))
		return false;

	if (req_op(rq) != bio_op(bio))
		return false;

	/* different data direction or already started, don't merge */
	if (bio_data_dir(bio) != rq_data_dir(rq))
		return false;

	/* must be same device */
	if (rq->rq_disk != bio->bi_disk)
		return false;

	/* only merge integrity protected bio into ditto rq */
	if (blk_integrity_merge_bio(rq->q, rq, bio) == false)
		return false;

	/* Only merge if the crypt contexts are compatible */
	if (!bio_crypt_rq_ctx_compatible(rq, bio))
		return false;

	/* must be using the same buffer */
	if (req_op(rq) == REQ_OP_WRITE_SAME &&
	    !blk_write_same_mergeable(rq->bio, bio))
		return false;

	/*
	 * Don't allow merge of different write hints, or for a hint with
	 * non-hint IO.
	 */
	if (rq->write_hint != bio->bi_write_hint)
		return false;

	if (rq->ioprio != bio_prio(bio))
		return false;

	return true;
}

enum elv_merge blk_try_merge(struct request *rq, struct bio *bio)
{
	if (blk_discard_mergable(rq))
		return ELEVATOR_DISCARD_MERGE;
	else if (blk_rq_pos(rq) + blk_rq_sectors(rq) == bio->bi_iter.bi_sector)
		return ELEVATOR_BACK_MERGE;
	else if (blk_rq_pos(rq) - bio_sectors(bio) == bio->bi_iter.bi_sector)
		return ELEVATOR_FRONT_MERGE;
	return ELEVATOR_NO_MERGE;
}

static void blk_account_io_merge_bio(struct request *req)
{
	if (!blk_do_io_stat(req))
		return;

	part_stat_lock();
	part_stat_inc(req->part, merges[op_stat_group(req_op(req))]);
	part_stat_unlock();
}

<<<<<<< HEAD
enum bio_merge_status bio_attempt_back_merge(struct request *req,
					     struct bio *bio,
					     unsigned int nr_segs)
=======
enum bio_merge_status {
	BIO_MERGE_OK,
	BIO_MERGE_NONE,
	BIO_MERGE_FAILED,
};

static enum bio_merge_status bio_attempt_back_merge(struct request *req,
		struct bio *bio, unsigned int nr_segs)
>>>>>>> 3ad11d7a
{
	const int ff = bio->bi_opf & REQ_FAILFAST_MASK;

	if (!ll_back_merge_fn(req, bio, nr_segs))
		return BIO_MERGE_FAILED;

	trace_block_bio_backmerge(req->q, req, bio);
	rq_qos_merge(req->q, req, bio);

	if ((req->cmd_flags & REQ_FAILFAST_MASK) != ff)
		blk_rq_set_mixed_merge(req);

	req->biotail->bi_next = bio;
	req->biotail = bio;
	req->__data_len += bio->bi_iter.bi_size;

	bio_crypt_free_ctx(bio);

	blk_account_io_merge_bio(req);
	return BIO_MERGE_OK;
}

<<<<<<< HEAD
enum bio_merge_status bio_attempt_front_merge(struct request *req,
					      struct bio *bio,
					      unsigned int nr_segs)
=======
static enum bio_merge_status bio_attempt_front_merge(struct request *req,
		struct bio *bio, unsigned int nr_segs)
>>>>>>> 3ad11d7a
{
	const int ff = bio->bi_opf & REQ_FAILFAST_MASK;

	if (!ll_front_merge_fn(req, bio, nr_segs))
		return BIO_MERGE_FAILED;

	trace_block_bio_frontmerge(req->q, req, bio);
	rq_qos_merge(req->q, req, bio);

	if ((req->cmd_flags & REQ_FAILFAST_MASK) != ff)
		blk_rq_set_mixed_merge(req);

	bio->bi_next = req->bio;
	req->bio = bio;

	req->__sector = bio->bi_iter.bi_sector;
	req->__data_len += bio->bi_iter.bi_size;

	bio_crypt_do_front_merge(req, bio);

	blk_account_io_merge_bio(req);
	return BIO_MERGE_OK;
}

<<<<<<< HEAD
enum bio_merge_status bio_attempt_discard_merge(struct request_queue *q,
						struct request *req,
						struct bio *bio)
=======
static enum bio_merge_status bio_attempt_discard_merge(struct request_queue *q,
		struct request *req, struct bio *bio)
>>>>>>> 3ad11d7a
{
	unsigned short segments = blk_rq_nr_discard_segments(req);

	if (segments >= queue_max_discard_segments(q))
		goto no_merge;
	if (blk_rq_sectors(req) + bio_sectors(bio) >
	    blk_rq_get_max_sectors(req, blk_rq_pos(req)))
		goto no_merge;

	rq_qos_merge(q, req, bio);

	req->biotail->bi_next = bio;
	req->biotail = bio;
	req->__data_len += bio->bi_iter.bi_size;
	req->nr_phys_segments = segments + 1;

	blk_account_io_merge_bio(req);
	return BIO_MERGE_OK;
no_merge:
	req_set_nomerge(q, req);
	return BIO_MERGE_FAILED;
}

static enum bio_merge_status blk_attempt_bio_merge(struct request_queue *q,
						   struct request *rq,
						   struct bio *bio,
						   unsigned int nr_segs,
						   bool sched_allow_merge)
{
	if (!blk_rq_merge_ok(rq, bio))
		return BIO_MERGE_NONE;

	switch (blk_try_merge(rq, bio)) {
	case ELEVATOR_BACK_MERGE:
<<<<<<< HEAD
		if (!sched_allow_merge ||
		    (sched_allow_merge && blk_mq_sched_allow_merge(q, rq, bio)))
			return bio_attempt_back_merge(rq, bio, nr_segs);
		break;
	case ELEVATOR_FRONT_MERGE:
		if (!sched_allow_merge ||
		    (sched_allow_merge && blk_mq_sched_allow_merge(q, rq, bio)))
=======
		if (!sched_allow_merge || blk_mq_sched_allow_merge(q, rq, bio))
			return bio_attempt_back_merge(rq, bio, nr_segs);
		break;
	case ELEVATOR_FRONT_MERGE:
		if (!sched_allow_merge || blk_mq_sched_allow_merge(q, rq, bio))
>>>>>>> 3ad11d7a
			return bio_attempt_front_merge(rq, bio, nr_segs);
		break;
	case ELEVATOR_DISCARD_MERGE:
		return bio_attempt_discard_merge(q, rq, bio);
	default:
		return BIO_MERGE_NONE;
	}

	return BIO_MERGE_FAILED;
}

/**
 * blk_attempt_plug_merge - try to merge with %current's plugged list
 * @q: request_queue new bio is being queued at
 * @bio: new bio being queued
 * @nr_segs: number of segments in @bio
 * @same_queue_rq: pointer to &struct request that gets filled in when
 * another request associated with @q is found on the plug list
 * (optional, may be %NULL)
 *
 * Determine whether @bio being queued on @q can be merged with a request
 * on %current's plugged list.  Returns %true if merge was successful,
 * otherwise %false.
 *
 * Plugging coalesces IOs from the same issuer for the same purpose without
 * going through @q->queue_lock.  As such it's more of an issuing mechanism
 * than scheduling, and the request, while may have elvpriv data, is not
 * added on the elevator at this point.  In addition, we don't have
 * reliable access to the elevator outside queue lock.  Only check basic
 * merging parameters without querying the elevator.
 *
 * Caller must ensure !blk_queue_nomerges(q) beforehand.
 */
bool blk_attempt_plug_merge(struct request_queue *q, struct bio *bio,
		unsigned int nr_segs, struct request **same_queue_rq)
{
	struct blk_plug *plug;
	struct request *rq;
	struct list_head *plug_list;

	plug = blk_mq_plug(q, bio);
	if (!plug)
		return false;

	plug_list = &plug->mq_list;

	list_for_each_entry_reverse(rq, plug_list, queuelist) {
		if (rq->q == q && same_queue_rq) {
			/*
			 * Only blk-mq multiple hardware queues case checks the
			 * rq in the same queue, there should be only one such
			 * rq in a queue
			 **/
			*same_queue_rq = rq;
		}

		if (rq->q != q)
			continue;

		if (blk_attempt_bio_merge(q, rq, bio, nr_segs, false) ==
		    BIO_MERGE_OK)
			return true;
	}

	return false;
}

/*
 * Iterate list of requests and see if we can merge this bio with any
 * of them.
 */
bool blk_bio_list_merge(struct request_queue *q, struct list_head *list,
			struct bio *bio, unsigned int nr_segs)
{
	struct request *rq;
	int checked = 8;

	list_for_each_entry_reverse(rq, list, queuelist) {
		if (!checked--)
			break;

		switch (blk_attempt_bio_merge(q, rq, bio, nr_segs, true)) {
		case BIO_MERGE_NONE:
			continue;
		case BIO_MERGE_OK:
			return true;
		case BIO_MERGE_FAILED:
			return false;
		}

	}

	return false;
}
<<<<<<< HEAD
EXPORT_SYMBOL_GPL(blk_bio_list_merge);
=======
EXPORT_SYMBOL_GPL(blk_bio_list_merge);

bool blk_mq_sched_try_merge(struct request_queue *q, struct bio *bio,
		unsigned int nr_segs, struct request **merged_request)
{
	struct request *rq;

	switch (elv_merge(q, &rq, bio)) {
	case ELEVATOR_BACK_MERGE:
		if (!blk_mq_sched_allow_merge(q, rq, bio))
			return false;
		if (bio_attempt_back_merge(rq, bio, nr_segs) != BIO_MERGE_OK)
			return false;
		*merged_request = attempt_back_merge(q, rq);
		if (!*merged_request)
			elv_merged_request(q, rq, ELEVATOR_BACK_MERGE);
		return true;
	case ELEVATOR_FRONT_MERGE:
		if (!blk_mq_sched_allow_merge(q, rq, bio))
			return false;
		if (bio_attempt_front_merge(rq, bio, nr_segs) != BIO_MERGE_OK)
			return false;
		*merged_request = attempt_front_merge(q, rq);
		if (!*merged_request)
			elv_merged_request(q, rq, ELEVATOR_FRONT_MERGE);
		return true;
	case ELEVATOR_DISCARD_MERGE:
		return bio_attempt_discard_merge(q, rq, bio) == BIO_MERGE_OK;
	default:
		return false;
	}
}
EXPORT_SYMBOL_GPL(blk_mq_sched_try_merge);
>>>>>>> 3ad11d7a
<|MERGE_RESOLUTION|>--- conflicted
+++ resolved
@@ -910,11 +910,6 @@
 	part_stat_unlock();
 }
 
-<<<<<<< HEAD
-enum bio_merge_status bio_attempt_back_merge(struct request *req,
-					     struct bio *bio,
-					     unsigned int nr_segs)
-=======
 enum bio_merge_status {
 	BIO_MERGE_OK,
 	BIO_MERGE_NONE,
@@ -923,7 +918,6 @@
 
 static enum bio_merge_status bio_attempt_back_merge(struct request *req,
 		struct bio *bio, unsigned int nr_segs)
->>>>>>> 3ad11d7a
 {
 	const int ff = bio->bi_opf & REQ_FAILFAST_MASK;
 
@@ -946,14 +940,8 @@
 	return BIO_MERGE_OK;
 }
 
-<<<<<<< HEAD
-enum bio_merge_status bio_attempt_front_merge(struct request *req,
-					      struct bio *bio,
-					      unsigned int nr_segs)
-=======
 static enum bio_merge_status bio_attempt_front_merge(struct request *req,
 		struct bio *bio, unsigned int nr_segs)
->>>>>>> 3ad11d7a
 {
 	const int ff = bio->bi_opf & REQ_FAILFAST_MASK;
 
@@ -978,14 +966,8 @@
 	return BIO_MERGE_OK;
 }
 
-<<<<<<< HEAD
-enum bio_merge_status bio_attempt_discard_merge(struct request_queue *q,
-						struct request *req,
-						struct bio *bio)
-=======
 static enum bio_merge_status bio_attempt_discard_merge(struct request_queue *q,
 		struct request *req, struct bio *bio)
->>>>>>> 3ad11d7a
 {
 	unsigned short segments = blk_rq_nr_discard_segments(req);
 
@@ -1020,21 +1002,11 @@
 
 	switch (blk_try_merge(rq, bio)) {
 	case ELEVATOR_BACK_MERGE:
-<<<<<<< HEAD
-		if (!sched_allow_merge ||
-		    (sched_allow_merge && blk_mq_sched_allow_merge(q, rq, bio)))
-			return bio_attempt_back_merge(rq, bio, nr_segs);
-		break;
-	case ELEVATOR_FRONT_MERGE:
-		if (!sched_allow_merge ||
-		    (sched_allow_merge && blk_mq_sched_allow_merge(q, rq, bio)))
-=======
 		if (!sched_allow_merge || blk_mq_sched_allow_merge(q, rq, bio))
 			return bio_attempt_back_merge(rq, bio, nr_segs);
 		break;
 	case ELEVATOR_FRONT_MERGE:
 		if (!sched_allow_merge || blk_mq_sched_allow_merge(q, rq, bio))
->>>>>>> 3ad11d7a
 			return bio_attempt_front_merge(rq, bio, nr_segs);
 		break;
 	case ELEVATOR_DISCARD_MERGE:
@@ -1129,9 +1101,6 @@
 
 	return false;
 }
-<<<<<<< HEAD
-EXPORT_SYMBOL_GPL(blk_bio_list_merge);
-=======
 EXPORT_SYMBOL_GPL(blk_bio_list_merge);
 
 bool blk_mq_sched_try_merge(struct request_queue *q, struct bio *bio,
@@ -1164,5 +1133,4 @@
 		return false;
 	}
 }
-EXPORT_SYMBOL_GPL(blk_mq_sched_try_merge);
->>>>>>> 3ad11d7a
+EXPORT_SYMBOL_GPL(blk_mq_sched_try_merge);