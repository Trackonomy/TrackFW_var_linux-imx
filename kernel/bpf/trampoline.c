// SPDX-License-Identifier: GPL-2.0-only
/* Copyright (c) 2019 Facebook */
#include <linux/hash.h>
#include <linux/bpf.h>
#include <linux/filter.h>
#include <linux/ftrace.h>
#include <linux/rbtree_latch.h>
#include <linux/perf_event.h>
#include <linux/btf.h>
#include <linux/rcupdate_trace.h>
#include <linux/rcupdate_wait.h>
#include <trace/hooks/memory.h>

/* dummy _ops. The verifier will operate on target program's ops. */
const struct bpf_verifier_ops bpf_extension_verifier_ops = {
};
const struct bpf_prog_ops bpf_extension_prog_ops = {
};

/* btf_vmlinux has ~22k attachable functions. 1k htab is enough. */
#define TRAMPOLINE_HASH_BITS 10
#define TRAMPOLINE_TABLE_SIZE (1 << TRAMPOLINE_HASH_BITS)

static struct hlist_head trampoline_table[TRAMPOLINE_TABLE_SIZE];

/* serializes access to trampoline_table */
static DEFINE_MUTEX(trampoline_mutex);

void *bpf_jit_alloc_exec_page(void)
{
	void *image;

	image = bpf_jit_alloc_exec(PAGE_SIZE);
	if (!image)
		return NULL;

	set_vm_flush_reset_perms(image);
	/* Keep image as writeable. The alternative is to keep flipping ro/rw
	 * everytime new program is attached or detached.
	 */
	set_memory_x((long)image, 1);
	trace_android_vh_set_memory_x((unsigned long)image, 1);
	return image;
}

void bpf_image_ksym_add(void *data, struct bpf_ksym *ksym)
{
	ksym->start = (unsigned long) data;
	ksym->end = ksym->start + PAGE_SIZE;
	bpf_ksym_add(ksym);
	perf_event_ksymbol(PERF_RECORD_KSYMBOL_TYPE_BPF, ksym->start,
			   PAGE_SIZE, false, ksym->name);
}

void bpf_image_ksym_del(struct bpf_ksym *ksym)
{
	bpf_ksym_del(ksym);
	perf_event_ksymbol(PERF_RECORD_KSYMBOL_TYPE_BPF, ksym->start,
			   PAGE_SIZE, true, ksym->name);
}

static struct bpf_trampoline *bpf_trampoline_lookup(u64 key)
{
	struct bpf_trampoline *tr;
	struct hlist_head *head;
	int i;

	mutex_lock(&trampoline_mutex);
	head = &trampoline_table[hash_64(key, TRAMPOLINE_HASH_BITS)];
	hlist_for_each_entry(tr, head, hlist) {
		if (tr->key == key) {
			refcount_inc(&tr->refcnt);
			goto out;
		}
	}
	tr = kzalloc(sizeof(*tr), GFP_KERNEL);
	if (!tr)
		goto out;

	tr->key = key;
	INIT_HLIST_NODE(&tr->hlist);
	hlist_add_head(&tr->hlist, head);
	refcount_set(&tr->refcnt, 1);
	mutex_init(&tr->mutex);
	for (i = 0; i < BPF_TRAMP_MAX; i++)
		INIT_HLIST_HEAD(&tr->progs_hlist[i]);
out:
	mutex_unlock(&trampoline_mutex);
	return tr;
}

static int is_ftrace_location(void *ip)
{
	long addr;

	addr = ftrace_location((long)ip);
	if (!addr)
		return 0;
	if (WARN_ON_ONCE(addr != (long)ip))
		return -EFAULT;
	return 1;
}

static int unregister_fentry(struct bpf_trampoline *tr, void *old_addr)
{
	void *ip = tr->func.addr;
	int ret;

	if (tr->func.ftrace_managed)
		ret = unregister_ftrace_direct((long)ip, (long)old_addr);
	else
		ret = bpf_arch_text_poke(ip, BPF_MOD_CALL, old_addr, NULL);
	return ret;
}

static int modify_fentry(struct bpf_trampoline *tr, void *old_addr, void *new_addr)
{
	void *ip = tr->func.addr;
	int ret;

	if (tr->func.ftrace_managed)
		ret = modify_ftrace_direct((long)ip, (long)old_addr, (long)new_addr);
	else
		ret = bpf_arch_text_poke(ip, BPF_MOD_CALL, old_addr, new_addr);
	return ret;
}

/* first time registering */
static int register_fentry(struct bpf_trampoline *tr, void *new_addr)
{
	void *ip = tr->func.addr;
	int ret;

	ret = is_ftrace_location(ip);
	if (ret < 0)
		return ret;
	tr->func.ftrace_managed = ret;

	if (tr->func.ftrace_managed)
		ret = register_ftrace_direct((long)ip, (long)new_addr);
	else
		ret = bpf_arch_text_poke(ip, BPF_MOD_CALL, NULL, new_addr);
	return ret;
}

static struct bpf_tramp_progs *
bpf_trampoline_get_progs(const struct bpf_trampoline *tr, int *total)
{
	const struct bpf_prog_aux *aux;
	struct bpf_tramp_progs *tprogs;
	struct bpf_prog **progs;
	int kind;

	*total = 0;
	tprogs = kcalloc(BPF_TRAMP_MAX, sizeof(*tprogs), GFP_KERNEL);
	if (!tprogs)
		return ERR_PTR(-ENOMEM);

	for (kind = 0; kind < BPF_TRAMP_MAX; kind++) {
		tprogs[kind].nr_progs = tr->progs_cnt[kind];
		*total += tr->progs_cnt[kind];
		progs = tprogs[kind].progs;

		hlist_for_each_entry(aux, &tr->progs_hlist[kind], tramp_hlist)
			*progs++ = aux->prog;
	}
	return tprogs;
}

static void __bpf_tramp_image_put_deferred(struct work_struct *work)
{
	struct bpf_tramp_image *im;

	im = container_of(work, struct bpf_tramp_image, work);
	bpf_image_ksym_del(&im->ksym);
	bpf_jit_free_exec(im->image);
	bpf_jit_uncharge_modmem(1);
	percpu_ref_exit(&im->pcref);
	kfree_rcu(im, rcu);
}

/* callback, fexit step 3 or fentry step 2 */
static void __bpf_tramp_image_put_rcu(struct rcu_head *rcu)
{
	struct bpf_tramp_image *im;

	im = container_of(rcu, struct bpf_tramp_image, rcu);
	INIT_WORK(&im->work, __bpf_tramp_image_put_deferred);
	schedule_work(&im->work);
}

/* callback, fexit step 2. Called after percpu_ref_kill confirms. */
static void __bpf_tramp_image_release(struct percpu_ref *pcref)
{
	struct bpf_tramp_image *im;

	im = container_of(pcref, struct bpf_tramp_image, pcref);
	call_rcu_tasks(&im->rcu, __bpf_tramp_image_put_rcu);
}

/* callback, fexit or fentry step 1 */
static void __bpf_tramp_image_put_rcu_tasks(struct rcu_head *rcu)
{
	struct bpf_tramp_image *im;

	im = container_of(rcu, struct bpf_tramp_image, rcu);
	if (im->ip_after_call)
		/* the case of fmod_ret/fexit trampoline and CONFIG_PREEMPTION=y */
		percpu_ref_kill(&im->pcref);
	else
		/* the case of fentry trampoline */
		call_rcu_tasks(&im->rcu, __bpf_tramp_image_put_rcu);
}

static void bpf_tramp_image_put(struct bpf_tramp_image *im)
{
	/* The trampoline image that calls original function is using:
	 * rcu_read_lock_trace to protect sleepable bpf progs
	 * rcu_read_lock to protect normal bpf progs
	 * percpu_ref to protect trampoline itself
	 * rcu tasks to protect trampoline asm not covered by percpu_ref
	 * (which are few asm insns before __bpf_tramp_enter and
	 *  after __bpf_tramp_exit)
	 *
	 * The trampoline is unreachable before bpf_tramp_image_put().
	 *
	 * First, patch the trampoline to avoid calling into fexit progs.
	 * The progs will be freed even if the original function is still
	 * executing or sleeping.
	 * In case of CONFIG_PREEMPT=y use call_rcu_tasks() to wait on
	 * first few asm instructions to execute and call into
	 * __bpf_tramp_enter->percpu_ref_get.
	 * Then use percpu_ref_kill to wait for the trampoline and the original
	 * function to finish.
	 * Then use call_rcu_tasks() to make sure few asm insns in
	 * the trampoline epilogue are done as well.
	 *
	 * In !PREEMPT case the task that got interrupted in the first asm
	 * insns won't go through an RCU quiescent state which the
	 * percpu_ref_kill will be waiting for. Hence the first
	 * call_rcu_tasks() is not necessary.
	 */
	if (im->ip_after_call) {
		int err = bpf_arch_text_poke(im->ip_after_call, BPF_MOD_JUMP,
					     NULL, im->ip_epilogue);
		WARN_ON(err);
		if (IS_ENABLED(CONFIG_PREEMPTION))
			call_rcu_tasks(&im->rcu, __bpf_tramp_image_put_rcu_tasks);
		else
			percpu_ref_kill(&im->pcref);
		return;
	}

	/* The trampoline without fexit and fmod_ret progs doesn't call original
	 * function and doesn't use percpu_ref.
	 * Use call_rcu_tasks_trace() to wait for sleepable progs to finish.
	 * Then use call_rcu_tasks() to wait for the rest of trampoline asm
	 * and normal progs.
	 */
	call_rcu_tasks_trace(&im->rcu, __bpf_tramp_image_put_rcu_tasks);
}

static struct bpf_tramp_image *bpf_tramp_image_alloc(u64 key, u32 idx)
{
	struct bpf_tramp_image *im;
	struct bpf_ksym *ksym;
	void *image;
	int err = -ENOMEM;

	im = kzalloc(sizeof(*im), GFP_KERNEL);
	if (!im)
		goto out;

	err = bpf_jit_charge_modmem(1);
	if (err)
		goto out_free_im;

	err = -ENOMEM;
	im->image = image = bpf_jit_alloc_exec_page();
	if (!image)
		goto out_uncharge;

	err = percpu_ref_init(&im->pcref, __bpf_tramp_image_release, 0, GFP_KERNEL);
	if (err)
		goto out_free_image;

	ksym = &im->ksym;
	INIT_LIST_HEAD_RCU(&ksym->lnode);
	snprintf(ksym->name, KSYM_NAME_LEN, "bpf_trampoline_%llu_%u", key, idx);
	bpf_image_ksym_add(image, ksym);
	return im;

out_free_image:
	bpf_jit_free_exec(im->image);
out_uncharge:
	bpf_jit_uncharge_modmem(1);
out_free_im:
	kfree(im);
out:
	return ERR_PTR(err);
}

static int bpf_trampoline_update(struct bpf_trampoline *tr)
{
	struct bpf_tramp_image *im;
	struct bpf_tramp_progs *tprogs;
	u32 flags = BPF_TRAMP_F_RESTORE_REGS;
	int err, total;

	tprogs = bpf_trampoline_get_progs(tr, &total);
	if (IS_ERR(tprogs))
		return PTR_ERR(tprogs);

	if (total == 0) {
		err = unregister_fentry(tr, tr->cur_image->image);
		bpf_tramp_image_put(tr->cur_image);
		tr->cur_image = NULL;
		tr->selector = 0;
		goto out;
	}

	im = bpf_tramp_image_alloc(tr->key, tr->selector);
	if (IS_ERR(im)) {
		err = PTR_ERR(im);
		goto out;
	}

	if (tprogs[BPF_TRAMP_FEXIT].nr_progs ||
	    tprogs[BPF_TRAMP_MODIFY_RETURN].nr_progs)
		flags = BPF_TRAMP_F_CALL_ORIG | BPF_TRAMP_F_SKIP_FRAME;

	err = arch_prepare_bpf_trampoline(im, im->image, im->image + PAGE_SIZE,
					  &tr->func.model, flags, tprogs,
					  tr->func.addr);
	if (err < 0)
		goto out;

	WARN_ON(tr->cur_image && tr->selector == 0);
	WARN_ON(!tr->cur_image && tr->selector);
	if (tr->cur_image)
		/* progs already running at this address */
		err = modify_fentry(tr, tr->cur_image->image, im->image);
	else
		/* first time registering */
		err = register_fentry(tr, im->image);
	if (err)
		goto out;
	if (tr->cur_image)
		bpf_tramp_image_put(tr->cur_image);
	tr->cur_image = im;
	tr->selector++;
out:
	kfree(tprogs);
	return err;
}

static enum bpf_tramp_prog_type bpf_attach_type_to_tramp(struct bpf_prog *prog)
{
	switch (prog->expected_attach_type) {
	case BPF_TRACE_FENTRY:
		return BPF_TRAMP_FENTRY;
	case BPF_MODIFY_RETURN:
		return BPF_TRAMP_MODIFY_RETURN;
	case BPF_TRACE_FEXIT:
		return BPF_TRAMP_FEXIT;
	case BPF_LSM_MAC:
		if (!prog->aux->attach_func_proto->type)
			/* The function returns void, we cannot modify its
			 * return value.
			 */
			return BPF_TRAMP_FEXIT;
		else
			return BPF_TRAMP_MODIFY_RETURN;
	default:
		return BPF_TRAMP_REPLACE;
	}
}

int bpf_trampoline_link_prog(struct bpf_prog *prog, struct bpf_trampoline *tr)
{
	enum bpf_tramp_prog_type kind;
	int err = 0;
	int cnt;

	kind = bpf_attach_type_to_tramp(prog);
	mutex_lock(&tr->mutex);
	if (tr->extension_prog) {
		/* cannot attach fentry/fexit if extension prog is attached.
		 * cannot overwrite extension prog either.
		 */
		err = -EBUSY;
		goto out;
	}
	cnt = tr->progs_cnt[BPF_TRAMP_FENTRY] + tr->progs_cnt[BPF_TRAMP_FEXIT];
	if (kind == BPF_TRAMP_REPLACE) {
		/* Cannot attach extension if fentry/fexit are in use. */
		if (cnt) {
			err = -EBUSY;
			goto out;
		}
		tr->extension_prog = prog;
		err = bpf_arch_text_poke(tr->func.addr, BPF_MOD_JUMP, NULL,
					 prog->bpf_func);
		goto out;
	}
	if (cnt >= BPF_MAX_TRAMP_PROGS) {
		err = -E2BIG;
		goto out;
	}
	if (!hlist_unhashed(&prog->aux->tramp_hlist)) {
		/* prog already linked */
		err = -EBUSY;
		goto out;
	}
	hlist_add_head(&prog->aux->tramp_hlist, &tr->progs_hlist[kind]);
	tr->progs_cnt[kind]++;
	err = bpf_trampoline_update(tr);
	if (err) {
		hlist_del(&prog->aux->tramp_hlist);
		tr->progs_cnt[kind]--;
	}
out:
	mutex_unlock(&tr->mutex);
	return err;
}

/* bpf_trampoline_unlink_prog() should never fail. */
int bpf_trampoline_unlink_prog(struct bpf_prog *prog, struct bpf_trampoline *tr)
{
	enum bpf_tramp_prog_type kind;
	int err;

	kind = bpf_attach_type_to_tramp(prog);
	mutex_lock(&tr->mutex);
	if (kind == BPF_TRAMP_REPLACE) {
		WARN_ON_ONCE(!tr->extension_prog);
		err = bpf_arch_text_poke(tr->func.addr, BPF_MOD_JUMP,
					 tr->extension_prog->bpf_func, NULL);
		tr->extension_prog = NULL;
		goto out;
	}
	hlist_del(&prog->aux->tramp_hlist);
	tr->progs_cnt[kind]--;
	err = bpf_trampoline_update(tr);
out:
	mutex_unlock(&tr->mutex);
	return err;
}

struct bpf_trampoline *bpf_trampoline_get(u64 key,
					  struct bpf_attach_target_info *tgt_info)
{
	struct bpf_trampoline *tr;

	tr = bpf_trampoline_lookup(key);
	if (!tr)
		return NULL;

	mutex_lock(&tr->mutex);
	if (tr->func.addr)
		goto out;

	memcpy(&tr->func.model, &tgt_info->fmodel, sizeof(tgt_info->fmodel));
	tr->func.addr = (void *)tgt_info->tgt_addr;
out:
	mutex_unlock(&tr->mutex);
	return tr;
}

void bpf_trampoline_put(struct bpf_trampoline *tr)
{
	if (!tr)
		return;
	mutex_lock(&trampoline_mutex);
	if (!refcount_dec_and_test(&tr->refcnt))
		goto out;
	WARN_ON_ONCE(mutex_is_locked(&tr->mutex));
	if (WARN_ON_ONCE(!hlist_empty(&tr->progs_hlist[BPF_TRAMP_FENTRY])))
		goto out;
	if (WARN_ON_ONCE(!hlist_empty(&tr->progs_hlist[BPF_TRAMP_FEXIT])))
		goto out;
	/* This code will be executed even when the last bpf_tramp_image
	 * is alive. All progs are detached from the trampoline and the
	 * trampoline image is patched with jmp into epilogue to skip
	 * fexit progs. The fentry-only trampoline will be freed via
	 * multiple rcu callbacks.
	 */
<<<<<<< HEAD
	synchronize_rcu_tasks();
	trace_android_vh_set_memory_nx((unsigned long)tr->image, 1);
	bpf_jit_free_exec(tr->image);
=======
>>>>>>> 470aa06b
	hlist_del(&tr->hlist);
	kfree(tr);
out:
	mutex_unlock(&trampoline_mutex);
}

/* The logic is similar to BPF_PROG_RUN, but with an explicit
 * rcu_read_lock() and migrate_disable() which are required
 * for the trampoline. The macro is split into
 * call _bpf_prog_enter
 * call prog->bpf_func
 * call __bpf_prog_exit
 */
u64 notrace __bpf_prog_enter(void)
	__acquires(RCU)
{
	u64 start = 0;

	rcu_read_lock();
	migrate_disable();
	if (static_branch_unlikely(&bpf_stats_enabled_key))
		start = sched_clock();
	return start;
}

void notrace __bpf_prog_exit(struct bpf_prog *prog, u64 start)
	__releases(RCU)
{
	struct bpf_prog_stats *stats;

	if (static_branch_unlikely(&bpf_stats_enabled_key) &&
	    /* static_key could be enabled in __bpf_prog_enter
	     * and disabled in __bpf_prog_exit.
	     * And vice versa.
	     * Hence check that 'start' is not zero.
	     */
	    start) {
		stats = this_cpu_ptr(prog->aux->stats);
		u64_stats_update_begin(&stats->syncp);
		stats->cnt++;
		stats->nsecs += sched_clock() - start;
		u64_stats_update_end(&stats->syncp);
	}
	migrate_enable();
	rcu_read_unlock();
}

void notrace __bpf_prog_enter_sleepable(void)
{
	rcu_read_lock_trace();
	might_fault();
}

void notrace __bpf_prog_exit_sleepable(void)
{
	rcu_read_unlock_trace();
}

void notrace __bpf_tramp_enter(struct bpf_tramp_image *tr)
{
	percpu_ref_get(&tr->pcref);
}

void notrace __bpf_tramp_exit(struct bpf_tramp_image *tr)
{
	percpu_ref_put(&tr->pcref);
}

int __weak
arch_prepare_bpf_trampoline(struct bpf_tramp_image *tr, void *image, void *image_end,
			    const struct btf_func_model *m, u32 flags,
			    struct bpf_tramp_progs *tprogs,
			    void *orig_call)
{
	return -ENOTSUPP;
}

static int __init init_trampolines(void)
{
	int i;

	for (i = 0; i < TRAMPOLINE_TABLE_SIZE; i++)
		INIT_HLIST_HEAD(&trampoline_table[i]);
	return 0;
}
late_initcall(init_trampolines);<|MERGE_RESOLUTION|>--- conflicted
+++ resolved
@@ -485,12 +485,6 @@
 	 * fexit progs. The fentry-only trampoline will be freed via
 	 * multiple rcu callbacks.
 	 */
-<<<<<<< HEAD
-	synchronize_rcu_tasks();
-	trace_android_vh_set_memory_nx((unsigned long)tr->image, 1);
-	bpf_jit_free_exec(tr->image);
-=======
->>>>>>> 470aa06b
 	hlist_del(&tr->hlist);
 	kfree(tr);
 out:
