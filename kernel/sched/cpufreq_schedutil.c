--- conflicted
+++ resolved
@@ -103,15 +103,9 @@
 static bool sugov_update_next_freq(struct sugov_policy *sg_policy, u64 time,
 				   unsigned int next_freq)
 {
-<<<<<<< HEAD
 	bool should_update = true;
-	if (!sg_policy->need_freq_update) {
-		if (sg_policy->next_freq == next_freq)
-			return false;
-	} else {
-=======
+
 	if (sg_policy->need_freq_update)
->>>>>>> b4ec8054
 		sg_policy->need_freq_update = cpufreq_driver_test_flags(CPUFREQ_NEED_UPDATE_LIMITS);
 	else if (sg_policy->next_freq == next_freq)
 		return false;
