--- conflicted
+++ resolved
@@ -4392,12 +4392,8 @@
 
 	ideal_runtime = sched_slice(cfs_rq, curr);
 	delta_exec = curr->sum_exec_runtime - curr->prev_sum_exec_runtime;
-<<<<<<< HEAD
-	trace_android_rvh_check_preempt_tick(current, &ideal_runtime, &skip_preempt);
-=======
 	trace_android_rvh_check_preempt_tick(current, &ideal_runtime, &skip_preempt,
 			delta_exec, cfs_rq, curr, sysctl_sched_min_granularity);
->>>>>>> ae8c2a75
 	if (skip_preempt)
 		return;
 	if (delta_exec > ideal_runtime) {
@@ -7093,12 +7089,8 @@
 
 	find_matching_se(&se, &pse);
 	update_curr(cfs_rq_of(se));
-<<<<<<< HEAD
-	trace_android_rvh_check_preempt_wakeup(rq, p, &preempt, &nopreempt);
-=======
 	trace_android_rvh_check_preempt_wakeup(rq, p, &preempt, &nopreempt,
 			wake_flags, se, pse, next_buddy_marked, sysctl_sched_wakeup_granularity);
->>>>>>> ae8c2a75
 	if (preempt)
 		goto preempt;
 	if (nopreempt)
@@ -7195,12 +7187,7 @@
 	} while (cfs_rq);
 
 	p = task_of(se);
-<<<<<<< HEAD
-	trace_android_rvh_replace_next_task_fair(rq, &p, &se, &repick, false);
-
-=======
 	trace_android_rvh_replace_next_task_fair(rq, &p, &se, &repick, false, prev);
->>>>>>> ae8c2a75
 	/*
 	 * Since we haven't yet done put_prev_entity and if the selected task
 	 * is a different task than we started out with, try and touch the
@@ -7233,11 +7220,7 @@
 	if (prev)
 		put_prev_task(rq, prev);
 
-<<<<<<< HEAD
-	trace_android_rvh_replace_next_task_fair(rq, &p, &se, &repick, true);
-=======
 	trace_android_rvh_replace_next_task_fair(rq, &p, &se, &repick, true, prev);
->>>>>>> ae8c2a75
 	if (repick) {
 		for_each_sched_entity(se)
 			set_next_entity(cfs_rq_of(se), se);
