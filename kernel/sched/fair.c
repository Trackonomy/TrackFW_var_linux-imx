--- conflicted
+++ resolved
@@ -7211,16 +7211,11 @@
 		put_prev_task(rq, prev);
 
 	trace_android_rvh_replace_next_task_fair(rq, &p, &se, &repick, true);
-<<<<<<< HEAD
-	if (repick)
-		goto done;
-=======
 	if (repick) {
 		for_each_sched_entity(se)
 			set_next_entity(cfs_rq_of(se), se);
 		goto done;
 	}
->>>>>>> b9836d40
 
 	do {
 		se = pick_next_entity(cfs_rq, NULL);
