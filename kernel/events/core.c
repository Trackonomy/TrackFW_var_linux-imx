--- conflicted
+++ resolved
@@ -398,13 +398,8 @@
  *   0 - disallow raw tracepoint access for unpriv
  *   1 - disallow cpu events for unpriv
  *   2 - disallow kernel profiling for unpriv
- *   3 - disallow all unpriv perf event use
  */
-#ifdef CONFIG_SECURITY_PERF_EVENTS_RESTRICT
-int sysctl_perf_event_paranoid __read_mostly = 3;
-#else
 int sysctl_perf_event_paranoid __read_mostly = 2;
-#endif
 
 /* Minimum for 512 kiB + 1 user control page */
 int sysctl_perf_event_mlock __read_mostly = 512 + (PAGE_SIZE / 1024); /* 'free' kiB per user */
@@ -10935,15 +10930,10 @@
 	if (flags & ~PERF_FLAG_ALL)
 		return -EINVAL;
 
-<<<<<<< HEAD
-	if (perf_paranoid_any() && !capable(CAP_SYS_ADMIN))
-		return -EACCES;
-=======
 	/* Do we allow access to perf_event_open(2) ? */
 	err = security_perf_event_open(&attr, PERF_SECURITY_OPEN);
 	if (err)
 		return err;
->>>>>>> c24d7797
 
 	err = perf_copy_attr(attr_uptr, &attr);
 	if (err)
