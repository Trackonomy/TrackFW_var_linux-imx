--- conflicted
+++ resolved
@@ -4,10 +4,7 @@
 #include <linux/ptrace.h>
 #include <linux/bpf.h>
 #include <bpf/bpf_helpers.h>
-<<<<<<< HEAD
-=======
 #include <bpf/bpf_tracing.h>
->>>>>>> 04d5ce62
 
 int kprobe_res = 0;
 int kretprobe_res = 0;
@@ -22,11 +19,7 @@
 }
 
 SEC("kretprobe/sys_nanosleep")
-<<<<<<< HEAD
-int handle_kretprobe(struct pt_regs *ctx)
-=======
 int BPF_KRETPROBE(handle_kretprobe)
->>>>>>> 04d5ce62
 {
 	kretprobe_res = 2;
 	return 0;
