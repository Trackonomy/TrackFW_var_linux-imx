--- conflicted
+++ resolved
@@ -41,13 +41,8 @@
 
 quiet_cmd_btf_ko = BTF [M] $@
       cmd_btf_ko = 							\
-<<<<<<< HEAD
 	if [ -f $(mixed-build-prefix)vmlinux ]; then						\
-		LLVM_OBJCOPY="$(OBJCOPY)" $(PAHOLE) -J --btf_base $(mixed-build-prefix)vmlinux $@; \
-=======
-	if [ -f vmlinux ]; then						\
-		LLVM_OBJCOPY="$(OBJCOPY)" $(PAHOLE) -J $(PAHOLE_FLAGS) --btf_base vmlinux $@; \
->>>>>>> bcecd2ee
+		LLVM_OBJCOPY="$(OBJCOPY)" $(PAHOLE) -J $(PAHOLE_FLAGS) --btf_base $(mixed-build-prefix)vmlinux $@; \
 	else								\
 		printf "Skipping BTF generation for %s due to unavailability of $(mixed-build-prefix)vmlinux\n" $@ 1>&2; \
 	fi;
