--- conflicted
+++ resolved
@@ -2,15 +2,13 @@
 CFLAGS_KASAN_NOSANITIZE := -fno-builtin
 KASAN_SHADOW_OFFSET ?= $(CONFIG_KASAN_SHADOW_OFFSET)
 
-<<<<<<< HEAD
+cc-param = $(call cc-option, -mllvm -$(1), $(call cc-option, --param $(1)))
+
 ifdef CONFIG_KASAN_STACK
 	stack_enable := 1
 else
 	stack_enable := 0
 endif
-=======
-cc-param = $(call cc-option, -mllvm -$(1), $(call cc-option, --param $(1)))
->>>>>>> ad5b79bb
 
 ifdef CONFIG_KASAN_GENERIC
 
@@ -50,13 +48,8 @@
 endif
 
 CFLAGS_KASAN := -fsanitize=kernel-hwaddress \
-<<<<<<< HEAD
-		-mllvm -hwasan-instrument-stack=$(stack_enable) \
-		-mllvm -hwasan-use-short-granules=0 \
-=======
-		$(call cc-param,hwasan-instrument-stack=$(CONFIG_KASAN_STACK)) \
+		$(call cc-param,hwasan-instrument-stack=$(stack_enable)) \
 		$(call cc-param,hwasan-use-short-granules=0) \
->>>>>>> ad5b79bb
 		$(instrumentation_flags)
 
 endif # CONFIG_KASAN_SW_TAGS
