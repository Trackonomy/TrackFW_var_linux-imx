/* SPDX-License-Identifier: GPL-2.0 */
/*
 * Copyright (C) 2001 Jens Axboe <axboe@suse.de>
 */
#ifndef __LINUX_BIO_H
#define __LINUX_BIO_H

#include <linux/highmem.h>
#include <linux/mempool.h>
#include <linux/ioprio.h>
/* struct bio, bio_vec and BIO_* flags are defined in blk_types.h */
#include <linux/blk_types.h>
#include <linux/uio.h>

#define BIO_DEBUG

#ifdef BIO_DEBUG
#define BIO_BUG_ON	BUG_ON
#else
#define BIO_BUG_ON
#endif

#define BIO_MAX_PAGES		256

#define bio_prio(bio)			(bio)->bi_ioprio
#define bio_set_prio(bio, prio)		((bio)->bi_ioprio = prio)

#define bio_iter_iovec(bio, iter)				\
	bvec_iter_bvec((bio)->bi_io_vec, (iter))

#define bio_iter_page(bio, iter)				\
	bvec_iter_page((bio)->bi_io_vec, (iter))
#define bio_iter_len(bio, iter)					\
	bvec_iter_len((bio)->bi_io_vec, (iter))
#define bio_iter_offset(bio, iter)				\
	bvec_iter_offset((bio)->bi_io_vec, (iter))

#define bio_page(bio)		bio_iter_page((bio), (bio)->bi_iter)
#define bio_offset(bio)		bio_iter_offset((bio), (bio)->bi_iter)
#define bio_iovec(bio)		bio_iter_iovec((bio), (bio)->bi_iter)

#define bio_multiple_segments(bio)				\
	((bio)->bi_iter.bi_size != bio_iovec(bio).bv_len)

#define bvec_iter_sectors(iter)	((iter).bi_size >> 9)
#define bvec_iter_end_sector(iter) ((iter).bi_sector + bvec_iter_sectors((iter)))

#define bio_sectors(bio)	bvec_iter_sectors((bio)->bi_iter)
#define bio_end_sector(bio)	bvec_iter_end_sector((bio)->bi_iter)

/*
 * Return the data direction, READ or WRITE.
 */
#define bio_data_dir(bio) \
	(op_is_write(bio_op(bio)) ? WRITE : READ)

/*
 * Check whether this bio carries any data or not. A NULL bio is allowed.
 */
static inline bool bio_has_data(struct bio *bio)
{
	if (bio &&
	    bio->bi_iter.bi_size &&
	    bio_op(bio) != REQ_OP_DISCARD &&
	    bio_op(bio) != REQ_OP_SECURE_ERASE &&
	    bio_op(bio) != REQ_OP_WRITE_ZEROES)
		return true;

	return false;
}

static inline bool bio_no_advance_iter(const struct bio *bio)
{
	return bio_op(bio) == REQ_OP_DISCARD ||
	       bio_op(bio) == REQ_OP_SECURE_ERASE ||
	       bio_op(bio) == REQ_OP_WRITE_SAME ||
	       bio_op(bio) == REQ_OP_WRITE_ZEROES;
}

static inline bool bio_mergeable(struct bio *bio)
{
	if (bio->bi_opf & REQ_NOMERGE_FLAGS)
		return false;

	return true;
}

static inline unsigned int bio_cur_bytes(struct bio *bio)
{
	if (bio_has_data(bio))
		return bio_iovec(bio).bv_len;
	else /* dataless requests such as discard */
		return bio->bi_iter.bi_size;
}

static inline void *bio_data(struct bio *bio)
{
	if (bio_has_data(bio))
		return page_address(bio_page(bio)) + bio_offset(bio);

	return NULL;
}

/**
 * bio_full - check if the bio is full
 * @bio:	bio to check
 * @len:	length of one segment to be added
 *
 * Return true if @bio is full and one segment with @len bytes can't be
 * added to the bio, otherwise return false
 */
static inline bool bio_full(struct bio *bio, unsigned len)
{
	if (bio->bi_vcnt >= bio->bi_max_vecs)
		return true;

	if (bio->bi_iter.bi_size > UINT_MAX - len)
		return true;

	return false;
}

static inline bool bio_next_segment(const struct bio *bio,
				    struct bvec_iter_all *iter)
{
	if (iter->idx >= bio->bi_vcnt)
		return false;

	bvec_advance(&bio->bi_io_vec[iter->idx], iter);
	return true;
}

/*
 * drivers should _never_ use the all version - the bio may have been split
 * before it got to the driver and the driver won't own all of it
 */
#define bio_for_each_segment_all(bvl, bio, iter) \
	for (bvl = bvec_init_iter_all(&iter); bio_next_segment((bio), &iter); )

static inline void bio_advance_iter(const struct bio *bio,
				    struct bvec_iter *iter, unsigned int bytes)
{
	iter->bi_sector += bytes >> 9;

	if (bio_no_advance_iter(bio))
		iter->bi_size -= bytes;
	else
		bvec_iter_advance(bio->bi_io_vec, iter, bytes);
		/* TODO: It is reasonable to complete bio with error here. */
}

/* @bytes should be less or equal to bvec[i->bi_idx].bv_len */
static inline void bio_advance_iter_single(const struct bio *bio,
					   struct bvec_iter *iter,
					   unsigned int bytes)
{
	iter->bi_sector += bytes >> 9;

	if (bio_no_advance_iter(bio))
		iter->bi_size -= bytes;
	else
		bvec_iter_advance_single(bio->bi_io_vec, iter, bytes);
}

#define __bio_for_each_segment(bvl, bio, iter, start)			\
	for (iter = (start);						\
	     (iter).bi_size &&						\
		((bvl = bio_iter_iovec((bio), (iter))), 1);		\
	     bio_advance_iter_single((bio), &(iter), (bvl).bv_len))

#define bio_for_each_segment(bvl, bio, iter)				\
	__bio_for_each_segment(bvl, bio, iter, (bio)->bi_iter)

#define __bio_for_each_bvec(bvl, bio, iter, start)		\
	for (iter = (start);						\
	     (iter).bi_size &&						\
		((bvl = mp_bvec_iter_bvec((bio)->bi_io_vec, (iter))), 1); \
	     bio_advance_iter_single((bio), &(iter), (bvl).bv_len))

/* iterate over multi-page bvec */
#define bio_for_each_bvec(bvl, bio, iter)			\
	__bio_for_each_bvec(bvl, bio, iter, (bio)->bi_iter)

/*
 * Iterate over all multi-page bvecs. Drivers shouldn't use this version for the
 * same reasons as bio_for_each_segment_all().
 */
#define bio_for_each_bvec_all(bvl, bio, i)		\
	for (i = 0, bvl = bio_first_bvec_all(bio);	\
	     i < (bio)->bi_vcnt; i++, bvl++)		\

#define bio_iter_last(bvec, iter) ((iter).bi_size == (bvec).bv_len)

static inline unsigned bio_segments(struct bio *bio)
{
	unsigned segs = 0;
	struct bio_vec bv;
	struct bvec_iter iter;

	/*
	 * We special case discard/write same/write zeroes, because they
	 * interpret bi_size differently:
	 */

	switch (bio_op(bio)) {
	case REQ_OP_DISCARD:
	case REQ_OP_SECURE_ERASE:
	case REQ_OP_WRITE_ZEROES:
		return 0;
	case REQ_OP_WRITE_SAME:
		return 1;
	default:
		break;
	}

	bio_for_each_segment(bv, bio, iter)
		segs++;

	return segs;
}

/*
 * get a reference to a bio, so it won't disappear. the intended use is
 * something like:
 *
 * bio_get(bio);
 * submit_bio(rw, bio);
 * if (bio->bi_flags ...)
 *	do_something
 * bio_put(bio);
 *
 * without the bio_get(), it could potentially complete I/O before submit_bio
 * returns. and then bio would be freed memory when if (bio->bi_flags ...)
 * runs
 */
static inline void bio_get(struct bio *bio)
{
	bio->bi_flags |= (1 << BIO_REFFED);
	smp_mb__before_atomic();
	atomic_inc(&bio->__bi_cnt);
}

static inline void bio_cnt_set(struct bio *bio, unsigned int count)
{
	if (count != 1) {
		bio->bi_flags |= (1 << BIO_REFFED);
		smp_mb();
	}
	atomic_set(&bio->__bi_cnt, count);
}

static inline bool bio_flagged(struct bio *bio, unsigned int bit)
{
	return (bio->bi_flags & (1U << bit)) != 0;
}

static inline void bio_set_flag(struct bio *bio, unsigned int bit)
{
	bio->bi_flags |= (1U << bit);
}

static inline void bio_clear_flag(struct bio *bio, unsigned int bit)
{
	bio->bi_flags &= ~(1U << bit);
}

static inline void bio_get_first_bvec(struct bio *bio, struct bio_vec *bv)
{
	*bv = bio_iovec(bio);
}

static inline void bio_get_last_bvec(struct bio *bio, struct bio_vec *bv)
{
	struct bvec_iter iter = bio->bi_iter;
	int idx;

	if (unlikely(!bio_multiple_segments(bio))) {
		*bv = bio_iovec(bio);
		return;
	}

	bio_advance_iter(bio, &iter, iter.bi_size);

	if (!iter.bi_bvec_done)
		idx = iter.bi_idx - 1;
	else	/* in the middle of bvec */
		idx = iter.bi_idx;

	*bv = bio->bi_io_vec[idx];

	/*
	 * iter.bi_bvec_done records actual length of the last bvec
	 * if this bio ends in the middle of one io vector
	 */
	if (iter.bi_bvec_done)
		bv->bv_len = iter.bi_bvec_done;
}

static inline struct bio_vec *bio_first_bvec_all(struct bio *bio)
{
	WARN_ON_ONCE(bio_flagged(bio, BIO_CLONED));
	return bio->bi_io_vec;
}

static inline struct page *bio_first_page_all(struct bio *bio)
{
	return bio_first_bvec_all(bio)->bv_page;
}

static inline struct bio_vec *bio_last_bvec_all(struct bio *bio)
{
	WARN_ON_ONCE(bio_flagged(bio, BIO_CLONED));
	return &bio->bi_io_vec[bio->bi_vcnt - 1];
}

enum bip_flags {
	BIP_BLOCK_INTEGRITY	= 1 << 0, /* block layer owns integrity data */
	BIP_MAPPED_INTEGRITY	= 1 << 1, /* ref tag has been remapped */
	BIP_CTRL_NOCHECK	= 1 << 2, /* disable HBA integrity checking */
	BIP_DISK_NOCHECK	= 1 << 3, /* disable disk integrity checking */
	BIP_IP_CHECKSUM		= 1 << 4, /* IP checksum */
};

/*
 * bio integrity payload
 */
struct bio_integrity_payload {
	struct bio		*bip_bio;	/* parent bio */

	struct bvec_iter	bip_iter;

	unsigned short		bip_vcnt;	/* # of integrity bio_vecs */
	unsigned short		bip_max_vcnt;	/* integrity bio_vec slots */
	unsigned short		bip_flags;	/* control flags */

	struct bvec_iter	bio_iter;	/* for rewinding parent bio */

	struct work_struct	bip_work;	/* I/O completion */

	struct bio_vec		*bip_vec;
	struct bio_vec		bip_inline_vecs[];/* embedded bvec array */
};

#if defined(CONFIG_BLK_DEV_INTEGRITY)

static inline struct bio_integrity_payload *bio_integrity(struct bio *bio)
{
	if (bio->bi_opf & REQ_INTEGRITY)
		return bio->bi_integrity;

	return NULL;
}

static inline bool bio_integrity_flagged(struct bio *bio, enum bip_flags flag)
{
	struct bio_integrity_payload *bip = bio_integrity(bio);

	if (bip)
		return bip->bip_flags & flag;

	return false;
}

static inline sector_t bip_get_seed(struct bio_integrity_payload *bip)
{
	return bip->bip_iter.bi_sector;
}

static inline void bip_set_seed(struct bio_integrity_payload *bip,
				sector_t seed)
{
	bip->bip_iter.bi_sector = seed;
}

#endif /* CONFIG_BLK_DEV_INTEGRITY */

extern void bio_trim(struct bio *bio, int offset, int size);
extern struct bio *bio_split(struct bio *bio, int sectors,
			     gfp_t gfp, struct bio_set *bs);

/**
 * bio_next_split - get next @sectors from a bio, splitting if necessary
 * @bio:	bio to split
 * @sectors:	number of sectors to split from the front of @bio
 * @gfp:	gfp mask
 * @bs:		bio set to allocate from
 *
 * Returns a bio representing the next @sectors of @bio - if the bio is smaller
 * than @sectors, returns the original bio unchanged.
 */
static inline struct bio *bio_next_split(struct bio *bio, int sectors,
					 gfp_t gfp, struct bio_set *bs)
{
	if (sectors >= bio_sectors(bio))
		return bio;

	return bio_split(bio, sectors, gfp, bs);
}

enum {
	BIOSET_NEED_BVECS = BIT(0),
	BIOSET_NEED_RESCUER = BIT(1),
};
extern int bioset_init(struct bio_set *, unsigned int, unsigned int, int flags);
extern void bioset_exit(struct bio_set *);
extern int biovec_init_pool(mempool_t *pool, int pool_entries);
extern int bioset_init_from_src(struct bio_set *bs, struct bio_set *src);

struct bio *bio_alloc_bioset(gfp_t gfp, unsigned short nr_iovecs,
		struct bio_set *bs);
struct bio *bio_kmalloc(gfp_t gfp_mask, unsigned short nr_iovecs);
extern void bio_put(struct bio *);

extern void __bio_clone_fast(struct bio *, struct bio *);
extern struct bio *bio_clone_fast(struct bio *, gfp_t, struct bio_set *);

extern struct bio_set fs_bio_set;

static inline struct bio *bio_alloc(gfp_t gfp_mask, unsigned short nr_iovecs)
{
	return bio_alloc_bioset(gfp_mask, nr_iovecs, &fs_bio_set);
}

extern blk_qc_t submit_bio(struct bio *);

extern void bio_endio(struct bio *);

static inline void bio_io_error(struct bio *bio)
{
	bio->bi_status = BLK_STS_IOERR;
	bio_endio(bio);
}

static inline void bio_wouldblock_error(struct bio *bio)
{
	bio_set_flag(bio, BIO_QUIET);
	bio->bi_status = BLK_STS_AGAIN;
	bio_endio(bio);
}

/*
 * Calculate number of bvec segments that should be allocated to fit data
 * pointed by @iter. If @iter is backed by bvec it's going to be reused
 * instead of allocating a new one.
 */
static inline int bio_iov_vecs_to_alloc(struct iov_iter *iter, int max_segs)
{
	if (iov_iter_is_bvec(iter))
		return 0;
	return iov_iter_npages(iter, max_segs);
}

struct request_queue;

extern int submit_bio_wait(struct bio *bio);
extern void bio_advance(struct bio *, unsigned);

extern void bio_init(struct bio *bio, struct bio_vec *table,
		     unsigned short max_vecs);
extern void bio_uninit(struct bio *);
extern void bio_reset(struct bio *);
void bio_chain(struct bio *, struct bio *);

extern int bio_add_page(struct bio *, struct page *, unsigned int,unsigned int);
extern int bio_add_pc_page(struct request_queue *, struct bio *, struct page *,
			   unsigned int, unsigned int);
int bio_add_zone_append_page(struct bio *bio, struct page *page,
			     unsigned int len, unsigned int offset);
bool __bio_try_merge_page(struct bio *bio, struct page *page,
		unsigned int len, unsigned int off, bool *same_page);
void __bio_add_page(struct bio *bio, struct page *page,
		unsigned int len, unsigned int off);
int bio_iov_iter_get_pages(struct bio *bio, struct iov_iter *iter);
void bio_release_pages(struct bio *bio, bool mark_dirty);
extern void bio_set_pages_dirty(struct bio *bio);
extern void bio_check_pages_dirty(struct bio *bio);

extern void bio_copy_data_iter(struct bio *dst, struct bvec_iter *dst_iter,
			       struct bio *src, struct bvec_iter *src_iter);
extern void bio_copy_data(struct bio *dst, struct bio *src);
extern void bio_list_copy_data(struct bio *dst, struct bio *src);
extern void bio_free_pages(struct bio *bio);
void zero_fill_bio_iter(struct bio *bio, struct bvec_iter iter);
void bio_truncate(struct bio *bio, unsigned new_size);
void guard_bio_eod(struct bio *bio);

static inline void zero_fill_bio(struct bio *bio)
{
	zero_fill_bio_iter(bio, bio->bi_iter);
}

extern const char *bio_devname(struct bio *bio, char *buffer);

#define bio_set_dev(bio, bdev) 				\
do {							\
<<<<<<< HEAD
=======
	bio_clear_flag(bio, BIO_REMAPPED);		\
>>>>>>> 582cd91f
	if ((bio)->bi_bdev != (bdev))			\
		bio_clear_flag(bio, BIO_THROTTLED);	\
	(bio)->bi_bdev = (bdev);			\
	bio_associate_blkg(bio);			\
} while (0)

#define bio_copy_dev(dst, src)			\
do {						\
<<<<<<< HEAD
=======
	bio_clear_flag(dst, BIO_REMAPPED);		\
>>>>>>> 582cd91f
	(dst)->bi_bdev = (src)->bi_bdev;	\
	bio_clone_blkg_association(dst, src);	\
} while (0)

#define bio_dev(bio) \
	disk_devt((bio)->bi_bdev->bd_disk)

#ifdef CONFIG_BLK_CGROUP
void bio_associate_blkg(struct bio *bio);
void bio_associate_blkg_from_css(struct bio *bio,
				 struct cgroup_subsys_state *css);
void bio_clone_blkg_association(struct bio *dst, struct bio *src);
#else	/* CONFIG_BLK_CGROUP */
static inline void bio_associate_blkg(struct bio *bio) { }
static inline void bio_associate_blkg_from_css(struct bio *bio,
					       struct cgroup_subsys_state *css)
{ }
static inline void bio_clone_blkg_association(struct bio *dst,
					      struct bio *src) { }
#endif	/* CONFIG_BLK_CGROUP */

#ifdef CONFIG_HIGHMEM
/*
 * remember never ever reenable interrupts between a bvec_kmap_irq and
 * bvec_kunmap_irq!
 */
static inline char *bvec_kmap_irq(struct bio_vec *bvec, unsigned long *flags)
{
	unsigned long addr;

	/*
	 * might not be a highmem page, but the preempt/irq count
	 * balancing is a lot nicer this way
	 */
	local_irq_save(*flags);
	addr = (unsigned long) kmap_atomic(bvec->bv_page);

	BUG_ON(addr & ~PAGE_MASK);

	return (char *) addr + bvec->bv_offset;
}

static inline void bvec_kunmap_irq(char *buffer, unsigned long *flags)
{
	unsigned long ptr = (unsigned long) buffer & PAGE_MASK;

	kunmap_atomic((void *) ptr);
	local_irq_restore(*flags);
}

#else
static inline char *bvec_kmap_irq(struct bio_vec *bvec, unsigned long *flags)
{
	return page_address(bvec->bv_page) + bvec->bv_offset;
}

static inline void bvec_kunmap_irq(char *buffer, unsigned long *flags)
{
	*flags = 0;
}
#endif

/*
 * BIO list management for use by remapping drivers (e.g. DM or MD) and loop.
 *
 * A bio_list anchors a singly-linked list of bios chained through the bi_next
 * member of the bio.  The bio_list also caches the last list member to allow
 * fast access to the tail.
 */
struct bio_list {
	struct bio *head;
	struct bio *tail;
};

static inline int bio_list_empty(const struct bio_list *bl)
{
	return bl->head == NULL;
}

static inline void bio_list_init(struct bio_list *bl)
{
	bl->head = bl->tail = NULL;
}

#define BIO_EMPTY_LIST	{ NULL, NULL }

#define bio_list_for_each(bio, bl) \
	for (bio = (bl)->head; bio; bio = bio->bi_next)

static inline unsigned bio_list_size(const struct bio_list *bl)
{
	unsigned sz = 0;
	struct bio *bio;

	bio_list_for_each(bio, bl)
		sz++;

	return sz;
}

static inline void bio_list_add(struct bio_list *bl, struct bio *bio)
{
	bio->bi_next = NULL;

	if (bl->tail)
		bl->tail->bi_next = bio;
	else
		bl->head = bio;

	bl->tail = bio;
}

static inline void bio_list_add_head(struct bio_list *bl, struct bio *bio)
{
	bio->bi_next = bl->head;

	bl->head = bio;

	if (!bl->tail)
		bl->tail = bio;
}

static inline void bio_list_merge(struct bio_list *bl, struct bio_list *bl2)
{
	if (!bl2->head)
		return;

	if (bl->tail)
		bl->tail->bi_next = bl2->head;
	else
		bl->head = bl2->head;

	bl->tail = bl2->tail;
}

static inline void bio_list_merge_head(struct bio_list *bl,
				       struct bio_list *bl2)
{
	if (!bl2->head)
		return;

	if (bl->head)
		bl2->tail->bi_next = bl->head;
	else
		bl->tail = bl2->tail;

	bl->head = bl2->head;
}

static inline struct bio *bio_list_peek(struct bio_list *bl)
{
	return bl->head;
}

static inline struct bio *bio_list_pop(struct bio_list *bl)
{
	struct bio *bio = bl->head;

	if (bio) {
		bl->head = bl->head->bi_next;
		if (!bl->head)
			bl->tail = NULL;

		bio->bi_next = NULL;
	}

	return bio;
}

static inline struct bio *bio_list_get(struct bio_list *bl)
{
	struct bio *bio = bl->head;

	bl->head = bl->tail = NULL;

	return bio;
}

/*
 * Increment chain count for the bio. Make sure the CHAIN flag update
 * is visible before the raised count.
 */
static inline void bio_inc_remaining(struct bio *bio)
{
	bio_set_flag(bio, BIO_CHAIN);
	smp_mb__before_atomic();
	atomic_inc(&bio->__bi_remaining);
}

/*
 * bio_set is used to allow other portions of the IO system to
 * allocate their own private memory pools for bio and iovec structures.
 * These memory pools in turn all allocate from the bio_slab
 * and the bvec_slabs[].
 */
#define BIO_POOL_SIZE 2

struct bio_set {
	struct kmem_cache *bio_slab;
	unsigned int front_pad;

	mempool_t bio_pool;
	mempool_t bvec_pool;
#if defined(CONFIG_BLK_DEV_INTEGRITY)
	mempool_t bio_integrity_pool;
	mempool_t bvec_integrity_pool;
#endif

	unsigned int back_pad;
	/*
	 * Deadlock avoidance for stacking block drivers: see comments in
	 * bio_alloc_bioset() for details
	 */
	spinlock_t		rescue_lock;
	struct bio_list		rescue_list;
	struct work_struct	rescue_work;
	struct workqueue_struct	*rescue_workqueue;
};

static inline bool bioset_initialized(struct bio_set *bs)
{
	return bs->bio_slab != NULL;
}

#if defined(CONFIG_BLK_DEV_INTEGRITY)

#define bip_for_each_vec(bvl, bip, iter)				\
	for_each_bvec(bvl, (bip)->bip_vec, iter, (bip)->bip_iter)

#define bio_for_each_integrity_vec(_bvl, _bio, _iter)			\
	for_each_bio(_bio)						\
		bip_for_each_vec(_bvl, _bio->bi_integrity, _iter)

extern struct bio_integrity_payload *bio_integrity_alloc(struct bio *, gfp_t, unsigned int);
extern int bio_integrity_add_page(struct bio *, struct page *, unsigned int, unsigned int);
extern bool bio_integrity_prep(struct bio *);
extern void bio_integrity_advance(struct bio *, unsigned int);
extern void bio_integrity_trim(struct bio *);
extern int bio_integrity_clone(struct bio *, struct bio *, gfp_t);
extern int bioset_integrity_create(struct bio_set *, int);
extern void bioset_integrity_free(struct bio_set *);
extern void bio_integrity_init(void);

#else /* CONFIG_BLK_DEV_INTEGRITY */

static inline void *bio_integrity(struct bio *bio)
{
	return NULL;
}

static inline int bioset_integrity_create(struct bio_set *bs, int pool_size)
{
	return 0;
}

static inline void bioset_integrity_free (struct bio_set *bs)
{
	return;
}

static inline bool bio_integrity_prep(struct bio *bio)
{
	return true;
}

static inline int bio_integrity_clone(struct bio *bio, struct bio *bio_src,
				      gfp_t gfp_mask)
{
	return 0;
}

static inline void bio_integrity_advance(struct bio *bio,
					 unsigned int bytes_done)
{
	return;
}

static inline void bio_integrity_trim(struct bio *bio)
{
	return;
}

static inline void bio_integrity_init(void)
{
	return;
}

static inline bool bio_integrity_flagged(struct bio *bio, enum bip_flags flag)
{
	return false;
}

static inline void *bio_integrity_alloc(struct bio * bio, gfp_t gfp,
								unsigned int nr)
{
	return ERR_PTR(-EINVAL);
}

static inline int bio_integrity_add_page(struct bio *bio, struct page *page,
					unsigned int len, unsigned int offset)
{
	return 0;
}

#endif /* CONFIG_BLK_DEV_INTEGRITY */

/*
 * Mark a bio as polled. Note that for async polled IO, the caller must
 * expect -EWOULDBLOCK if we cannot allocate a request (or other resources).
 * We cannot block waiting for requests on polled IO, as those completions
 * must be found by the caller. This is different than IRQ driven IO, where
 * it's safe to wait for IO to complete.
 */
static inline void bio_set_polled(struct bio *bio, struct kiocb *kiocb)
{
	bio->bi_opf |= REQ_HIPRI;
	if (!is_sync_kiocb(kiocb))
		bio->bi_opf |= REQ_NOWAIT;
}

#endif /* __LINUX_BIO_H */<|MERGE_RESOLUTION|>--- conflicted
+++ resolved
@@ -493,10 +493,7 @@
 
 #define bio_set_dev(bio, bdev) 				\
 do {							\
-<<<<<<< HEAD
-=======
 	bio_clear_flag(bio, BIO_REMAPPED);		\
->>>>>>> 582cd91f
 	if ((bio)->bi_bdev != (bdev))			\
 		bio_clear_flag(bio, BIO_THROTTLED);	\
 	(bio)->bi_bdev = (bdev);			\
@@ -505,10 +502,7 @@
 
 #define bio_copy_dev(dst, src)			\
 do {						\
-<<<<<<< HEAD
-=======
 	bio_clear_flag(dst, BIO_REMAPPED);		\
->>>>>>> 582cd91f
 	(dst)->bi_bdev = (src)->bi_bdev;	\
 	bio_clone_blkg_association(dst, src);	\
 } while (0)
