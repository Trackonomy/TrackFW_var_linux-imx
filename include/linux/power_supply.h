--- conflicted
+++ resolved
@@ -402,18 +402,11 @@
 static inline struct power_supply *
 power_supply_get_by_phandle(struct device_node *np, const char *property)
 { return NULL; }
-<<<<<<< HEAD
-static int power_supply_get_by_phandle_array(struct device_node *np,
-					     const char *property,
-					     struct power_supply **psy,
-					     int size)
-=======
 static inline int
 power_supply_get_by_phandle_array(struct device_node *np,
 				  const char *property,
 				  struct power_supply **psy,
 				  int size)
->>>>>>> b9836d40
 { return 0; }
 static inline struct power_supply *
 devm_power_supply_get_by_phandle(struct device *dev, const char *property)
