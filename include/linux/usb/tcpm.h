--- conflicted
+++ resolved
@@ -104,7 +104,6 @@
  *		is supported by TCPC, set this callback for TCPM to query
  *		whether vbus is at VSAFE0V when needed.
  *		Returns true when vbus is at VSAFE0V, false otherwise.
-<<<<<<< HEAD
  * @check_contaminant:
  *		Optional; The callback is called when CC pins report open status
  *		at the end of the toggling period. Chip level drivers are
@@ -113,8 +112,6 @@
  *		restart toggling after checking the connector for contaminant.
  *		This forces the TCPM state machine to tranistion to TOGGLING state
  *		without calling start_toggling callback.
-=======
->>>>>>> 0cee54c8
  */
 struct tcpc_dev {
 	struct fwnode_handle *fwnode;
@@ -145,11 +142,8 @@
 	int (*enable_auto_vbus_discharge)(struct tcpc_dev *dev, bool enable);
 	int (*set_auto_vbus_discharge_threshold)(struct tcpc_dev *dev, enum typec_pwr_opmode mode,
 						 bool pps_active, u32 requested_vbus_voltage);
-<<<<<<< HEAD
+	bool (*is_vbus_vsafe0v)(struct tcpc_dev *dev);
 	int (*check_contaminant)(struct tcpc_dev *dev);
-=======
->>>>>>> 0cee54c8
-	bool (*is_vbus_vsafe0v)(struct tcpc_dev *dev);
 };
 
 struct tcpm_port;
