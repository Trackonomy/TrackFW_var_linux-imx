--- conflicted
+++ resolved
@@ -573,10 +573,7 @@
 	 */
 	unsigned long vma_flags;
 	pgprot_t vma_page_prot;
-<<<<<<< HEAD
-=======
 	ANDROID_OEM_DATA_ARRAY(1, 2);
->>>>>>> 58aa0f28
 };
 
 /* page entry size for vm->huge_fault() */
