--- conflicted
+++ resolved
@@ -31,12 +31,9 @@
 #include <net/flow.h>
 #include <net/flow_dissector.h>
 #include <net/netns/hash.h>
-<<<<<<< HEAD
-=======
 #ifndef __GENKSYMS__
 #include <net/lwtunnel.h>
 #endif
->>>>>>> 8a30a2ca
 
 #define IPV4_MAX_PMTU		65535U		/* RFC 2675, Section 5.1 */
 #define IPV4_MIN_MTU		68			/* RFC 791 */
