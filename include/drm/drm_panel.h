--- conflicted
+++ resolved
@@ -39,12 +39,6 @@
 	DRM_PANEL_BLANK_UNBLANK,
 	/* panel: power off */
 	DRM_PANEL_BLANK_POWERDOWN,
-<<<<<<< HEAD
-};
-
-struct drm_panel_notifier {
-	void *data;
-=======
 	/* panel: low power mode */
 	DRM_PANEL_BLANK_LP,
 	/* fps change */
@@ -55,7 +49,6 @@
 	int refresh_rate;
 	void *data;
 	uint32_t id;
->>>>>>> de198b0f
 };
 
 struct device_node;
