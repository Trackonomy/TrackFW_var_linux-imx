// SPDX-License-Identifier: GPL-2.0
/*
 * Key setup facility for FS encryption support.
 *
 * Copyright (C) 2015, Google, Inc.
 *
 * Originally written by Michael Halcrow, Ildar Muslukhov, and Uday Savagaonkar.
 * Heavily modified since then.
 */

#include <crypto/skcipher.h>
#include <linux/key.h>

#include "fscrypt_private.h"

struct fscrypt_mode fscrypt_modes[] = {
	[FSCRYPT_MODE_AES_256_XTS] = {
		.friendly_name = "AES-256-XTS",
		.cipher_str = "xts(aes)",
		.keysize = 64,
		.ivsize = 16,
		.blk_crypto_mode = BLK_ENCRYPTION_MODE_AES_256_XTS,
	},
	[FSCRYPT_MODE_AES_256_CTS] = {
		.friendly_name = "AES-256-CTS-CBC",
		.cipher_str = "cts(cbc(aes))",
		.keysize = 32,
		.ivsize = 16,
	},
	[FSCRYPT_MODE_AES_128_CBC] = {
		.friendly_name = "AES-128-CBC-ESSIV",
		.cipher_str = "essiv(cbc(aes),sha256)",
		.keysize = 16,
		.ivsize = 16,
		.blk_crypto_mode = BLK_ENCRYPTION_MODE_AES_128_CBC_ESSIV,
	},
	[FSCRYPT_MODE_AES_128_CTS] = {
		.friendly_name = "AES-128-CTS-CBC",
		.cipher_str = "cts(cbc(aes))",
		.keysize = 16,
		.ivsize = 16,
	},
	[FSCRYPT_MODE_ADIANTUM] = {
		.friendly_name = "Adiantum",
		.cipher_str = "adiantum(xchacha12,aes)",
		.keysize = 32,
		.ivsize = 32,
		.blk_crypto_mode = BLK_ENCRYPTION_MODE_ADIANTUM,
	},
};

static DEFINE_MUTEX(fscrypt_mode_key_setup_mutex);

static struct fscrypt_mode *
select_encryption_mode(const union fscrypt_policy *policy,
		       const struct inode *inode)
{
	if (S_ISREG(inode->i_mode))
		return &fscrypt_modes[fscrypt_policy_contents_mode(policy)];

	if (S_ISDIR(inode->i_mode) || S_ISLNK(inode->i_mode))
		return &fscrypt_modes[fscrypt_policy_fnames_mode(policy)];

	WARN_ONCE(1, "fscrypt: filesystem tried to load encryption info for inode %lu, which is not encryptable (file type %d)\n",
		  inode->i_ino, (inode->i_mode & S_IFMT));
	return ERR_PTR(-EINVAL);
}

/* Create a symmetric cipher object for the given encryption mode and key */
static struct crypto_skcipher *
fscrypt_allocate_skcipher(struct fscrypt_mode *mode, const u8 *raw_key,
			  const struct inode *inode)
{
	struct crypto_skcipher *tfm;
	int err;

	tfm = crypto_alloc_skcipher(mode->cipher_str, 0, 0);
	if (IS_ERR(tfm)) {
		if (PTR_ERR(tfm) == -ENOENT) {
			fscrypt_warn(inode,
				     "Missing crypto API support for %s (API name: \"%s\")",
				     mode->friendly_name, mode->cipher_str);
			return ERR_PTR(-ENOPKG);
		}
		fscrypt_err(inode, "Error allocating '%s' transform: %ld",
			    mode->cipher_str, PTR_ERR(tfm));
		return tfm;
	}
	if (!xchg(&mode->logged_impl_name, 1)) {
		/*
		 * fscrypt performance can vary greatly depending on which
		 * crypto algorithm implementation is used.  Help people debug
		 * performance problems by logging the ->cra_driver_name the
		 * first time a mode is used.
		 */
		pr_info("fscrypt: %s using implementation \"%s\"\n",
			mode->friendly_name, crypto_skcipher_driver_name(tfm));
	}
	if (WARN_ON(crypto_skcipher_ivsize(tfm) != mode->ivsize)) {
		err = -EINVAL;
		goto err_free_tfm;
	}
	crypto_skcipher_set_flags(tfm, CRYPTO_TFM_REQ_FORBID_WEAK_KEYS);
	err = crypto_skcipher_setkey(tfm, raw_key, mode->keysize);
	if (err)
		goto err_free_tfm;

	return tfm;

err_free_tfm:
	crypto_free_skcipher(tfm);
	return ERR_PTR(err);
}

/*
 * Prepare the crypto transform object or blk-crypto key in @prep_key, given the
 * raw key, encryption mode, and flag indicating which encryption implementation
 * (fs-layer or blk-crypto) will be used.
 */
int fscrypt_prepare_key(struct fscrypt_prepared_key *prep_key,
<<<<<<< HEAD
			const u8 *raw_key, unsigned int raw_key_size,
			bool is_hw_wrapped, const struct fscrypt_info *ci)
=======
			const u8 *raw_key, const struct fscrypt_info *ci)
>>>>>>> 3208167a
{
	struct crypto_skcipher *tfm;

	if (fscrypt_using_inline_encryption(ci))
<<<<<<< HEAD
		return fscrypt_prepare_inline_crypt_key(prep_key,
				raw_key, raw_key_size, is_hw_wrapped, ci);

	if (WARN_ON(is_hw_wrapped || raw_key_size != ci->ci_mode->keysize))
		return -EINVAL;
=======
		return fscrypt_prepare_inline_crypt_key(prep_key, raw_key, ci);
>>>>>>> 3208167a

	tfm = fscrypt_allocate_skcipher(ci->ci_mode, raw_key, ci->ci_inode);
	if (IS_ERR(tfm))
		return PTR_ERR(tfm);
	/*
<<<<<<< HEAD
	 * Pairs with READ_ONCE() in fscrypt_is_key_prepared().  (Only matters
	 * for the per-mode keys, which are shared by multiple inodes.)
=======
	 * Pairs with the smp_load_acquire() in fscrypt_is_key_prepared().
	 * I.e., here we publish ->tfm with a RELEASE barrier so that
	 * concurrent tasks can ACQUIRE it.  Note that this concurrency is only
	 * possible for per-mode keys, not for per-file keys.
>>>>>>> 3208167a
	 */
	smp_store_release(&prep_key->tfm, tfm);
	return 0;
}

/* Destroy a crypto transform object and/or blk-crypto key. */
void fscrypt_destroy_prepared_key(struct fscrypt_prepared_key *prep_key)
{
	crypto_free_skcipher(prep_key->tfm);
	fscrypt_destroy_inline_crypt_key(prep_key);
}

/* Given a per-file encryption key, set up the file's crypto transform object */
int fscrypt_set_per_file_enc_key(struct fscrypt_info *ci, const u8 *raw_key)
{
	ci->ci_owns_key = true;
<<<<<<< HEAD
	return fscrypt_prepare_key(&ci->ci_enc_key, raw_key, ci->ci_mode->keysize,
				   false /*is_hw_wrapped*/, ci);
=======
	return fscrypt_prepare_key(&ci->ci_enc_key, raw_key, ci);
>>>>>>> 3208167a
}

static int setup_per_mode_enc_key(struct fscrypt_info *ci,
				  struct fscrypt_master_key *mk,
				  struct fscrypt_prepared_key *keys,
				  u8 hkdf_context, bool include_fs_uuid)
{
	const struct inode *inode = ci->ci_inode;
	const struct super_block *sb = inode->i_sb;
	struct fscrypt_mode *mode = ci->ci_mode;
	const u8 mode_num = mode - fscrypt_modes;
	struct fscrypt_prepared_key *prep_key;
	u8 mode_key[FSCRYPT_MAX_KEY_SIZE];
	u8 hkdf_info[sizeof(mode_num) + sizeof(sb->s_uuid)];
	unsigned int hkdf_infolen = 0;
	int err;

	if (WARN_ON(mode_num > __FSCRYPT_MODE_MAX))
		return -EINVAL;

	prep_key = &keys[mode_num];
	if (fscrypt_is_key_prepared(prep_key, ci)) {
		ci->ci_enc_key = *prep_key;
		return 0;
	}

	mutex_lock(&fscrypt_mode_key_setup_mutex);

	if (fscrypt_is_key_prepared(prep_key, ci))
		goto done_unlock;

<<<<<<< HEAD
	if (mk->mk_secret.is_hw_wrapped && S_ISREG(inode->i_mode)) {
		int i;

		if (!fscrypt_using_inline_encryption(ci)) {
			fscrypt_warn(ci->ci_inode,
				     "Hardware-wrapped keys require inline encryption (-o inlinecrypt)");
			err = -EINVAL;
			goto out_unlock;
		}
		for (i = 0; i <= __FSCRYPT_MODE_MAX; i++) {
			if (fscrypt_is_key_prepared(&keys[i], ci)) {
				fscrypt_warn(ci->ci_inode,
					     "Each hardware-wrapped key can only be used with one encryption mode");
				err = -EINVAL;
				goto out_unlock;
			}
		}
		err = fscrypt_prepare_key(prep_key, mk->mk_secret.raw,
					  mk->mk_secret.size, true, ci);
		if (err)
			goto out_unlock;
	} else {
		BUILD_BUG_ON(sizeof(mode_num) != 1);
		BUILD_BUG_ON(sizeof(sb->s_uuid) != 16);
		BUILD_BUG_ON(sizeof(hkdf_info) != 17);
		hkdf_info[hkdf_infolen++] = mode_num;
		if (include_fs_uuid) {
			memcpy(&hkdf_info[hkdf_infolen], &sb->s_uuid,
				   sizeof(sb->s_uuid));
			hkdf_infolen += sizeof(sb->s_uuid);
		}
		err = fscrypt_hkdf_expand(&mk->mk_secret.hkdf,
					  hkdf_context, hkdf_info, hkdf_infolen,
					  mode_key, mode->keysize);
		if (err)
			goto out_unlock;
		err = fscrypt_prepare_key(prep_key, mode_key, mode->keysize,
					  false /*is_hw_wrapped*/, ci);
		memzero_explicit(mode_key, mode->keysize);
		if (err)
			goto out_unlock;
	}
=======
	BUILD_BUG_ON(sizeof(mode_num) != 1);
	BUILD_BUG_ON(sizeof(sb->s_uuid) != 16);
	BUILD_BUG_ON(sizeof(hkdf_info) != 17);
	hkdf_info[hkdf_infolen++] = mode_num;
	if (include_fs_uuid) {
		memcpy(&hkdf_info[hkdf_infolen], &sb->s_uuid,
		       sizeof(sb->s_uuid));
		hkdf_infolen += sizeof(sb->s_uuid);
	}
	err = fscrypt_hkdf_expand(&mk->mk_secret.hkdf,
				  hkdf_context, hkdf_info, hkdf_infolen,
				  mode_key, mode->keysize);
	if (err)
		goto out_unlock;
	err = fscrypt_prepare_key(prep_key, mode_key, ci);
	memzero_explicit(mode_key, mode->keysize);
	if (err)
		goto out_unlock;
>>>>>>> 3208167a
done_unlock:
	ci->ci_enc_key = *prep_key;
	err = 0;
out_unlock:
	mutex_unlock(&fscrypt_mode_key_setup_mutex);
	return err;
}

int fscrypt_derive_dirhash_key(struct fscrypt_info *ci,
			       const struct fscrypt_master_key *mk)
{
	int err;

	err = fscrypt_hkdf_expand(&mk->mk_secret.hkdf, HKDF_CONTEXT_DIRHASH_KEY,
				  ci->ci_nonce, FSCRYPT_FILE_NONCE_SIZE,
				  (u8 *)&ci->ci_dirhash_key,
				  sizeof(ci->ci_dirhash_key));
	if (err)
		return err;
	ci->ci_dirhash_key_initialized = true;
	return 0;
}

static int fscrypt_setup_iv_ino_lblk_32_key(struct fscrypt_info *ci,
					    struct fscrypt_master_key *mk)
{
	int err;

	err = setup_per_mode_enc_key(ci, mk, mk->mk_iv_ino_lblk_32_keys,
				     HKDF_CONTEXT_IV_INO_LBLK_32_KEY, true);
	if (err)
		return err;

	/* pairs with smp_store_release() below */
	if (!smp_load_acquire(&mk->mk_ino_hash_key_initialized)) {

		mutex_lock(&fscrypt_mode_key_setup_mutex);

		if (mk->mk_ino_hash_key_initialized)
			goto unlock;

		err = fscrypt_hkdf_expand(&mk->mk_secret.hkdf,
					  HKDF_CONTEXT_INODE_HASH_KEY, NULL, 0,
					  (u8 *)&mk->mk_ino_hash_key,
					  sizeof(mk->mk_ino_hash_key));
		if (err)
			goto unlock;
		/* pairs with smp_load_acquire() above */
		smp_store_release(&mk->mk_ino_hash_key_initialized, true);
unlock:
		mutex_unlock(&fscrypt_mode_key_setup_mutex);
		if (err)
			return err;
	}

	ci->ci_hashed_ino = (u32)siphash_1u64(ci->ci_inode->i_ino,
					      &mk->mk_ino_hash_key);
	return 0;
}

static int fscrypt_setup_v2_file_key(struct fscrypt_info *ci,
				     struct fscrypt_master_key *mk)
{
	int err;

	if (mk->mk_secret.is_hw_wrapped &&
	    !(ci->ci_policy.v2.flags & (FSCRYPT_POLICY_FLAG_IV_INO_LBLK_64 |
					FSCRYPT_POLICY_FLAG_IV_INO_LBLK_32))) {
		fscrypt_warn(ci->ci_inode,
			     "Hardware-wrapped keys are only supported with IV_INO_LBLK policies");
		return -EINVAL;
	}

	if (ci->ci_policy.v2.flags & FSCRYPT_POLICY_FLAG_DIRECT_KEY) {
		/*
		 * DIRECT_KEY: instead of deriving per-file encryption keys, the
		 * per-file nonce will be included in all the IVs.  But unlike
		 * v1 policies, for v2 policies in this case we don't encrypt
		 * with the master key directly but rather derive a per-mode
		 * encryption key.  This ensures that the master key is
		 * consistently used only for HKDF, avoiding key reuse issues.
		 */
		err = setup_per_mode_enc_key(ci, mk, mk->mk_direct_keys,
					     HKDF_CONTEXT_DIRECT_KEY, false);
	} else if (ci->ci_policy.v2.flags &
		   FSCRYPT_POLICY_FLAG_IV_INO_LBLK_64) {
		/*
		 * IV_INO_LBLK_64: encryption keys are derived from (master_key,
		 * mode_num, filesystem_uuid), and inode number is included in
		 * the IVs.  This format is optimized for use with inline
		 * encryption hardware compliant with the UFS standard.
		 */
		err = setup_per_mode_enc_key(ci, mk, mk->mk_iv_ino_lblk_64_keys,
					     HKDF_CONTEXT_IV_INO_LBLK_64_KEY,
					     true);
	} else if (ci->ci_policy.v2.flags &
		   FSCRYPT_POLICY_FLAG_IV_INO_LBLK_32) {
		err = fscrypt_setup_iv_ino_lblk_32_key(ci, mk);
	} else {
		u8 derived_key[FSCRYPT_MAX_KEY_SIZE];

		err = fscrypt_hkdf_expand(&mk->mk_secret.hkdf,
					  HKDF_CONTEXT_PER_FILE_ENC_KEY,
					  ci->ci_nonce, FSCRYPT_FILE_NONCE_SIZE,
					  derived_key, ci->ci_mode->keysize);
		if (err)
			return err;

		err = fscrypt_set_per_file_enc_key(ci, derived_key);
		memzero_explicit(derived_key, ci->ci_mode->keysize);
	}
	if (err)
		return err;

	/* Derive a secret dirhash key for directories that need it. */
	if (S_ISDIR(ci->ci_inode->i_mode) && IS_CASEFOLDED(ci->ci_inode)) {
		err = fscrypt_derive_dirhash_key(ci, mk);
		if (err)
			return err;
	}

	return 0;
}

/*
 * Find the master key, then set up the inode's actual encryption key.
 *
 * If the master key is found in the filesystem-level keyring, then the
 * corresponding 'struct key' is returned in *master_key_ret with
 * ->mk_secret_sem read-locked.  This is needed to ensure that only one task
 * links the fscrypt_info into ->mk_decrypted_inodes (as multiple tasks may race
 * to create an fscrypt_info for the same inode), and to synchronize the master
 * key being removed with a new inode starting to use it.
 */
static int setup_file_encryption_key(struct fscrypt_info *ci,
				     struct key **master_key_ret)
{
	struct key *key;
	struct fscrypt_master_key *mk = NULL;
	struct fscrypt_key_specifier mk_spec;
	int err;

	err = fscrypt_select_encryption_impl(ci);
	if (err)
		return err;

	switch (ci->ci_policy.version) {
	case FSCRYPT_POLICY_V1:
		mk_spec.type = FSCRYPT_KEY_SPEC_TYPE_DESCRIPTOR;
		memcpy(mk_spec.u.descriptor,
		       ci->ci_policy.v1.master_key_descriptor,
		       FSCRYPT_KEY_DESCRIPTOR_SIZE);
		break;
	case FSCRYPT_POLICY_V2:
		mk_spec.type = FSCRYPT_KEY_SPEC_TYPE_IDENTIFIER;
		memcpy(mk_spec.u.identifier,
		       ci->ci_policy.v2.master_key_identifier,
		       FSCRYPT_KEY_IDENTIFIER_SIZE);
		break;
	default:
		WARN_ON(1);
		return -EINVAL;
	}

	key = fscrypt_find_master_key(ci->ci_inode->i_sb, &mk_spec);
	if (IS_ERR(key)) {
		if (key != ERR_PTR(-ENOKEY) ||
		    ci->ci_policy.version != FSCRYPT_POLICY_V1)
			return PTR_ERR(key);

		err = fscrypt_select_encryption_impl(ci, false);
		if (err)
			return err;

		/*
		 * As a legacy fallback for v1 policies, search for the key in
		 * the current task's subscribed keyrings too.  Don't move this
		 * to before the search of ->s_master_keys, since users
		 * shouldn't be able to override filesystem-level keys.
		 */
		return fscrypt_setup_v1_file_key_via_subscribed_keyrings(ci);
	}

	mk = key->payload.data[0];
	down_read(&mk->mk_secret_sem);

	/* Has the secret been removed (via FS_IOC_REMOVE_ENCRYPTION_KEY)? */
	if (!is_master_key_secret_present(&mk->mk_secret)) {
		err = -ENOKEY;
		goto out_release_key;
	}

	/*
	 * Require that the master key be at least as long as the derived key.
	 * Otherwise, the derived key cannot possibly contain as much entropy as
	 * that required by the encryption mode it will be used for.  For v1
	 * policies it's also required for the KDF to work at all.
	 */
	if (mk->mk_secret.size < ci->ci_mode->keysize) {
		fscrypt_warn(NULL,
			     "key with %s %*phN is too short (got %u bytes, need %u+ bytes)",
			     master_key_spec_type(&mk_spec),
			     master_key_spec_len(&mk_spec), (u8 *)&mk_spec.u,
			     mk->mk_secret.size, ci->ci_mode->keysize);
		err = -ENOKEY;
		goto out_release_key;
	}

	err = fscrypt_select_encryption_impl(ci, mk->mk_secret.is_hw_wrapped);
	if (err)
		goto out_release_key;

	switch (ci->ci_policy.version) {
	case FSCRYPT_POLICY_V1:
		err = fscrypt_setup_v1_file_key(ci, mk->mk_secret.raw);
		break;
	case FSCRYPT_POLICY_V2:
		err = fscrypt_setup_v2_file_key(ci, mk);
		break;
	default:
		WARN_ON(1);
		err = -EINVAL;
		break;
	}
	if (err)
		goto out_release_key;

	*master_key_ret = key;
	return 0;

out_release_key:
	up_read(&mk->mk_secret_sem);
	key_put(key);
	return err;
}

static void put_crypt_info(struct fscrypt_info *ci)
{
	struct key *key;

	if (!ci)
		return;

	if (ci->ci_direct_key)
		fscrypt_put_direct_key(ci->ci_direct_key);
	else if (ci->ci_owns_key)
		fscrypt_destroy_prepared_key(&ci->ci_enc_key);

	key = ci->ci_master_key;
	if (key) {
		struct fscrypt_master_key *mk = key->payload.data[0];

		/*
		 * Remove this inode from the list of inodes that were unlocked
		 * with the master key.
		 *
		 * In addition, if we're removing the last inode from a key that
		 * already had its secret removed, invalidate the key so that it
		 * gets removed from ->s_master_keys.
		 */
		spin_lock(&mk->mk_decrypted_inodes_lock);
		list_del(&ci->ci_master_key_link);
		spin_unlock(&mk->mk_decrypted_inodes_lock);
		if (refcount_dec_and_test(&mk->mk_refcount))
			key_invalidate(key);
		key_put(key);
	}
	memzero_explicit(ci, sizeof(*ci));
	kmem_cache_free(fscrypt_info_cachep, ci);
}

int fscrypt_get_encryption_info(struct inode *inode)
{
	struct fscrypt_info *crypt_info;
	union fscrypt_context ctx;
	struct fscrypt_mode *mode;
	struct key *master_key = NULL;
	int res;

	if (fscrypt_has_encryption_key(inode))
		return 0;

	res = fscrypt_initialize(inode->i_sb->s_cop->flags);
	if (res)
		return res;

	res = inode->i_sb->s_cop->get_context(inode, &ctx, sizeof(ctx));
	if (res < 0) {
		const union fscrypt_context *dummy_ctx =
			fscrypt_get_dummy_context(inode->i_sb);

		if (IS_ENCRYPTED(inode) || !dummy_ctx) {
			fscrypt_warn(inode,
				     "Error %d getting encryption context",
				     res);
			return res;
		}
		/* Fake up a context for an unencrypted directory */
		res = fscrypt_context_size(dummy_ctx);
		memcpy(&ctx, dummy_ctx, res);
	}

	crypt_info = kmem_cache_zalloc(fscrypt_info_cachep, GFP_NOFS);
	if (!crypt_info)
		return -ENOMEM;

	crypt_info->ci_inode = inode;

	res = fscrypt_policy_from_context(&crypt_info->ci_policy, &ctx, res);
	if (res) {
		fscrypt_warn(inode,
			     "Unrecognized or corrupt encryption context");
		goto out;
	}

	memcpy(crypt_info->ci_nonce, fscrypt_context_nonce(&ctx),
	       FSCRYPT_FILE_NONCE_SIZE);

	if (!fscrypt_supported_policy(&crypt_info->ci_policy, inode)) {
		res = -EINVAL;
		goto out;
	}

	mode = select_encryption_mode(&crypt_info->ci_policy, inode);
	if (IS_ERR(mode)) {
		res = PTR_ERR(mode);
		goto out;
	}
	WARN_ON(mode->ivsize > FSCRYPT_MAX_IV_SIZE);
	crypt_info->ci_mode = mode;

	res = setup_file_encryption_key(crypt_info, &master_key);
	if (res)
		goto out;

	/*
	 * Multiple tasks may race to set ->i_crypt_info, so use
	 * cmpxchg_release().  This pairs with the smp_load_acquire() in
	 * fscrypt_get_info().  I.e., here we publish ->i_crypt_info with a
	 * RELEASE barrier so that other tasks can ACQUIRE it.
	 */
	if (cmpxchg_release(&inode->i_crypt_info, NULL, crypt_info) == NULL) {
		/*
		 * We won the race and set ->i_crypt_info to our crypt_info.
		 * Now link it into the master key's inode list.
		 */
		if (master_key) {
			struct fscrypt_master_key *mk =
				master_key->payload.data[0];

			refcount_inc(&mk->mk_refcount);
			crypt_info->ci_master_key = key_get(master_key);
			spin_lock(&mk->mk_decrypted_inodes_lock);
			list_add(&crypt_info->ci_master_key_link,
				 &mk->mk_decrypted_inodes);
			spin_unlock(&mk->mk_decrypted_inodes_lock);
		}
		crypt_info = NULL;
	}
	res = 0;
out:
	if (master_key) {
		struct fscrypt_master_key *mk = master_key->payload.data[0];

		up_read(&mk->mk_secret_sem);
		key_put(master_key);
	}
	if (res == -ENOKEY)
		res = 0;
	put_crypt_info(crypt_info);
	return res;
}
EXPORT_SYMBOL(fscrypt_get_encryption_info);

/**
 * fscrypt_put_encryption_info() - free most of an inode's fscrypt data
 * @inode: an inode being evicted
 *
 * Free the inode's fscrypt_info.  Filesystems must call this when the inode is
 * being evicted.  An RCU grace period need not have elapsed yet.
 */
void fscrypt_put_encryption_info(struct inode *inode)
{
	put_crypt_info(inode->i_crypt_info);
	inode->i_crypt_info = NULL;
}
EXPORT_SYMBOL(fscrypt_put_encryption_info);

/**
 * fscrypt_free_inode() - free an inode's fscrypt data requiring RCU delay
 * @inode: an inode being freed
 *
 * Free the inode's cached decrypted symlink target, if any.  Filesystems must
 * call this after an RCU grace period, just before they free the inode.
 */
void fscrypt_free_inode(struct inode *inode)
{
	if (IS_ENCRYPTED(inode) && S_ISLNK(inode->i_mode)) {
		kfree(inode->i_link);
		inode->i_link = NULL;
	}
}
EXPORT_SYMBOL(fscrypt_free_inode);

/**
 * fscrypt_drop_inode() - check whether the inode's master key has been removed
 * @inode: an inode being considered for eviction
 *
 * Filesystems supporting fscrypt must call this from their ->drop_inode()
 * method so that encrypted inodes are evicted as soon as they're no longer in
 * use and their master key has been removed.
 *
 * Return: 1 if fscrypt wants the inode to be evicted now, otherwise 0
 */
int fscrypt_drop_inode(struct inode *inode)
{
	const struct fscrypt_info *ci = fscrypt_get_info(inode);
	const struct fscrypt_master_key *mk;

	/*
	 * If ci is NULL, then the inode doesn't have an encryption key set up
	 * so it's irrelevant.  If ci_master_key is NULL, then the master key
	 * was provided via the legacy mechanism of the process-subscribed
	 * keyrings, so we don't know whether it's been removed or not.
	 */
	if (!ci || !ci->ci_master_key)
		return 0;
	mk = ci->ci_master_key->payload.data[0];

	/*
	 * With proper, non-racy use of FS_IOC_REMOVE_ENCRYPTION_KEY, all inodes
	 * protected by the key were cleaned by sync_filesystem().  But if
	 * userspace is still using the files, inodes can be dirtied between
	 * then and now.  We mustn't lose any writes, so skip dirty inodes here.
	 */
	if (inode->i_state & I_DIRTY_ALL)
		return 0;

	/*
	 * Note: since we aren't holding ->mk_secret_sem, the result here can
	 * immediately become outdated.  But there's no correctness problem with
	 * unnecessarily evicting.  Nor is there a correctness problem with not
	 * evicting while iput() is racing with the key being removed, since
	 * then the thread removing the key will either evict the inode itself
	 * or will correctly detect that it wasn't evicted due to the race.
	 */
	return !is_master_key_secret_present(&mk->mk_secret);
}
EXPORT_SYMBOL_GPL(fscrypt_drop_inode);<|MERGE_RESOLUTION|>--- conflicted
+++ resolved
@@ -118,39 +118,26 @@
  * (fs-layer or blk-crypto) will be used.
  */
 int fscrypt_prepare_key(struct fscrypt_prepared_key *prep_key,
-<<<<<<< HEAD
 			const u8 *raw_key, unsigned int raw_key_size,
 			bool is_hw_wrapped, const struct fscrypt_info *ci)
-=======
-			const u8 *raw_key, const struct fscrypt_info *ci)
->>>>>>> 3208167a
 {
 	struct crypto_skcipher *tfm;
 
 	if (fscrypt_using_inline_encryption(ci))
-<<<<<<< HEAD
 		return fscrypt_prepare_inline_crypt_key(prep_key,
 				raw_key, raw_key_size, is_hw_wrapped, ci);
 
 	if (WARN_ON(is_hw_wrapped || raw_key_size != ci->ci_mode->keysize))
 		return -EINVAL;
-=======
-		return fscrypt_prepare_inline_crypt_key(prep_key, raw_key, ci);
->>>>>>> 3208167a
 
 	tfm = fscrypt_allocate_skcipher(ci->ci_mode, raw_key, ci->ci_inode);
 	if (IS_ERR(tfm))
 		return PTR_ERR(tfm);
 	/*
-<<<<<<< HEAD
-	 * Pairs with READ_ONCE() in fscrypt_is_key_prepared().  (Only matters
-	 * for the per-mode keys, which are shared by multiple inodes.)
-=======
 	 * Pairs with the smp_load_acquire() in fscrypt_is_key_prepared().
 	 * I.e., here we publish ->tfm with a RELEASE barrier so that
 	 * concurrent tasks can ACQUIRE it.  Note that this concurrency is only
 	 * possible for per-mode keys, not for per-file keys.
->>>>>>> 3208167a
 	 */
 	smp_store_release(&prep_key->tfm, tfm);
 	return 0;
@@ -167,12 +154,8 @@
 int fscrypt_set_per_file_enc_key(struct fscrypt_info *ci, const u8 *raw_key)
 {
 	ci->ci_owns_key = true;
-<<<<<<< HEAD
 	return fscrypt_prepare_key(&ci->ci_enc_key, raw_key, ci->ci_mode->keysize,
 				   false /*is_hw_wrapped*/, ci);
-=======
-	return fscrypt_prepare_key(&ci->ci_enc_key, raw_key, ci);
->>>>>>> 3208167a
 }
 
 static int setup_per_mode_enc_key(struct fscrypt_info *ci,
@@ -204,7 +187,6 @@
 	if (fscrypt_is_key_prepared(prep_key, ci))
 		goto done_unlock;
 
-<<<<<<< HEAD
 	if (mk->mk_secret.is_hw_wrapped && S_ISREG(inode->i_mode)) {
 		int i;
 
@@ -247,26 +229,6 @@
 		if (err)
 			goto out_unlock;
 	}
-=======
-	BUILD_BUG_ON(sizeof(mode_num) != 1);
-	BUILD_BUG_ON(sizeof(sb->s_uuid) != 16);
-	BUILD_BUG_ON(sizeof(hkdf_info) != 17);
-	hkdf_info[hkdf_infolen++] = mode_num;
-	if (include_fs_uuid) {
-		memcpy(&hkdf_info[hkdf_infolen], &sb->s_uuid,
-		       sizeof(sb->s_uuid));
-		hkdf_infolen += sizeof(sb->s_uuid);
-	}
-	err = fscrypt_hkdf_expand(&mk->mk_secret.hkdf,
-				  hkdf_context, hkdf_info, hkdf_infolen,
-				  mode_key, mode->keysize);
-	if (err)
-		goto out_unlock;
-	err = fscrypt_prepare_key(prep_key, mode_key, ci);
-	memzero_explicit(mode_key, mode->keysize);
-	if (err)
-		goto out_unlock;
->>>>>>> 3208167a
 done_unlock:
 	ci->ci_enc_key = *prep_key;
 	err = 0;
@@ -409,10 +371,6 @@
 	struct fscrypt_key_specifier mk_spec;
 	int err;
 
-	err = fscrypt_select_encryption_impl(ci);
-	if (err)
-		return err;
-
 	switch (ci->ci_policy.version) {
 	case FSCRYPT_POLICY_V1:
 		mk_spec.type = FSCRYPT_KEY_SPEC_TYPE_DESCRIPTOR;
