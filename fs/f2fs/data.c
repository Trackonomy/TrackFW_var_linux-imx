// SPDX-License-Identifier: GPL-2.0
/*
 * fs/f2fs/data.c
 *
 * Copyright (c) 2012 Samsung Electronics Co., Ltd.
 *             http://www.samsung.com/
 */
#include <linux/fs.h>
#include <linux/f2fs_fs.h>
#include <linux/buffer_head.h>
#include <linux/mpage.h>
#include <linux/writeback.h>
#include <linux/backing-dev.h>
#include <linux/pagevec.h>
#include <linux/blkdev.h>
#include <linux/bio.h>
#include <linux/blk-crypto.h>
#include <linux/swap.h>
#include <linux/prefetch.h>
#include <linux/uio.h>
#include <linux/cleancache.h>
#include <linux/sched/signal.h>
#include <linux/fiemap.h>

#include "f2fs.h"
#include "node.h"
#include "segment.h"
#include <trace/events/f2fs.h>
#include <trace/events/android_fs.h>

#define NUM_PREALLOC_POST_READ_CTXS	128

static struct kmem_cache *bio_post_read_ctx_cache;
static struct kmem_cache *bio_entry_slab;
static mempool_t *bio_post_read_ctx_pool;
static struct bio_set f2fs_bioset;

#define	F2FS_BIO_POOL_SIZE	NR_CURSEG_TYPE

int __init f2fs_init_bioset(void)
{
	if (bioset_init(&f2fs_bioset, F2FS_BIO_POOL_SIZE,
					0, BIOSET_NEED_BVECS))
		return -ENOMEM;
	return 0;
}

void f2fs_destroy_bioset(void)
{
	bioset_exit(&f2fs_bioset);
}

static bool __is_cp_guaranteed(struct page *page)
{
	struct address_space *mapping = page->mapping;
	struct inode *inode;
	struct f2fs_sb_info *sbi;

	if (!mapping)
		return false;

	inode = mapping->host;
	sbi = F2FS_I_SB(inode);

	if (inode->i_ino == F2FS_META_INO(sbi) ||
			inode->i_ino == F2FS_NODE_INO(sbi) ||
			S_ISDIR(inode->i_mode))
		return true;

	if (f2fs_is_compressed_page(page))
		return false;
	if ((S_ISREG(inode->i_mode) &&
			(f2fs_is_atomic_file(inode) || IS_NOQUOTA(inode))) ||
			page_private_gcing(page))
		return true;
	return false;
}

static enum count_type __read_io_type(struct page *page)
{
	struct address_space *mapping = page_file_mapping(page);

	if (mapping) {
		struct inode *inode = mapping->host;
		struct f2fs_sb_info *sbi = F2FS_I_SB(inode);

		if (inode->i_ino == F2FS_META_INO(sbi))
			return F2FS_RD_META;

		if (inode->i_ino == F2FS_NODE_INO(sbi))
			return F2FS_RD_NODE;
	}
	return F2FS_RD_DATA;
}

/* postprocessing steps for read bios */
enum bio_post_read_step {
#ifdef CONFIG_FS_ENCRYPTION
	STEP_DECRYPT	= 1 << 0,
#else
	STEP_DECRYPT	= 0,	/* compile out the decryption-related code */
#endif
#ifdef CONFIG_F2FS_FS_COMPRESSION
	STEP_DECOMPRESS	= 1 << 1,
#else
	STEP_DECOMPRESS	= 0,	/* compile out the decompression-related code */
#endif
#ifdef CONFIG_FS_VERITY
	STEP_VERITY	= 1 << 2,
#else
	STEP_VERITY	= 0,	/* compile out the verity-related code */
#endif
};

struct bio_post_read_ctx {
	struct bio *bio;
	struct f2fs_sb_info *sbi;
	struct work_struct work;
	unsigned int enabled_steps;
};

static void f2fs_finish_read_bio(struct bio *bio)
{
	struct bio_vec *bv;
	struct bvec_iter_all iter_all;

	/*
	 * Update and unlock the bio's pagecache pages, and put the
	 * decompression context for any compressed pages.
	 */
	bio_for_each_segment_all(bv, bio, iter_all) {
		struct page *page = bv->bv_page;

		if (f2fs_is_compressed_page(page)) {
			if (bio->bi_status)
				f2fs_end_read_compressed_page(page, true, 0);
			f2fs_put_page_dic(page);
			continue;
		}

		/* PG_error was set if decryption or verity failed. */
		if (bio->bi_status || PageError(page)) {
			ClearPageUptodate(page);
			/* will re-read again later */
			ClearPageError(page);
		} else {
			SetPageUptodate(page);
		}
		dec_page_count(F2FS_P_SB(page), __read_io_type(page));
		unlock_page(page);
	}

	if (bio->bi_private)
		mempool_free(bio->bi_private, bio_post_read_ctx_pool);
	bio_put(bio);
}

static void f2fs_verify_bio(struct work_struct *work)
{
	struct bio_post_read_ctx *ctx =
		container_of(work, struct bio_post_read_ctx, work);
	struct bio *bio = ctx->bio;
	bool may_have_compressed_pages = (ctx->enabled_steps & STEP_DECOMPRESS);

	/*
	 * fsverity_verify_bio() may call readpages() again, and while verity
	 * will be disabled for this, decryption and/or decompression may still
	 * be needed, resulting in another bio_post_read_ctx being allocated.
	 * So to prevent deadlocks we need to release the current ctx to the
	 * mempool first.  This assumes that verity is the last post-read step.
	 */
	mempool_free(ctx, bio_post_read_ctx_pool);
	bio->bi_private = NULL;

	/*
	 * Verify the bio's pages with fs-verity.  Exclude compressed pages,
	 * as those were handled separately by f2fs_end_read_compressed_page().
	 */
	if (may_have_compressed_pages) {
		struct bio_vec *bv;
		struct bvec_iter_all iter_all;

		bio_for_each_segment_all(bv, bio, iter_all) {
			struct page *page = bv->bv_page;

			if (!f2fs_is_compressed_page(page) &&
			    !PageError(page) && !fsverity_verify_page(page))
				SetPageError(page);
		}
	} else {
		fsverity_verify_bio(bio);
	}

	f2fs_finish_read_bio(bio);
}

/*
 * If the bio's data needs to be verified with fs-verity, then enqueue the
 * verity work for the bio.  Otherwise finish the bio now.
 *
 * Note that to avoid deadlocks, the verity work can't be done on the
 * decryption/decompression workqueue.  This is because verifying the data pages
 * can involve reading verity metadata pages from the file, and these verity
 * metadata pages may be encrypted and/or compressed.
 */
static void f2fs_verify_and_finish_bio(struct bio *bio)
{
	struct bio_post_read_ctx *ctx = bio->bi_private;

	if (ctx && (ctx->enabled_steps & STEP_VERITY)) {
		INIT_WORK(&ctx->work, f2fs_verify_bio);
		fsverity_enqueue_verify_work(&ctx->work);
	} else {
		f2fs_finish_read_bio(bio);
	}
}

/*
 * Handle STEP_DECOMPRESS by decompressing any compressed clusters whose last
 * remaining page was read by @ctx->bio.
 *
 * Note that a bio may span clusters (even a mix of compressed and uncompressed
 * clusters) or be for just part of a cluster.  STEP_DECOMPRESS just indicates
 * that the bio includes at least one compressed page.  The actual decompression
 * is done on a per-cluster basis, not a per-bio basis.
 */
static void f2fs_handle_step_decompress(struct bio_post_read_ctx *ctx)
{
	struct bio_vec *bv;
	struct bvec_iter_all iter_all;
	bool all_compressed = true;
	block_t blkaddr = SECTOR_TO_BLOCK(ctx->bio->bi_iter.bi_sector);

	bio_for_each_segment_all(bv, ctx->bio, iter_all) {
		struct page *page = bv->bv_page;

		/* PG_error was set if decryption failed. */
		if (f2fs_is_compressed_page(page))
			f2fs_end_read_compressed_page(page, PageError(page),
						blkaddr);
		else
			all_compressed = false;

		blkaddr++;
	}

	/*
	 * Optimization: if all the bio's pages are compressed, then scheduling
	 * the per-bio verity work is unnecessary, as verity will be fully
	 * handled at the compression cluster level.
	 */
	if (all_compressed)
		ctx->enabled_steps &= ~STEP_VERITY;
}

static void f2fs_post_read_work(struct work_struct *work)
{
	struct bio_post_read_ctx *ctx =
		container_of(work, struct bio_post_read_ctx, work);

	if (ctx->enabled_steps & STEP_DECRYPT)
		fscrypt_decrypt_bio(ctx->bio);

	if (ctx->enabled_steps & STEP_DECOMPRESS)
		f2fs_handle_step_decompress(ctx);

	f2fs_verify_and_finish_bio(ctx->bio);
}

static void f2fs_read_end_io(struct bio *bio)
{
	struct f2fs_sb_info *sbi = F2FS_P_SB(bio_first_page_all(bio));
	struct bio_post_read_ctx *ctx = bio->bi_private;

	if (time_to_inject(sbi, FAULT_READ_IO)) {
		f2fs_show_injection_info(sbi, FAULT_READ_IO);
		bio->bi_status = BLK_STS_IOERR;
	}

	if (bio->bi_status) {
		f2fs_finish_read_bio(bio);
		return;
	}

	if (ctx && (ctx->enabled_steps & (STEP_DECRYPT | STEP_DECOMPRESS))) {
		INIT_WORK(&ctx->work, f2fs_post_read_work);
		queue_work(ctx->sbi->post_read_wq, &ctx->work);
	} else {
		f2fs_verify_and_finish_bio(bio);
	}
}

static void f2fs_write_end_io(struct bio *bio)
{
	struct f2fs_sb_info *sbi = bio->bi_private;
	struct bio_vec *bvec;
	struct bvec_iter_all iter_all;

	if (time_to_inject(sbi, FAULT_WRITE_IO)) {
		f2fs_show_injection_info(sbi, FAULT_WRITE_IO);
		bio->bi_status = BLK_STS_IOERR;
	}

	bio_for_each_segment_all(bvec, bio, iter_all) {
		struct page *page = bvec->bv_page;
		enum count_type type = WB_DATA_TYPE(page);

		if (page_private_dummy(page)) {
			clear_page_private_dummy(page);
			unlock_page(page);
			mempool_free(page, sbi->write_io_dummy);

			if (unlikely(bio->bi_status))
				f2fs_stop_checkpoint(sbi, true);
			continue;
		}

		fscrypt_finalize_bounce_page(&page);

#ifdef CONFIG_F2FS_FS_COMPRESSION
		if (f2fs_is_compressed_page(page)) {
			f2fs_compress_write_end_io(bio, page);
			continue;
		}
#endif

		if (unlikely(bio->bi_status)) {
			mapping_set_error(page->mapping, -EIO);
			if (type == F2FS_WB_CP_DATA)
				f2fs_stop_checkpoint(sbi, true);
		}

		f2fs_bug_on(sbi, page->mapping == NODE_MAPPING(sbi) &&
					page->index != nid_of_node(page));

		dec_page_count(sbi, type);
		if (f2fs_in_warm_node_list(sbi, page))
			f2fs_del_fsync_node_entry(sbi, page);
		clear_page_private_gcing(page);
		end_page_writeback(page);
	}
	if (!get_pages(sbi, F2FS_WB_CP_DATA) &&
				wq_has_sleeper(&sbi->cp_wait))
		wake_up(&sbi->cp_wait);

	bio_put(bio);
}

struct block_device *f2fs_target_device(struct f2fs_sb_info *sbi,
				block_t blk_addr, struct bio *bio)
{
	struct block_device *bdev = sbi->sb->s_bdev;
	int i;

	if (f2fs_is_multi_device(sbi)) {
		for (i = 0; i < sbi->s_ndevs; i++) {
			if (FDEV(i).start_blk <= blk_addr &&
			    FDEV(i).end_blk >= blk_addr) {
				blk_addr -= FDEV(i).start_blk;
				bdev = FDEV(i).bdev;
				break;
			}
		}
	}
	if (bio) {
		bio_set_dev(bio, bdev);
		bio->bi_iter.bi_sector = SECTOR_FROM_BLOCK(blk_addr);
	}
	return bdev;
}

int f2fs_target_device_index(struct f2fs_sb_info *sbi, block_t blkaddr)
{
	int i;

	if (!f2fs_is_multi_device(sbi))
		return 0;

	for (i = 0; i < sbi->s_ndevs; i++)
		if (FDEV(i).start_blk <= blkaddr && FDEV(i).end_blk >= blkaddr)
			return i;
	return 0;
}

/*
 * Return true, if pre_bio's bdev is same as its target device.
 */
static bool __same_bdev(struct f2fs_sb_info *sbi,
				block_t blk_addr, struct bio *bio)
{
	struct block_device *b = f2fs_target_device(sbi, blk_addr, NULL);
	return bio->bi_disk == b->bd_disk && bio->bi_partno == b->bd_partno;
}

static struct bio *__bio_alloc(struct f2fs_io_info *fio, int npages)
{
	struct f2fs_sb_info *sbi = fio->sbi;
	struct bio *bio;

	bio = bio_alloc_bioset(GFP_NOIO, npages, &f2fs_bioset);

	f2fs_target_device(sbi, fio->new_blkaddr, bio);
	if (is_read_io(fio->op)) {
		bio->bi_end_io = f2fs_read_end_io;
		bio->bi_private = NULL;
	} else {
		bio->bi_end_io = f2fs_write_end_io;
		bio->bi_private = sbi;
		bio->bi_write_hint = f2fs_io_type_to_rw_hint(sbi,
						fio->type, fio->temp);
	}
	if (fio->io_wbc)
		wbc_init_bio(fio->io_wbc, bio);

	return bio;
}

static void f2fs_set_bio_crypt_ctx(struct bio *bio, const struct inode *inode,
				  pgoff_t first_idx,
				  const struct f2fs_io_info *fio,
				  gfp_t gfp_mask)
{
	/*
	 * The f2fs garbage collector sets ->encrypted_page when it wants to
	 * read/write raw data without encryption.
	 */
	if (!fio || !fio->encrypted_page)
		fscrypt_set_bio_crypt_ctx(bio, inode, first_idx, gfp_mask);
	else if (fscrypt_inode_should_skip_dm_default_key(inode))
		bio_set_skip_dm_default_key(bio);
}

static bool f2fs_crypt_mergeable_bio(struct bio *bio, const struct inode *inode,
				     pgoff_t next_idx,
				     const struct f2fs_io_info *fio)
{
	/*
	 * The f2fs garbage collector sets ->encrypted_page when it wants to
	 * read/write raw data without encryption.
	 */
	if (fio && fio->encrypted_page)
		return !bio_has_crypt_ctx(bio) &&
			(bio_should_skip_dm_default_key(bio) ==
			 fscrypt_inode_should_skip_dm_default_key(inode));

	return fscrypt_mergeable_bio(bio, inode, next_idx);
}

static inline void __submit_bio(struct f2fs_sb_info *sbi,
				struct bio *bio, enum page_type type)
{
	if (!is_read_io(bio_op(bio))) {
		unsigned int start;

		if (type != DATA && type != NODE)
			goto submit_io;

		if (f2fs_lfs_mode(sbi) && current->plug)
			blk_finish_plug(current->plug);

		if (!F2FS_IO_ALIGNED(sbi))
			goto submit_io;

		start = bio->bi_iter.bi_size >> F2FS_BLKSIZE_BITS;
		start %= F2FS_IO_SIZE(sbi);

		if (start == 0)
			goto submit_io;

		/* fill dummy pages */
		for (; start < F2FS_IO_SIZE(sbi); start++) {
			struct page *page =
				mempool_alloc(sbi->write_io_dummy,
					      GFP_NOIO | __GFP_NOFAIL);
			f2fs_bug_on(sbi, !page);

			lock_page(page);

			zero_user_segment(page, 0, PAGE_SIZE);
			set_page_private_dummy(page);

			if (bio_add_page(bio, page, PAGE_SIZE, 0) < PAGE_SIZE)
				f2fs_bug_on(sbi, 1);
		}
		/*
		 * In the NODE case, we lose next block address chain. So, we
		 * need to do checkpoint in f2fs_sync_file.
		 */
		if (type == NODE)
			set_sbi_flag(sbi, SBI_NEED_CP);
	}
submit_io:
	if (is_read_io(bio_op(bio)))
		trace_f2fs_submit_read_bio(sbi->sb, type, bio);
	else
		trace_f2fs_submit_write_bio(sbi->sb, type, bio);
	submit_bio(bio);
}

void f2fs_submit_bio(struct f2fs_sb_info *sbi,
				struct bio *bio, enum page_type type)
{
	__submit_bio(sbi, bio, type);
}

static void __attach_io_flag(struct f2fs_io_info *fio)
{
	struct f2fs_sb_info *sbi = fio->sbi;
	unsigned int temp_mask = (1 << NR_TEMP_TYPE) - 1;
	unsigned int io_flag, fua_flag, meta_flag;

	if (fio->type == DATA)
		io_flag = sbi->data_io_flag;
	else if (fio->type == NODE)
		io_flag = sbi->node_io_flag;
	else
		return;

	fua_flag = io_flag & temp_mask;
	meta_flag = (io_flag >> NR_TEMP_TYPE) & temp_mask;

	/*
	 * data/node io flag bits per temp:
	 *      REQ_META     |      REQ_FUA      |
	 *    5 |    4 |   3 |    2 |    1 |   0 |
	 * Cold | Warm | Hot | Cold | Warm | Hot |
	 */
	if ((1 << fio->temp) & meta_flag)
		fio->op_flags |= REQ_META;
	if ((1 << fio->temp) & fua_flag)
		fio->op_flags |= REQ_FUA;
}

static void __submit_merged_bio(struct f2fs_bio_info *io)
{
	struct f2fs_io_info *fio = &io->fio;

	if (!io->bio)
		return;

	__attach_io_flag(fio);
	bio_set_op_attrs(io->bio, fio->op, fio->op_flags);

	if (is_read_io(fio->op))
		trace_f2fs_prepare_read_bio(io->sbi->sb, fio->type, io->bio);
	else
		trace_f2fs_prepare_write_bio(io->sbi->sb, fio->type, io->bio);

	__submit_bio(io->sbi, io->bio, fio->type);
	io->bio = NULL;
}

static bool __has_merged_page(struct bio *bio, struct inode *inode,
						struct page *page, nid_t ino)
{
	struct bio_vec *bvec;
	struct bvec_iter_all iter_all;

	if (!bio)
		return false;

	if (!inode && !page && !ino)
		return true;

	bio_for_each_segment_all(bvec, bio, iter_all) {
		struct page *target = bvec->bv_page;

		if (fscrypt_is_bounce_page(target)) {
			target = fscrypt_pagecache_page(target);
			if (IS_ERR(target))
				continue;
		}
		if (f2fs_is_compressed_page(target)) {
			target = f2fs_compress_control_page(target);
			if (IS_ERR(target))
				continue;
		}

		if (inode && inode == target->mapping->host)
			return true;
		if (page && page == target)
			return true;
		if (ino && ino == ino_of_node(target))
			return true;
	}

	return false;
}

static void __f2fs_submit_merged_write(struct f2fs_sb_info *sbi,
				enum page_type type, enum temp_type temp)
{
	enum page_type btype = PAGE_TYPE_OF_BIO(type);
	struct f2fs_bio_info *io = sbi->write_io[btype] + temp;

	down_write(&io->io_rwsem);

	/* change META to META_FLUSH in the checkpoint procedure */
	if (type >= META_FLUSH) {
		io->fio.type = META_FLUSH;
		io->fio.op = REQ_OP_WRITE;
		io->fio.op_flags = REQ_META | REQ_PRIO | REQ_SYNC;
		if (!test_opt(sbi, NOBARRIER))
			io->fio.op_flags |= REQ_PREFLUSH | REQ_FUA;
	}
	__submit_merged_bio(io);
	up_write(&io->io_rwsem);
}

static void __submit_merged_write_cond(struct f2fs_sb_info *sbi,
				struct inode *inode, struct page *page,
				nid_t ino, enum page_type type, bool force)
{
	enum temp_type temp;
	bool ret = true;

	for (temp = HOT; temp < NR_TEMP_TYPE; temp++) {
		if (!force)	{
			enum page_type btype = PAGE_TYPE_OF_BIO(type);
			struct f2fs_bio_info *io = sbi->write_io[btype] + temp;

			down_read(&io->io_rwsem);
			ret = __has_merged_page(io->bio, inode, page, ino);
			up_read(&io->io_rwsem);
		}
		if (ret)
			__f2fs_submit_merged_write(sbi, type, temp);

		/* TODO: use HOT temp only for meta pages now. */
		if (type >= META)
			break;
	}
}

void f2fs_submit_merged_write(struct f2fs_sb_info *sbi, enum page_type type)
{
	__submit_merged_write_cond(sbi, NULL, NULL, 0, type, true);
}

void f2fs_submit_merged_write_cond(struct f2fs_sb_info *sbi,
				struct inode *inode, struct page *page,
				nid_t ino, enum page_type type)
{
	__submit_merged_write_cond(sbi, inode, page, ino, type, false);
}

void f2fs_flush_merged_writes(struct f2fs_sb_info *sbi)
{
	f2fs_submit_merged_write(sbi, DATA);
	f2fs_submit_merged_write(sbi, NODE);
	f2fs_submit_merged_write(sbi, META);
}

/*
 * Fill the locked page with data located in the block address.
 * A caller needs to unlock the page on failure.
 */
int f2fs_submit_page_bio(struct f2fs_io_info *fio)
{
	struct bio *bio;
	struct page *page = fio->encrypted_page ?
			fio->encrypted_page : fio->page;

	if (!f2fs_is_valid_blkaddr(fio->sbi, fio->new_blkaddr,
			fio->is_por ? META_POR : (__is_meta_io(fio) ?
			META_GENERIC : DATA_GENERIC_ENHANCE)))
		return -EFSCORRUPTED;

	trace_f2fs_submit_page_bio(page, fio);

	/* Allocate a new bio */
	bio = __bio_alloc(fio, 1);

	f2fs_set_bio_crypt_ctx(bio, fio->page->mapping->host,
			       fio->page->index, fio, GFP_NOIO);

	if (bio_add_page(bio, page, PAGE_SIZE, 0) < PAGE_SIZE) {
		bio_put(bio);
		return -EFAULT;
	}

	if (fio->io_wbc && !is_read_io(fio->op))
		wbc_account_cgroup_owner(fio->io_wbc, page, PAGE_SIZE);

	__attach_io_flag(fio);
	bio_set_op_attrs(bio, fio->op, fio->op_flags);

	inc_page_count(fio->sbi, is_read_io(fio->op) ?
			__read_io_type(page): WB_DATA_TYPE(fio->page));

	__submit_bio(fio->sbi, bio, fio->type);
	return 0;
}

static bool page_is_mergeable(struct f2fs_sb_info *sbi, struct bio *bio,
				block_t last_blkaddr, block_t cur_blkaddr)
{
	if (unlikely(sbi->max_io_bytes &&
			bio->bi_iter.bi_size >= sbi->max_io_bytes))
		return false;
	if (last_blkaddr + 1 != cur_blkaddr)
		return false;
	return __same_bdev(sbi, cur_blkaddr, bio);
}

static bool io_type_is_mergeable(struct f2fs_bio_info *io,
						struct f2fs_io_info *fio)
{
	if (io->fio.op != fio->op)
		return false;
	return io->fio.op_flags == fio->op_flags;
}

static bool io_is_mergeable(struct f2fs_sb_info *sbi, struct bio *bio,
					struct f2fs_bio_info *io,
					struct f2fs_io_info *fio,
					block_t last_blkaddr,
					block_t cur_blkaddr)
{
	if (F2FS_IO_ALIGNED(sbi) && (fio->type == DATA || fio->type == NODE)) {
		unsigned int filled_blocks =
				F2FS_BYTES_TO_BLK(bio->bi_iter.bi_size);
		unsigned int io_size = F2FS_IO_SIZE(sbi);
		unsigned int left_vecs = bio->bi_max_vecs - bio->bi_vcnt;

		/* IOs in bio is aligned and left space of vectors is not enough */
		if (!(filled_blocks % io_size) && left_vecs < io_size)
			return false;
	}
	if (!page_is_mergeable(sbi, bio, last_blkaddr, cur_blkaddr))
		return false;
	return io_type_is_mergeable(io, fio);
}

static void add_bio_entry(struct f2fs_sb_info *sbi, struct bio *bio,
				struct page *page, enum temp_type temp)
{
	struct f2fs_bio_info *io = sbi->write_io[DATA] + temp;
	struct bio_entry *be;

	be = f2fs_kmem_cache_alloc(bio_entry_slab, GFP_NOFS);
	be->bio = bio;
	bio_get(bio);

	if (bio_add_page(bio, page, PAGE_SIZE, 0) != PAGE_SIZE)
		f2fs_bug_on(sbi, 1);

	down_write(&io->bio_list_lock);
	list_add_tail(&be->list, &io->bio_list);
	up_write(&io->bio_list_lock);
}

static void del_bio_entry(struct bio_entry *be)
{
	list_del(&be->list);
	kmem_cache_free(bio_entry_slab, be);
}

static int add_ipu_page(struct f2fs_io_info *fio, struct bio **bio,
							struct page *page)
{
	struct f2fs_sb_info *sbi = fio->sbi;
	enum temp_type temp;
	bool found = false;
	int ret = -EAGAIN;

	for (temp = HOT; temp < NR_TEMP_TYPE && !found; temp++) {
		struct f2fs_bio_info *io = sbi->write_io[DATA] + temp;
		struct list_head *head = &io->bio_list;
		struct bio_entry *be;

		down_write(&io->bio_list_lock);
		list_for_each_entry(be, head, list) {
			if (be->bio != *bio)
				continue;

			found = true;

			f2fs_bug_on(sbi, !page_is_mergeable(sbi, *bio,
							    *fio->last_block,
							    fio->new_blkaddr));
			if (f2fs_crypt_mergeable_bio(*bio,
					fio->page->mapping->host,
					fio->page->index, fio) &&
			    bio_add_page(*bio, page, PAGE_SIZE, 0) ==
					PAGE_SIZE) {
				ret = 0;
				break;
			}

			/* page can't be merged into bio; submit the bio */
			del_bio_entry(be);
			__submit_bio(sbi, *bio, DATA);
			break;
		}
		up_write(&io->bio_list_lock);
	}

	if (ret) {
		bio_put(*bio);
		*bio = NULL;
	}

	return ret;
}

void f2fs_submit_merged_ipu_write(struct f2fs_sb_info *sbi,
					struct bio **bio, struct page *page)
{
	enum temp_type temp;
	bool found = false;
	struct bio *target = bio ? *bio : NULL;

	for (temp = HOT; temp < NR_TEMP_TYPE && !found; temp++) {
		struct f2fs_bio_info *io = sbi->write_io[DATA] + temp;
		struct list_head *head = &io->bio_list;
		struct bio_entry *be;

		if (list_empty(head))
			continue;

		down_read(&io->bio_list_lock);
		list_for_each_entry(be, head, list) {
			if (target)
				found = (target == be->bio);
			else
				found = __has_merged_page(be->bio, NULL,
								page, 0);
			if (found)
				break;
		}
		up_read(&io->bio_list_lock);

		if (!found)
			continue;

		found = false;

		down_write(&io->bio_list_lock);
		list_for_each_entry(be, head, list) {
			if (target)
				found = (target == be->bio);
			else
				found = __has_merged_page(be->bio, NULL,
								page, 0);
			if (found) {
				target = be->bio;
				del_bio_entry(be);
				break;
			}
		}
		up_write(&io->bio_list_lock);
	}

	if (found)
		__submit_bio(sbi, target, DATA);
	if (bio && *bio) {
		bio_put(*bio);
		*bio = NULL;
	}
}

int f2fs_merge_page_bio(struct f2fs_io_info *fio)
{
	struct bio *bio = *fio->bio;
	struct page *page = fio->encrypted_page ?
			fio->encrypted_page : fio->page;

	if (!f2fs_is_valid_blkaddr(fio->sbi, fio->new_blkaddr,
			__is_meta_io(fio) ? META_GENERIC : DATA_GENERIC))
		return -EFSCORRUPTED;

	trace_f2fs_submit_page_bio(page, fio);

	if (bio && !page_is_mergeable(fio->sbi, bio, *fio->last_block,
						fio->new_blkaddr))
		f2fs_submit_merged_ipu_write(fio->sbi, &bio, NULL);
alloc_new:
	if (!bio) {
		bio = __bio_alloc(fio, BIO_MAX_PAGES);
		__attach_io_flag(fio);
		f2fs_set_bio_crypt_ctx(bio, fio->page->mapping->host,
				       fio->page->index, fio, GFP_NOIO);
		bio_set_op_attrs(bio, fio->op, fio->op_flags);

		add_bio_entry(fio->sbi, bio, page, fio->temp);
	} else {
		if (add_ipu_page(fio, &bio, page))
			goto alloc_new;
	}

	if (fio->io_wbc)
		wbc_account_cgroup_owner(fio->io_wbc, page, PAGE_SIZE);

	inc_page_count(fio->sbi, WB_DATA_TYPE(page));

	*fio->last_block = fio->new_blkaddr;
	*fio->bio = bio;

	return 0;
}

void f2fs_submit_page_write(struct f2fs_io_info *fio)
{
	struct f2fs_sb_info *sbi = fio->sbi;
	enum page_type btype = PAGE_TYPE_OF_BIO(fio->type);
	struct f2fs_bio_info *io = sbi->write_io[btype] + fio->temp;
	struct page *bio_page;

	f2fs_bug_on(sbi, is_read_io(fio->op));

	down_write(&io->io_rwsem);
next:
	if (fio->in_list) {
		spin_lock(&io->io_lock);
		if (list_empty(&io->io_list)) {
			spin_unlock(&io->io_lock);
			goto out;
		}
		fio = list_first_entry(&io->io_list,
						struct f2fs_io_info, list);
		list_del(&fio->list);
		spin_unlock(&io->io_lock);
	}

	verify_fio_blkaddr(fio);

	if (fio->encrypted_page)
		bio_page = fio->encrypted_page;
	else if (fio->compressed_page)
		bio_page = fio->compressed_page;
	else
		bio_page = fio->page;

	/* set submitted = true as a return value */
	fio->submitted = true;

	inc_page_count(sbi, WB_DATA_TYPE(bio_page));

	if (io->bio &&
	    (!io_is_mergeable(sbi, io->bio, io, fio, io->last_block_in_bio,
			      fio->new_blkaddr) ||
	     !f2fs_crypt_mergeable_bio(io->bio, fio->page->mapping->host,
				       bio_page->index, fio)))
		__submit_merged_bio(io);
alloc_new:
	if (io->bio == NULL) {
		if (F2FS_IO_ALIGNED(sbi) &&
				(fio->type == DATA || fio->type == NODE) &&
				fio->new_blkaddr & F2FS_IO_SIZE_MASK(sbi)) {
			dec_page_count(sbi, WB_DATA_TYPE(bio_page));
			fio->retry = true;
			goto skip;
		}
		io->bio = __bio_alloc(fio, BIO_MAX_PAGES);
		f2fs_set_bio_crypt_ctx(io->bio, fio->page->mapping->host,
				       bio_page->index, fio, GFP_NOIO);
		io->fio = *fio;
	}

	if (bio_add_page(io->bio, bio_page, PAGE_SIZE, 0) < PAGE_SIZE) {
		__submit_merged_bio(io);
		goto alloc_new;
	}

	if (fio->io_wbc)
		wbc_account_cgroup_owner(fio->io_wbc, bio_page, PAGE_SIZE);

	io->last_block_in_bio = fio->new_blkaddr;

	trace_f2fs_submit_page_write(fio->page, fio);
skip:
	if (fio->in_list)
		goto next;
out:
	if (is_sbi_flag_set(sbi, SBI_IS_SHUTDOWN) ||
				!f2fs_is_checkpoint_ready(sbi))
		__submit_merged_bio(io);
	up_write(&io->io_rwsem);
}

static struct bio *f2fs_grab_read_bio(struct inode *inode, block_t blkaddr,
				      unsigned nr_pages, unsigned op_flag,
				      pgoff_t first_idx, bool for_write)
{
	struct f2fs_sb_info *sbi = F2FS_I_SB(inode);
	struct bio *bio;
	struct bio_post_read_ctx *ctx;
	unsigned int post_read_steps = 0;

	bio = bio_alloc_bioset(for_write ? GFP_NOIO : GFP_KERNEL,
			       min_t(int, nr_pages, BIO_MAX_PAGES),
			       &f2fs_bioset);
	if (!bio)
		return ERR_PTR(-ENOMEM);

	f2fs_set_bio_crypt_ctx(bio, inode, first_idx, NULL, GFP_NOFS);

	f2fs_target_device(sbi, blkaddr, bio);
	bio->bi_end_io = f2fs_read_end_io;
	bio_set_op_attrs(bio, REQ_OP_READ, op_flag);

	if (fscrypt_inode_uses_fs_layer_crypto(inode))
		post_read_steps |= STEP_DECRYPT;
<<<<<<< HEAD

	if (f2fs_need_verity(inode, first_idx))
		post_read_steps |= STEP_VERITY;

=======

	if (f2fs_need_verity(inode, first_idx))
		post_read_steps |= STEP_VERITY;

>>>>>>> 8a30a2ca
	/*
	 * STEP_DECOMPRESS is handled specially, since a compressed file might
	 * contain both compressed and uncompressed clusters.  We'll allocate a
	 * bio_post_read_ctx if the file is compressed, but the caller is
	 * responsible for enabling STEP_DECOMPRESS if it's actually needed.
	 */

	if (post_read_steps || f2fs_compressed_file(inode)) {
		/* Due to the mempool, this never fails. */
		ctx = mempool_alloc(bio_post_read_ctx_pool, GFP_NOFS);
		ctx->bio = bio;
		ctx->sbi = sbi;
		ctx->enabled_steps = post_read_steps;
		bio->bi_private = ctx;
	}

	return bio;
}

/* This can handle encryption stuffs */
static int f2fs_submit_page_read(struct inode *inode, struct page *page,
				 block_t blkaddr, int op_flags, bool for_write)
{
	struct f2fs_sb_info *sbi = F2FS_I_SB(inode);
	struct bio *bio;

	bio = f2fs_grab_read_bio(inode, blkaddr, 1, op_flags,
					page->index, for_write);
	if (IS_ERR(bio))
		return PTR_ERR(bio);

	/* wait for GCed page writeback via META_MAPPING */
	f2fs_wait_on_block_writeback(inode, blkaddr);

	if (bio_add_page(bio, page, PAGE_SIZE, 0) < PAGE_SIZE) {
		bio_put(bio);
		return -EFAULT;
	}
	ClearPageError(page);
	inc_page_count(sbi, F2FS_RD_DATA);
	f2fs_update_iostat(sbi, FS_DATA_READ_IO, F2FS_BLKSIZE);
	__submit_bio(sbi, bio, DATA);
	return 0;
}

static void __set_data_blkaddr(struct dnode_of_data *dn)
{
	struct f2fs_node *rn = F2FS_NODE(dn->node_page);
	__le32 *addr_array;
	int base = 0;

	if (IS_INODE(dn->node_page) && f2fs_has_extra_attr(dn->inode))
		base = get_extra_isize(dn->inode);

	/* Get physical address of data block */
	addr_array = blkaddr_in_node(rn);
	addr_array[base + dn->ofs_in_node] = cpu_to_le32(dn->data_blkaddr);
}

/*
 * Lock ordering for the change of data block address:
 * ->data_page
 *  ->node_page
 *    update block addresses in the node page
 */
void f2fs_set_data_blkaddr(struct dnode_of_data *dn)
{
	f2fs_wait_on_page_writeback(dn->node_page, NODE, true, true);
	__set_data_blkaddr(dn);
	if (set_page_dirty(dn->node_page))
		dn->node_changed = true;
}

void f2fs_update_data_blkaddr(struct dnode_of_data *dn, block_t blkaddr)
{
	dn->data_blkaddr = blkaddr;
	f2fs_set_data_blkaddr(dn);
	f2fs_update_extent_cache(dn);
}

/* dn->ofs_in_node will be returned with up-to-date last block pointer */
int f2fs_reserve_new_blocks(struct dnode_of_data *dn, blkcnt_t count)
{
	struct f2fs_sb_info *sbi = F2FS_I_SB(dn->inode);
	int err;

	if (!count)
		return 0;

	if (unlikely(is_inode_flag_set(dn->inode, FI_NO_ALLOC)))
		return -EPERM;
	if (unlikely((err = inc_valid_block_count(sbi, dn->inode, &count))))
		return err;

	trace_f2fs_reserve_new_blocks(dn->inode, dn->nid,
						dn->ofs_in_node, count);

	f2fs_wait_on_page_writeback(dn->node_page, NODE, true, true);

	for (; count > 0; dn->ofs_in_node++) {
		block_t blkaddr = f2fs_data_blkaddr(dn);

		if (blkaddr == NULL_ADDR) {
			dn->data_blkaddr = NEW_ADDR;
			__set_data_blkaddr(dn);
			count--;
		}
	}

	if (set_page_dirty(dn->node_page))
		dn->node_changed = true;
	return 0;
}

/* Should keep dn->ofs_in_node unchanged */
int f2fs_reserve_new_block(struct dnode_of_data *dn)
{
	unsigned int ofs_in_node = dn->ofs_in_node;
	int ret;

	ret = f2fs_reserve_new_blocks(dn, 1);
	dn->ofs_in_node = ofs_in_node;
	return ret;
}

int f2fs_reserve_block(struct dnode_of_data *dn, pgoff_t index)
{
	bool need_put = dn->inode_page ? false : true;
	int err;

	err = f2fs_get_dnode_of_data(dn, index, ALLOC_NODE);
	if (err)
		return err;

	if (dn->data_blkaddr == NULL_ADDR)
		err = f2fs_reserve_new_block(dn);
	if (err || need_put)
		f2fs_put_dnode(dn);
	return err;
}

int f2fs_get_block(struct dnode_of_data *dn, pgoff_t index)
{
	struct extent_info ei = {0, 0, 0};
	struct inode *inode = dn->inode;

	if (f2fs_lookup_extent_cache(inode, index, &ei)) {
		dn->data_blkaddr = ei.blk + index - ei.fofs;
		return 0;
	}

	return f2fs_reserve_block(dn, index);
}

struct page *f2fs_get_read_data_page(struct inode *inode, pgoff_t index,
						int op_flags, bool for_write)
{
	struct address_space *mapping = inode->i_mapping;
	struct dnode_of_data dn;
	struct page *page;
	struct extent_info ei = {0,0,0};
	int err;

	page = f2fs_grab_cache_page(mapping, index, for_write);
	if (!page)
		return ERR_PTR(-ENOMEM);

	if (f2fs_lookup_extent_cache(inode, index, &ei)) {
		dn.data_blkaddr = ei.blk + index - ei.fofs;
		if (!f2fs_is_valid_blkaddr(F2FS_I_SB(inode), dn.data_blkaddr,
						DATA_GENERIC_ENHANCE_READ)) {
			err = -EFSCORRUPTED;
			goto put_err;
		}
		goto got_it;
	}

	set_new_dnode(&dn, inode, NULL, NULL, 0);
	err = f2fs_get_dnode_of_data(&dn, index, LOOKUP_NODE);
	if (err)
		goto put_err;
	f2fs_put_dnode(&dn);

	if (unlikely(dn.data_blkaddr == NULL_ADDR)) {
		err = -ENOENT;
		goto put_err;
	}
	if (dn.data_blkaddr != NEW_ADDR &&
			!f2fs_is_valid_blkaddr(F2FS_I_SB(inode),
						dn.data_blkaddr,
						DATA_GENERIC_ENHANCE)) {
		err = -EFSCORRUPTED;
		goto put_err;
	}
got_it:
	if (PageUptodate(page)) {
		unlock_page(page);
		return page;
	}

	/*
	 * A new dentry page is allocated but not able to be written, since its
	 * new inode page couldn't be allocated due to -ENOSPC.
	 * In such the case, its blkaddr can be remained as NEW_ADDR.
	 * see, f2fs_add_link -> f2fs_get_new_data_page ->
	 * f2fs_init_inode_metadata.
	 */
	if (dn.data_blkaddr == NEW_ADDR) {
		zero_user_segment(page, 0, PAGE_SIZE);
		if (!PageUptodate(page))
			SetPageUptodate(page);
		unlock_page(page);
		return page;
	}

	err = f2fs_submit_page_read(inode, page, dn.data_blkaddr,
						op_flags, for_write);
	if (err)
		goto put_err;
	return page;

put_err:
	f2fs_put_page(page, 1);
	return ERR_PTR(err);
}

struct page *f2fs_find_data_page(struct inode *inode, pgoff_t index)
{
	struct address_space *mapping = inode->i_mapping;
	struct page *page;

	page = find_get_page(mapping, index);
	if (page && PageUptodate(page))
		return page;
	f2fs_put_page(page, 0);

	page = f2fs_get_read_data_page(inode, index, 0, false);
	if (IS_ERR(page))
		return page;

	if (PageUptodate(page))
		return page;

	wait_on_page_locked(page);
	if (unlikely(!PageUptodate(page))) {
		f2fs_put_page(page, 0);
		return ERR_PTR(-EIO);
	}
	return page;
}

/*
 * If it tries to access a hole, return an error.
 * Because, the callers, functions in dir.c and GC, should be able to know
 * whether this page exists or not.
 */
struct page *f2fs_get_lock_data_page(struct inode *inode, pgoff_t index,
							bool for_write)
{
	struct address_space *mapping = inode->i_mapping;
	struct page *page;
repeat:
	page = f2fs_get_read_data_page(inode, index, 0, for_write);
	if (IS_ERR(page))
		return page;

	/* wait for read completion */
	lock_page(page);
	if (unlikely(page->mapping != mapping)) {
		f2fs_put_page(page, 1);
		goto repeat;
	}
	if (unlikely(!PageUptodate(page))) {
		f2fs_put_page(page, 1);
		return ERR_PTR(-EIO);
	}
	return page;
}

/*
 * Caller ensures that this data page is never allocated.
 * A new zero-filled data page is allocated in the page cache.
 *
 * Also, caller should grab and release a rwsem by calling f2fs_lock_op() and
 * f2fs_unlock_op().
 * Note that, ipage is set only by make_empty_dir, and if any error occur,
 * ipage should be released by this function.
 */
struct page *f2fs_get_new_data_page(struct inode *inode,
		struct page *ipage, pgoff_t index, bool new_i_size)
{
	struct address_space *mapping = inode->i_mapping;
	struct page *page;
	struct dnode_of_data dn;
	int err;

	page = f2fs_grab_cache_page(mapping, index, true);
	if (!page) {
		/*
		 * before exiting, we should make sure ipage will be released
		 * if any error occur.
		 */
		f2fs_put_page(ipage, 1);
		return ERR_PTR(-ENOMEM);
	}

	set_new_dnode(&dn, inode, ipage, NULL, 0);
	err = f2fs_reserve_block(&dn, index);
	if (err) {
		f2fs_put_page(page, 1);
		return ERR_PTR(err);
	}
	if (!ipage)
		f2fs_put_dnode(&dn);

	if (PageUptodate(page))
		goto got_it;

	if (dn.data_blkaddr == NEW_ADDR) {
		zero_user_segment(page, 0, PAGE_SIZE);
		if (!PageUptodate(page))
			SetPageUptodate(page);
	} else {
		f2fs_put_page(page, 1);

		/* if ipage exists, blkaddr should be NEW_ADDR */
		f2fs_bug_on(F2FS_I_SB(inode), ipage);
		page = f2fs_get_lock_data_page(inode, index, true);
		if (IS_ERR(page))
			return page;
	}
got_it:
	if (new_i_size && i_size_read(inode) <
				((loff_t)(index + 1) << PAGE_SHIFT))
		f2fs_i_size_write(inode, ((loff_t)(index + 1) << PAGE_SHIFT));
	return page;
}

static int __allocate_data_block(struct dnode_of_data *dn, int seg_type)
{
	struct f2fs_sb_info *sbi = F2FS_I_SB(dn->inode);
	struct f2fs_summary sum;
	struct node_info ni;
	block_t old_blkaddr;
	blkcnt_t count = 1;
	int err;

	if (unlikely(is_inode_flag_set(dn->inode, FI_NO_ALLOC)))
		return -EPERM;

	err = f2fs_get_node_info(sbi, dn->nid, &ni);
	if (err)
		return err;

	dn->data_blkaddr = f2fs_data_blkaddr(dn);
	if (dn->data_blkaddr != NULL_ADDR)
		goto alloc;

	if (unlikely((err = inc_valid_block_count(sbi, dn->inode, &count))))
		return err;

alloc:
	set_summary(&sum, dn->nid, dn->ofs_in_node, ni.version);
	old_blkaddr = dn->data_blkaddr;
	f2fs_allocate_data_block(sbi, NULL, old_blkaddr, &dn->data_blkaddr,
				&sum, seg_type, NULL);
	if (GET_SEGNO(sbi, old_blkaddr) != NULL_SEGNO) {
		invalidate_mapping_pages(META_MAPPING(sbi),
					old_blkaddr, old_blkaddr);
		f2fs_invalidate_compress_page(sbi, old_blkaddr);
	}
	f2fs_update_data_blkaddr(dn, dn->data_blkaddr);

	/*
	 * i_size will be updated by direct_IO. Otherwise, we'll get stale
	 * data from unwritten block via dio_read.
	 */
	return 0;
}

int f2fs_preallocate_blocks(struct kiocb *iocb, struct iov_iter *from)
{
	struct inode *inode = file_inode(iocb->ki_filp);
	struct f2fs_map_blocks map;
	int flag;
	int err = 0;
	bool direct_io = iocb->ki_flags & IOCB_DIRECT;

	map.m_lblk = F2FS_BLK_ALIGN(iocb->ki_pos);
	map.m_len = F2FS_BYTES_TO_BLK(iocb->ki_pos + iov_iter_count(from));
	if (map.m_len > map.m_lblk)
		map.m_len -= map.m_lblk;
	else
		map.m_len = 0;

	map.m_next_pgofs = NULL;
	map.m_next_extent = NULL;
	map.m_seg_type = NO_CHECK_TYPE;
	map.m_may_create = true;

	if (direct_io) {
		map.m_seg_type = f2fs_rw_hint_to_seg_type(iocb->ki_hint);
		flag = f2fs_force_buffered_io(inode, iocb, from) ?
					F2FS_GET_BLOCK_PRE_AIO :
					F2FS_GET_BLOCK_PRE_DIO;
		goto map_blocks;
	}
	if (iocb->ki_pos + iov_iter_count(from) > MAX_INLINE_DATA(inode)) {
		err = f2fs_convert_inline_inode(inode);
		if (err)
			return err;
	}
	if (f2fs_has_inline_data(inode))
		return err;

	flag = F2FS_GET_BLOCK_PRE_AIO;

map_blocks:
	err = f2fs_map_blocks(inode, &map, 1, flag);
	if (map.m_len > 0 && err == -ENOSPC) {
		if (!direct_io)
			set_inode_flag(inode, FI_NO_PREALLOC);
		err = 0;
	}
	return err;
}

void f2fs_do_map_lock(struct f2fs_sb_info *sbi, int flag, bool lock)
{
	if (flag == F2FS_GET_BLOCK_PRE_AIO) {
		if (lock)
			down_read(&sbi->node_change);
		else
			up_read(&sbi->node_change);
	} else {
		if (lock)
			f2fs_lock_op(sbi);
		else
			f2fs_unlock_op(sbi);
	}
}

/*
 * f2fs_map_blocks() tries to find or build mapping relationship which
 * maps continuous logical blocks to physical blocks, and return such
 * info via f2fs_map_blocks structure.
 */
int f2fs_map_blocks(struct inode *inode, struct f2fs_map_blocks *map,
						int create, int flag)
{
	unsigned int maxblocks = map->m_len;
	struct dnode_of_data dn;
	struct f2fs_sb_info *sbi = F2FS_I_SB(inode);
	int mode = map->m_may_create ? ALLOC_NODE : LOOKUP_NODE;
	pgoff_t pgofs, end_offset, end;
	int err = 0, ofs = 1;
	unsigned int ofs_in_node, last_ofs_in_node;
	blkcnt_t prealloc;
	struct extent_info ei = {0,0,0};
	block_t blkaddr;
	unsigned int start_pgofs;

	if (!maxblocks)
		return 0;

	map->m_len = 0;
	map->m_flags = 0;

	/* it only supports block size == page size */
	pgofs =	(pgoff_t)map->m_lblk;
	end = pgofs + maxblocks;

	if (!create && f2fs_lookup_extent_cache(inode, pgofs, &ei)) {
		if (f2fs_lfs_mode(sbi) && flag == F2FS_GET_BLOCK_DIO &&
							map->m_may_create)
			goto next_dnode;

		map->m_pblk = ei.blk + pgofs - ei.fofs;
		map->m_len = min((pgoff_t)maxblocks, ei.fofs + ei.len - pgofs);
		map->m_flags = F2FS_MAP_MAPPED;
		if (map->m_next_extent)
			*map->m_next_extent = pgofs + map->m_len;

		/* for hardware encryption, but to avoid potential issue in future */
		if (flag == F2FS_GET_BLOCK_DIO)
			f2fs_wait_on_block_writeback_range(inode,
						map->m_pblk, map->m_len);
		goto out;
	}

next_dnode:
	if (map->m_may_create)
		f2fs_do_map_lock(sbi, flag, true);

	/* When reading holes, we need its node page */
	set_new_dnode(&dn, inode, NULL, NULL, 0);
	err = f2fs_get_dnode_of_data(&dn, pgofs, mode);
	if (err) {
		if (flag == F2FS_GET_BLOCK_BMAP)
			map->m_pblk = 0;

		if (err == -ENOENT) {
			/*
			 * There is one exceptional case that read_node_page()
			 * may return -ENOENT due to filesystem has been
			 * shutdown or cp_error, so force to convert error
			 * number to EIO for such case.
			 */
			if (map->m_may_create &&
				(is_sbi_flag_set(sbi, SBI_IS_SHUTDOWN) ||
				f2fs_cp_error(sbi))) {
				err = -EIO;
				goto unlock_out;
			}

			err = 0;
			if (map->m_next_pgofs)
				*map->m_next_pgofs =
					f2fs_get_next_page_offset(&dn, pgofs);
			if (map->m_next_extent)
				*map->m_next_extent =
					f2fs_get_next_page_offset(&dn, pgofs);
		}
		goto unlock_out;
	}

	start_pgofs = pgofs;
	prealloc = 0;
	last_ofs_in_node = ofs_in_node = dn.ofs_in_node;
	end_offset = ADDRS_PER_PAGE(dn.node_page, inode);

next_block:
	blkaddr = f2fs_data_blkaddr(&dn);

	if (__is_valid_data_blkaddr(blkaddr) &&
		!f2fs_is_valid_blkaddr(sbi, blkaddr, DATA_GENERIC_ENHANCE)) {
		err = -EFSCORRUPTED;
		goto sync_out;
	}

	if (__is_valid_data_blkaddr(blkaddr)) {
		/* use out-place-update for driect IO under LFS mode */
		if (f2fs_lfs_mode(sbi) && flag == F2FS_GET_BLOCK_DIO &&
							map->m_may_create) {
			err = __allocate_data_block(&dn, map->m_seg_type);
			if (err)
				goto sync_out;
			blkaddr = dn.data_blkaddr;
			set_inode_flag(inode, FI_APPEND_WRITE);
		}
	} else {
		if (create) {
			if (unlikely(f2fs_cp_error(sbi))) {
				err = -EIO;
				goto sync_out;
			}
			if (flag == F2FS_GET_BLOCK_PRE_AIO) {
				if (blkaddr == NULL_ADDR) {
					prealloc++;
					last_ofs_in_node = dn.ofs_in_node;
				}
			} else {
				WARN_ON(flag != F2FS_GET_BLOCK_PRE_DIO &&
					flag != F2FS_GET_BLOCK_DIO);
				err = __allocate_data_block(&dn,
							map->m_seg_type);
				if (!err)
					set_inode_flag(inode, FI_APPEND_WRITE);
			}
			if (err)
				goto sync_out;
			map->m_flags |= F2FS_MAP_NEW;
			blkaddr = dn.data_blkaddr;
		} else {
			if (flag == F2FS_GET_BLOCK_BMAP) {
				map->m_pblk = 0;
				goto sync_out;
			}
			if (flag == F2FS_GET_BLOCK_PRECACHE)
				goto sync_out;
			if (flag == F2FS_GET_BLOCK_FIEMAP &&
						blkaddr == NULL_ADDR) {
				if (map->m_next_pgofs)
					*map->m_next_pgofs = pgofs + 1;
				goto sync_out;
			}
			if (flag != F2FS_GET_BLOCK_FIEMAP) {
				/* for defragment case */
				if (map->m_next_pgofs)
					*map->m_next_pgofs = pgofs + 1;
				goto sync_out;
			}
		}
	}

	if (flag == F2FS_GET_BLOCK_PRE_AIO)
		goto skip;

	if (map->m_len == 0) {
		/* preallocated unwritten block should be mapped for fiemap. */
		if (blkaddr == NEW_ADDR)
			map->m_flags |= F2FS_MAP_UNWRITTEN;
		map->m_flags |= F2FS_MAP_MAPPED;

		map->m_pblk = blkaddr;
		map->m_len = 1;
	} else if ((map->m_pblk != NEW_ADDR &&
			blkaddr == (map->m_pblk + ofs)) ||
			(map->m_pblk == NEW_ADDR && blkaddr == NEW_ADDR) ||
			flag == F2FS_GET_BLOCK_PRE_DIO) {
		ofs++;
		map->m_len++;
	} else {
		goto sync_out;
	}

skip:
	dn.ofs_in_node++;
	pgofs++;

	/* preallocate blocks in batch for one dnode page */
	if (flag == F2FS_GET_BLOCK_PRE_AIO &&
			(pgofs == end || dn.ofs_in_node == end_offset)) {

		dn.ofs_in_node = ofs_in_node;
		err = f2fs_reserve_new_blocks(&dn, prealloc);
		if (err)
			goto sync_out;

		map->m_len += dn.ofs_in_node - ofs_in_node;
		if (prealloc && dn.ofs_in_node != last_ofs_in_node + 1) {
			err = -ENOSPC;
			goto sync_out;
		}
		dn.ofs_in_node = end_offset;
	}

	if (pgofs >= end)
		goto sync_out;
	else if (dn.ofs_in_node < end_offset)
		goto next_block;

	if (flag == F2FS_GET_BLOCK_PRECACHE) {
		if (map->m_flags & F2FS_MAP_MAPPED) {
			unsigned int ofs = start_pgofs - map->m_lblk;

			f2fs_update_extent_cache_range(&dn,
				start_pgofs, map->m_pblk + ofs,
				map->m_len - ofs);
		}
	}

	f2fs_put_dnode(&dn);

	if (map->m_may_create) {
		f2fs_do_map_lock(sbi, flag, false);
		f2fs_balance_fs(sbi, dn.node_changed);
	}
	goto next_dnode;

sync_out:

	/* for hardware encryption, but to avoid potential issue in future */
	if (flag == F2FS_GET_BLOCK_DIO && map->m_flags & F2FS_MAP_MAPPED)
		f2fs_wait_on_block_writeback_range(inode,
						map->m_pblk, map->m_len);

	if (flag == F2FS_GET_BLOCK_PRECACHE) {
		if (map->m_flags & F2FS_MAP_MAPPED) {
			unsigned int ofs = start_pgofs - map->m_lblk;

			f2fs_update_extent_cache_range(&dn,
				start_pgofs, map->m_pblk + ofs,
				map->m_len - ofs);
		}
		if (map->m_next_extent)
			*map->m_next_extent = pgofs + 1;
	}
	f2fs_put_dnode(&dn);
unlock_out:
	if (map->m_may_create) {
		f2fs_do_map_lock(sbi, flag, false);
		f2fs_balance_fs(sbi, dn.node_changed);
	}
out:
	trace_f2fs_map_blocks(inode, map, err);
	return err;
}

bool f2fs_overwrite_io(struct inode *inode, loff_t pos, size_t len)
{
	struct f2fs_map_blocks map;
	block_t last_lblk;
	int err;

	if (pos + len > i_size_read(inode))
		return false;

	map.m_lblk = F2FS_BYTES_TO_BLK(pos);
	map.m_next_pgofs = NULL;
	map.m_next_extent = NULL;
	map.m_seg_type = NO_CHECK_TYPE;
	map.m_may_create = false;
	last_lblk = F2FS_BLK_ALIGN(pos + len);

	while (map.m_lblk < last_lblk) {
		map.m_len = last_lblk - map.m_lblk;
		err = f2fs_map_blocks(inode, &map, 0, F2FS_GET_BLOCK_DEFAULT);
		if (err || map.m_len == 0)
			return false;
		map.m_lblk += map.m_len;
	}
	return true;
}

static inline u64 bytes_to_blks(struct inode *inode, u64 bytes)
{
	return (bytes >> inode->i_blkbits);
}

static inline u64 blks_to_bytes(struct inode *inode, u64 blks)
{
	return (blks << inode->i_blkbits);
}

static int __get_data_block(struct inode *inode, sector_t iblock,
			struct buffer_head *bh, int create, int flag,
			pgoff_t *next_pgofs, int seg_type, bool may_write)
{
	struct f2fs_map_blocks map;
	int err;

	map.m_lblk = iblock;
	map.m_len = bytes_to_blks(inode, bh->b_size);
	map.m_next_pgofs = next_pgofs;
	map.m_next_extent = NULL;
	map.m_seg_type = seg_type;
	map.m_may_create = may_write;

	err = f2fs_map_blocks(inode, &map, create, flag);
	if (!err) {
		map_bh(bh, inode->i_sb, map.m_pblk);
		bh->b_state = (bh->b_state & ~F2FS_MAP_FLAGS) | map.m_flags;
		bh->b_size = blks_to_bytes(inode, map.m_len);
	}
	return err;
}

static int get_data_block_dio_write(struct inode *inode, sector_t iblock,
			struct buffer_head *bh_result, int create)
{
	return __get_data_block(inode, iblock, bh_result, create,
				F2FS_GET_BLOCK_DIO, NULL,
				f2fs_rw_hint_to_seg_type(inode->i_write_hint),
				true);
}

static int get_data_block_dio(struct inode *inode, sector_t iblock,
			struct buffer_head *bh_result, int create)
{
	return __get_data_block(inode, iblock, bh_result, create,
				F2FS_GET_BLOCK_DIO, NULL,
				f2fs_rw_hint_to_seg_type(inode->i_write_hint),
				false);
}

static int f2fs_xattr_fiemap(struct inode *inode,
				struct fiemap_extent_info *fieinfo)
{
	struct f2fs_sb_info *sbi = F2FS_I_SB(inode);
	struct page *page;
	struct node_info ni;
	__u64 phys = 0, len;
	__u32 flags;
	nid_t xnid = F2FS_I(inode)->i_xattr_nid;
	int err = 0;

	if (f2fs_has_inline_xattr(inode)) {
		int offset;

		page = f2fs_grab_cache_page(NODE_MAPPING(sbi),
						inode->i_ino, false);
		if (!page)
			return -ENOMEM;

		err = f2fs_get_node_info(sbi, inode->i_ino, &ni);
		if (err) {
			f2fs_put_page(page, 1);
			return err;
		}

		phys = blks_to_bytes(inode, ni.blk_addr);
		offset = offsetof(struct f2fs_inode, i_addr) +
					sizeof(__le32) * (DEF_ADDRS_PER_INODE -
					get_inline_xattr_addrs(inode));

		phys += offset;
		len = inline_xattr_size(inode);

		f2fs_put_page(page, 1);

		flags = FIEMAP_EXTENT_DATA_INLINE | FIEMAP_EXTENT_NOT_ALIGNED;

		if (!xnid)
			flags |= FIEMAP_EXTENT_LAST;

		err = fiemap_fill_next_extent(fieinfo, 0, phys, len, flags);
		trace_f2fs_fiemap(inode, 0, phys, len, flags, err);
		if (err || err == 1)
			return err;
	}

	if (xnid) {
		page = f2fs_grab_cache_page(NODE_MAPPING(sbi), xnid, false);
		if (!page)
			return -ENOMEM;

		err = f2fs_get_node_info(sbi, xnid, &ni);
		if (err) {
			f2fs_put_page(page, 1);
			return err;
		}

		phys = blks_to_bytes(inode, ni.blk_addr);
		len = inode->i_sb->s_blocksize;

		f2fs_put_page(page, 1);

		flags = FIEMAP_EXTENT_LAST;
	}

	if (phys) {
		err = fiemap_fill_next_extent(fieinfo, 0, phys, len, flags);
		trace_f2fs_fiemap(inode, 0, phys, len, flags, err);
	}

	return (err < 0 ? err : 0);
}

static loff_t max_inode_blocks(struct inode *inode)
{
	loff_t result = ADDRS_PER_INODE(inode);
	loff_t leaf_count = ADDRS_PER_BLOCK(inode);

	/* two direct node blocks */
	result += (leaf_count * 2);

	/* two indirect node blocks */
	leaf_count *= NIDS_PER_BLOCK;
	result += (leaf_count * 2);

	/* one double indirect node block */
	leaf_count *= NIDS_PER_BLOCK;
	result += leaf_count;

	return result;
}

int f2fs_fiemap(struct inode *inode, struct fiemap_extent_info *fieinfo,
		u64 start, u64 len)
{
	struct f2fs_map_blocks map;
	sector_t start_blk, last_blk;
	pgoff_t next_pgofs;
	u64 logical = 0, phys = 0, size = 0;
	u32 flags = 0;
	int ret = 0;
	bool compr_cluster = false;
	unsigned int cluster_size = F2FS_I(inode)->i_cluster_size;
	loff_t maxbytes;

	if (fieinfo->fi_flags & FIEMAP_FLAG_CACHE) {
		ret = f2fs_precache_extents(inode);
		if (ret)
			return ret;
	}

	ret = fiemap_prep(inode, fieinfo, start, &len, FIEMAP_FLAG_XATTR);
	if (ret)
		return ret;

	inode_lock(inode);

	maxbytes = max_file_blocks(inode) << F2FS_BLKSIZE_BITS;
	if (start > maxbytes) {
		ret = -EFBIG;
		goto out;
	}

	if (len > maxbytes || (maxbytes - len) < start)
		len = maxbytes - start;

	if (fieinfo->fi_flags & FIEMAP_FLAG_XATTR) {
		ret = f2fs_xattr_fiemap(inode, fieinfo);
		goto out;
	}

	if (f2fs_has_inline_data(inode) || f2fs_has_inline_dentry(inode)) {
		ret = f2fs_inline_data_fiemap(inode, fieinfo, start, len);
		if (ret != -EAGAIN)
			goto out;
	}

	if (bytes_to_blks(inode, len) == 0)
		len = blks_to_bytes(inode, 1);

	start_blk = bytes_to_blks(inode, start);
	last_blk = bytes_to_blks(inode, start + len - 1);

next:
	memset(&map, 0, sizeof(map));
	map.m_lblk = start_blk;
	map.m_len = bytes_to_blks(inode, len);
	map.m_next_pgofs = &next_pgofs;
	map.m_seg_type = NO_CHECK_TYPE;

	if (compr_cluster)
		map.m_len = cluster_size - 1;

	ret = f2fs_map_blocks(inode, &map, 0, F2FS_GET_BLOCK_FIEMAP);
	if (ret)
		goto out;

	/* HOLE */
	if (!(map.m_flags & F2FS_MAP_FLAGS)) {
		start_blk = next_pgofs;

		if (blks_to_bytes(inode, start_blk) < blks_to_bytes(inode,
						max_inode_blocks(inode)))
			goto prep_next;

		flags |= FIEMAP_EXTENT_LAST;
	}

	if (size) {
		flags |= FIEMAP_EXTENT_MERGED;
		if (IS_ENCRYPTED(inode))
			flags |= FIEMAP_EXTENT_DATA_ENCRYPTED;

		ret = fiemap_fill_next_extent(fieinfo, logical,
				phys, size, flags);
		trace_f2fs_fiemap(inode, logical, phys, size, flags, ret);
		if (ret)
			goto out;
		size = 0;
	}

	if (start_blk > last_blk)
		goto out;

	if (compr_cluster) {
		compr_cluster = false;


		logical = blks_to_bytes(inode, start_blk - 1);
		phys = blks_to_bytes(inode, map.m_pblk);
		size = blks_to_bytes(inode, cluster_size);

		flags |= FIEMAP_EXTENT_ENCODED;

		start_blk += cluster_size - 1;

		if (start_blk > last_blk)
			goto out;

		goto prep_next;
	}

	if (map.m_pblk == COMPRESS_ADDR) {
		compr_cluster = true;
		start_blk++;
		goto prep_next;
	}

	logical = blks_to_bytes(inode, start_blk);
	phys = blks_to_bytes(inode, map.m_pblk);
	size = blks_to_bytes(inode, map.m_len);
	flags = 0;
	if (map.m_flags & F2FS_MAP_UNWRITTEN)
		flags = FIEMAP_EXTENT_UNWRITTEN;

	start_blk += bytes_to_blks(inode, size);

prep_next:
	cond_resched();
	if (fatal_signal_pending(current))
		ret = -EINTR;
	else
		goto next;
out:
	if (ret == 1)
		ret = 0;

	inode_unlock(inode);
	return ret;
}

static inline loff_t f2fs_readpage_limit(struct inode *inode)
{
	if (IS_ENABLED(CONFIG_FS_VERITY) &&
	    (IS_VERITY(inode) || f2fs_verity_in_progress(inode)))
		return inode->i_sb->s_maxbytes;

	return i_size_read(inode);
}

static int f2fs_read_single_page(struct inode *inode, struct page *page,
					unsigned nr_pages,
					struct f2fs_map_blocks *map,
					struct bio **bio_ret,
					sector_t *last_block_in_bio,
					bool is_readahead)
{
	struct bio *bio = *bio_ret;
	const unsigned blocksize = blks_to_bytes(inode, 1);
	sector_t block_in_file;
	sector_t last_block;
	sector_t last_block_in_file;
	sector_t block_nr;
	int ret = 0;

	block_in_file = (sector_t)page_index(page);
	last_block = block_in_file + nr_pages;
	last_block_in_file = bytes_to_blks(inode,
			f2fs_readpage_limit(inode) + blocksize - 1);
	if (last_block > last_block_in_file)
		last_block = last_block_in_file;

	/* just zeroing out page which is beyond EOF */
	if (block_in_file >= last_block)
		goto zero_out;
	/*
	 * Map blocks using the previous result first.
	 */
	if ((map->m_flags & F2FS_MAP_MAPPED) &&
			block_in_file > map->m_lblk &&
			block_in_file < (map->m_lblk + map->m_len))
		goto got_it;

	/*
	 * Then do more f2fs_map_blocks() calls until we are
	 * done with this page.
	 */
	map->m_lblk = block_in_file;
	map->m_len = last_block - block_in_file;

	ret = f2fs_map_blocks(inode, map, 0, F2FS_GET_BLOCK_DEFAULT);
	if (ret)
		goto out;
got_it:
	if ((map->m_flags & F2FS_MAP_MAPPED)) {
		block_nr = map->m_pblk + block_in_file - map->m_lblk;
		SetPageMappedToDisk(page);

		if (!PageUptodate(page) && (!PageSwapCache(page) &&
					!cleancache_get_page(page))) {
			SetPageUptodate(page);
			goto confused;
		}

		if (!f2fs_is_valid_blkaddr(F2FS_I_SB(inode), block_nr,
						DATA_GENERIC_ENHANCE_READ)) {
			ret = -EFSCORRUPTED;
			goto out;
		}
	} else {
zero_out:
		zero_user_segment(page, 0, PAGE_SIZE);
		if (f2fs_need_verity(inode, page->index) &&
		    !fsverity_verify_page(page)) {
			ret = -EIO;
			goto out;
		}
		if (!PageUptodate(page))
			SetPageUptodate(page);
		unlock_page(page);
		goto out;
	}

	/*
	 * This page will go to BIO.  Do we need to send this
	 * BIO off first?
	 */
	if (bio && (!page_is_mergeable(F2FS_I_SB(inode), bio,
				       *last_block_in_bio, block_nr) ||
		    !f2fs_crypt_mergeable_bio(bio, inode, page->index, NULL))) {
submit_and_realloc:
		__submit_bio(F2FS_I_SB(inode), bio, DATA);
		bio = NULL;
	}
	if (bio == NULL) {
		bio = f2fs_grab_read_bio(inode, block_nr, nr_pages,
				is_readahead ? REQ_RAHEAD : 0, page->index,
				false);
		if (IS_ERR(bio)) {
			ret = PTR_ERR(bio);
			bio = NULL;
			goto out;
		}
	}

	/*
	 * If the page is under writeback, we need to wait for
	 * its completion to see the correct decrypted data.
	 */
	f2fs_wait_on_block_writeback(inode, block_nr);

	if (bio_add_page(bio, page, blocksize, 0) < blocksize)
		goto submit_and_realloc;

	inc_page_count(F2FS_I_SB(inode), F2FS_RD_DATA);
	f2fs_update_iostat(F2FS_I_SB(inode), FS_DATA_READ_IO, F2FS_BLKSIZE);
	ClearPageError(page);
	*last_block_in_bio = block_nr;
	goto out;
confused:
	if (bio) {
		__submit_bio(F2FS_I_SB(inode), bio, DATA);
		bio = NULL;
	}
	unlock_page(page);
out:
	*bio_ret = bio;
	return ret;
}

#ifdef CONFIG_F2FS_FS_COMPRESSION
int f2fs_read_multi_pages(struct compress_ctx *cc, struct bio **bio_ret,
				unsigned nr_pages, sector_t *last_block_in_bio,
				bool is_readahead, bool for_write)
{
	struct dnode_of_data dn;
	struct inode *inode = cc->inode;
	struct f2fs_sb_info *sbi = F2FS_I_SB(inode);
	struct bio *bio = *bio_ret;
	unsigned int start_idx = cc->cluster_idx << cc->log_cluster_size;
	sector_t last_block_in_file;
	const unsigned blocksize = blks_to_bytes(inode, 1);
	struct decompress_io_ctx *dic = NULL;
	int i;
	int ret = 0;

	f2fs_bug_on(sbi, f2fs_cluster_is_empty(cc));

	last_block_in_file = bytes_to_blks(inode,
			f2fs_readpage_limit(inode) + blocksize - 1);

	/* get rid of pages beyond EOF */
	for (i = 0; i < cc->cluster_size; i++) {
		struct page *page = cc->rpages[i];

		if (!page)
			continue;
		if ((sector_t)page->index >= last_block_in_file) {
			zero_user_segment(page, 0, PAGE_SIZE);
			if (!PageUptodate(page))
				SetPageUptodate(page);
		} else if (!PageUptodate(page)) {
			continue;
		}
		unlock_page(page);
		if (for_write)
			put_page(page);
		cc->rpages[i] = NULL;
		cc->nr_rpages--;
	}

	/* we are done since all pages are beyond EOF */
	if (f2fs_cluster_is_empty(cc))
		goto out;

	set_new_dnode(&dn, inode, NULL, NULL, 0);
	ret = f2fs_get_dnode_of_data(&dn, start_idx, LOOKUP_NODE);
	if (ret)
		goto out;

	f2fs_bug_on(sbi, dn.data_blkaddr != COMPRESS_ADDR);

	for (i = 1; i < cc->cluster_size; i++) {
		block_t blkaddr;

		blkaddr = data_blkaddr(dn.inode, dn.node_page,
						dn.ofs_in_node + i);

		if (!__is_valid_data_blkaddr(blkaddr))
			break;

		if (!f2fs_is_valid_blkaddr(sbi, blkaddr, DATA_GENERIC)) {
			ret = -EFAULT;
			goto out_put_dnode;
		}
		cc->nr_cpages++;
	}

	/* nothing to decompress */
	if (cc->nr_cpages == 0) {
		ret = 0;
		goto out_put_dnode;
	}

	dic = f2fs_alloc_dic(cc);
	if (IS_ERR(dic)) {
		ret = PTR_ERR(dic);
		goto out_put_dnode;
	}

	for (i = 0; i < cc->nr_cpages; i++) {
		struct page *page = dic->cpages[i];
		block_t blkaddr;
		struct bio_post_read_ctx *ctx;

		blkaddr = data_blkaddr(dn.inode, dn.node_page,
						dn.ofs_in_node + i + 1);

		f2fs_wait_on_block_writeback(inode, blkaddr);

		if (f2fs_load_compressed_page(sbi, page, blkaddr)) {
			if (atomic_dec_and_test(&dic->remaining_pages))
				f2fs_decompress_cluster(dic);
			continue;
		}

		if (bio && (!page_is_mergeable(sbi, bio,
					*last_block_in_bio, blkaddr) ||
		    !f2fs_crypt_mergeable_bio(bio, inode, page->index, NULL))) {
submit_and_realloc:
			__submit_bio(sbi, bio, DATA);
			bio = NULL;
		}

		if (!bio) {
			bio = f2fs_grab_read_bio(inode, blkaddr, nr_pages,
					is_readahead ? REQ_RAHEAD : 0,
					page->index, for_write);
			if (IS_ERR(bio)) {
				ret = PTR_ERR(bio);
				f2fs_decompress_end_io(dic, ret);
				f2fs_put_dnode(&dn);
				*bio_ret = NULL;
				return ret;
			}
		}

		if (bio_add_page(bio, page, blocksize, 0) < blocksize)
			goto submit_and_realloc;

		ctx = bio->bi_private;
		ctx->enabled_steps |= STEP_DECOMPRESS;
		refcount_inc(&dic->refcnt);

		inc_page_count(sbi, F2FS_RD_DATA);
		f2fs_update_iostat(sbi, FS_DATA_READ_IO, F2FS_BLKSIZE);
		f2fs_update_iostat(sbi, FS_CDATA_READ_IO, F2FS_BLKSIZE);
		ClearPageError(page);
		*last_block_in_bio = blkaddr;
	}

	f2fs_put_dnode(&dn);

	*bio_ret = bio;
	return 0;

out_put_dnode:
	f2fs_put_dnode(&dn);
out:
	for (i = 0; i < cc->cluster_size; i++) {
		if (cc->rpages[i]) {
			ClearPageUptodate(cc->rpages[i]);
			ClearPageError(cc->rpages[i]);
			unlock_page(cc->rpages[i]);
		}
	}
	*bio_ret = bio;
	return ret;
}
#endif

/*
 * This function was originally taken from fs/mpage.c, and customized for f2fs.
 * Major change was from block_size == page_size in f2fs by default.
 */
static int f2fs_mpage_readpages(struct inode *inode,
		struct readahead_control *rac, struct page *page)
{
	struct bio *bio = NULL;
	sector_t last_block_in_bio = 0;
	struct f2fs_map_blocks map;
#ifdef CONFIG_F2FS_FS_COMPRESSION
	struct compress_ctx cc = {
		.inode = inode,
		.log_cluster_size = F2FS_I(inode)->i_log_cluster_size,
		.cluster_size = F2FS_I(inode)->i_cluster_size,
		.cluster_idx = NULL_CLUSTER,
		.rpages = NULL,
		.cpages = NULL,
		.nr_rpages = 0,
		.nr_cpages = 0,
	};
#endif
	unsigned nr_pages = rac ? readahead_count(rac) : 1;
	unsigned max_nr_pages = nr_pages;
	int ret = 0;

	map.m_pblk = 0;
	map.m_lblk = 0;
	map.m_len = 0;
	map.m_flags = 0;
	map.m_next_pgofs = NULL;
	map.m_next_extent = NULL;
	map.m_seg_type = NO_CHECK_TYPE;
	map.m_may_create = false;

	for (; nr_pages; nr_pages--) {
		if (rac) {
			page = readahead_page(rac);
			prefetchw(&page->flags);
		}

#ifdef CONFIG_F2FS_FS_COMPRESSION
		if (f2fs_compressed_file(inode)) {
			/* there are remained comressed pages, submit them */
			if (!f2fs_cluster_can_merge_page(&cc, page->index)) {
				ret = f2fs_read_multi_pages(&cc, &bio,
							max_nr_pages,
							&last_block_in_bio,
							rac != NULL, false);
				f2fs_destroy_compress_ctx(&cc, false);
				if (ret)
					goto set_error_page;
			}
			ret = f2fs_is_compressed_cluster(inode, page->index);
			if (ret < 0)
				goto set_error_page;
			else if (!ret)
				goto read_single_page;

			ret = f2fs_init_compress_ctx(&cc);
			if (ret)
				goto set_error_page;

			f2fs_compress_ctx_add_page(&cc, page);

			goto next_page;
		}
read_single_page:
#endif

		ret = f2fs_read_single_page(inode, page, max_nr_pages, &map,
					&bio, &last_block_in_bio, rac);
		if (ret) {
#ifdef CONFIG_F2FS_FS_COMPRESSION
set_error_page:
#endif
			SetPageError(page);
			zero_user_segment(page, 0, PAGE_SIZE);
			unlock_page(page);
		}
#ifdef CONFIG_F2FS_FS_COMPRESSION
next_page:
#endif
		if (rac)
			put_page(page);

#ifdef CONFIG_F2FS_FS_COMPRESSION
		if (f2fs_compressed_file(inode)) {
			/* last page */
			if (nr_pages == 1 && !f2fs_cluster_is_empty(&cc)) {
				ret = f2fs_read_multi_pages(&cc, &bio,
							max_nr_pages,
							&last_block_in_bio,
							rac != NULL, false);
				f2fs_destroy_compress_ctx(&cc, false);
			}
		}
#endif
	}
	if (bio)
		__submit_bio(F2FS_I_SB(inode), bio, DATA);
	return ret;
}

static int f2fs_read_data_page(struct file *file, struct page *page)
{
	struct inode *inode = page_file_mapping(page)->host;
	int ret = -EAGAIN;

	trace_f2fs_readpage(page, DATA);

	if (!f2fs_is_compress_backend_ready(inode)) {
		unlock_page(page);
		return -EOPNOTSUPP;
	}

	/* If the file has inline data, try to read it directly */
	if (f2fs_has_inline_data(inode))
		ret = f2fs_read_inline_data(inode, page);
	if (ret == -EAGAIN)
		ret = f2fs_mpage_readpages(inode, NULL, page);
	return ret;
}

static void f2fs_readahead(struct readahead_control *rac)
{
	struct inode *inode = rac->mapping->host;

	trace_f2fs_readpages(inode, readahead_index(rac), readahead_count(rac));

	if (!f2fs_is_compress_backend_ready(inode))
		return;

	/* If the file has inline data, skip readpages */
	if (f2fs_has_inline_data(inode))
		return;

	f2fs_mpage_readpages(inode, rac, NULL);
}

int f2fs_encrypt_one_page(struct f2fs_io_info *fio)
{
	struct inode *inode = fio->page->mapping->host;
	struct page *mpage, *page;
	gfp_t gfp_flags = GFP_NOFS;

	if (!f2fs_encrypted_file(inode))
		return 0;

	page = fio->compressed_page ? fio->compressed_page : fio->page;

	/* wait for GCed page writeback via META_MAPPING */
	f2fs_wait_on_block_writeback(inode, fio->old_blkaddr);

	if (fscrypt_inode_uses_inline_crypto(inode))
		return 0;

retry_encrypt:
	fio->encrypted_page = fscrypt_encrypt_pagecache_blocks(page,
					PAGE_SIZE, 0, gfp_flags);
	if (IS_ERR(fio->encrypted_page)) {
		/* flush pending IOs and wait for a while in the ENOMEM case */
		if (PTR_ERR(fio->encrypted_page) == -ENOMEM) {
			f2fs_flush_merged_writes(fio->sbi);
			congestion_wait(BLK_RW_ASYNC, DEFAULT_IO_TIMEOUT);
			gfp_flags |= __GFP_NOFAIL;
			goto retry_encrypt;
		}
		return PTR_ERR(fio->encrypted_page);
	}

	mpage = find_lock_page(META_MAPPING(fio->sbi), fio->old_blkaddr);
	if (mpage) {
		if (PageUptodate(mpage))
			memcpy(page_address(mpage),
				page_address(fio->encrypted_page), PAGE_SIZE);
		f2fs_put_page(mpage, 1);
	}
	return 0;
}

static inline bool check_inplace_update_policy(struct inode *inode,
				struct f2fs_io_info *fio)
{
	struct f2fs_sb_info *sbi = F2FS_I_SB(inode);
	unsigned int policy = SM_I(sbi)->ipu_policy;

	if (policy & (0x1 << F2FS_IPU_FORCE))
		return true;
	if (policy & (0x1 << F2FS_IPU_SSR) && f2fs_need_SSR(sbi))
		return true;
	if (policy & (0x1 << F2FS_IPU_UTIL) &&
			utilization(sbi) > SM_I(sbi)->min_ipu_util)
		return true;
	if (policy & (0x1 << F2FS_IPU_SSR_UTIL) && f2fs_need_SSR(sbi) &&
			utilization(sbi) > SM_I(sbi)->min_ipu_util)
		return true;

	/*
	 * IPU for rewrite async pages
	 */
	if (policy & (0x1 << F2FS_IPU_ASYNC) &&
			fio && fio->op == REQ_OP_WRITE &&
			!(fio->op_flags & REQ_SYNC) &&
			!IS_ENCRYPTED(inode))
		return true;

	/* this is only set during fdatasync */
	if (policy & (0x1 << F2FS_IPU_FSYNC) &&
			is_inode_flag_set(inode, FI_NEED_IPU))
		return true;

	if (unlikely(fio && is_sbi_flag_set(sbi, SBI_CP_DISABLED) &&
			!f2fs_is_checkpointed_data(sbi, fio->old_blkaddr)))
		return true;

	return false;
}

bool f2fs_should_update_inplace(struct inode *inode, struct f2fs_io_info *fio)
{
	/* swap file is migrating in aligned write mode */
	if (is_inode_flag_set(inode, FI_ALIGNED_WRITE))
		return false;

	if (f2fs_is_pinned_file(inode))
		return true;

	/* if this is cold file, we should overwrite to avoid fragmentation */
	if (file_is_cold(inode))
		return true;

	return check_inplace_update_policy(inode, fio);
}

bool f2fs_should_update_outplace(struct inode *inode, struct f2fs_io_info *fio)
{
	struct f2fs_sb_info *sbi = F2FS_I_SB(inode);

	if (f2fs_lfs_mode(sbi))
		return true;
	if (S_ISDIR(inode->i_mode))
		return true;
	if (IS_NOQUOTA(inode))
		return true;
	if (f2fs_is_atomic_file(inode))
		return true;
	if (is_sbi_flag_set(sbi, SBI_NEED_FSCK))
		return true;

	/* swap file is migrating in aligned write mode */
	if (is_inode_flag_set(inode, FI_ALIGNED_WRITE))
		return true;

	if (fio) {
		if (page_private_gcing(fio->page))
			return true;
		if (page_private_dummy(fio->page))
			return true;
		if (unlikely(is_sbi_flag_set(sbi, SBI_CP_DISABLED) &&
			f2fs_is_checkpointed_data(sbi, fio->old_blkaddr)))
			return true;
	}
	return false;
}

static inline bool need_inplace_update(struct f2fs_io_info *fio)
{
	struct inode *inode = fio->page->mapping->host;

	if (f2fs_should_update_outplace(inode, fio))
		return false;

	return f2fs_should_update_inplace(inode, fio);
}

int f2fs_do_write_data_page(struct f2fs_io_info *fio)
{
	struct page *page = fio->page;
	struct inode *inode = page->mapping->host;
	struct dnode_of_data dn;
	struct extent_info ei = {0,0,0};
	struct node_info ni;
	bool ipu_force = false;
	int err = 0;

	set_new_dnode(&dn, inode, NULL, NULL, 0);
	if (need_inplace_update(fio) &&
			f2fs_lookup_extent_cache(inode, page->index, &ei)) {
		fio->old_blkaddr = ei.blk + page->index - ei.fofs;

		if (!f2fs_is_valid_blkaddr(fio->sbi, fio->old_blkaddr,
						DATA_GENERIC_ENHANCE))
			return -EFSCORRUPTED;

		ipu_force = true;
		fio->need_lock = LOCK_DONE;
		goto got_it;
	}

	/* Deadlock due to between page->lock and f2fs_lock_op */
	if (fio->need_lock == LOCK_REQ && !f2fs_trylock_op(fio->sbi))
		return -EAGAIN;

	err = f2fs_get_dnode_of_data(&dn, page->index, LOOKUP_NODE);
	if (err)
		goto out;

	fio->old_blkaddr = dn.data_blkaddr;

	/* This page is already truncated */
	if (fio->old_blkaddr == NULL_ADDR) {
		ClearPageUptodate(page);
		clear_page_private_gcing(page);
		goto out_writepage;
	}
got_it:
	if (__is_valid_data_blkaddr(fio->old_blkaddr) &&
		!f2fs_is_valid_blkaddr(fio->sbi, fio->old_blkaddr,
						DATA_GENERIC_ENHANCE)) {
		err = -EFSCORRUPTED;
		goto out_writepage;
	}
	/*
	 * If current allocation needs SSR,
	 * it had better in-place writes for updated data.
	 */
	if (ipu_force ||
		(__is_valid_data_blkaddr(fio->old_blkaddr) &&
					need_inplace_update(fio))) {
		err = f2fs_encrypt_one_page(fio);
		if (err)
			goto out_writepage;

		set_page_writeback(page);
		ClearPageError(page);
		f2fs_put_dnode(&dn);
		if (fio->need_lock == LOCK_REQ)
			f2fs_unlock_op(fio->sbi);
		err = f2fs_inplace_write_data(fio);
		if (err) {
			if (fscrypt_inode_uses_fs_layer_crypto(inode))
				fscrypt_finalize_bounce_page(&fio->encrypted_page);
			if (PageWriteback(page))
				end_page_writeback(page);
		} else {
			set_inode_flag(inode, FI_UPDATE_WRITE);
		}
		trace_f2fs_do_write_data_page(fio->page, IPU);
		return err;
	}

	if (fio->need_lock == LOCK_RETRY) {
		if (!f2fs_trylock_op(fio->sbi)) {
			err = -EAGAIN;
			goto out_writepage;
		}
		fio->need_lock = LOCK_REQ;
	}

	err = f2fs_get_node_info(fio->sbi, dn.nid, &ni);
	if (err)
		goto out_writepage;

	fio->version = ni.version;

	err = f2fs_encrypt_one_page(fio);
	if (err)
		goto out_writepage;

	set_page_writeback(page);
	ClearPageError(page);

	if (fio->compr_blocks && fio->old_blkaddr == COMPRESS_ADDR)
		f2fs_i_compr_blocks_update(inode, fio->compr_blocks - 1, false);

	/* LFS mode write path */
	f2fs_outplace_write_data(&dn, fio);
	trace_f2fs_do_write_data_page(page, OPU);
	set_inode_flag(inode, FI_APPEND_WRITE);
	if (page->index == 0)
		set_inode_flag(inode, FI_FIRST_BLOCK_WRITTEN);
out_writepage:
	f2fs_put_dnode(&dn);
out:
	if (fio->need_lock == LOCK_REQ)
		f2fs_unlock_op(fio->sbi);
	return err;
}

int f2fs_write_single_data_page(struct page *page, int *submitted,
				struct bio **bio,
				sector_t *last_block,
				struct writeback_control *wbc,
				enum iostat_type io_type,
				int compr_blocks,
				bool allow_balance)
{
	struct inode *inode = page->mapping->host;
	struct f2fs_sb_info *sbi = F2FS_I_SB(inode);
	loff_t i_size = i_size_read(inode);
	const pgoff_t end_index = ((unsigned long long)i_size)
							>> PAGE_SHIFT;
	loff_t psize = (loff_t)(page->index + 1) << PAGE_SHIFT;
	unsigned offset = 0;
	bool need_balance_fs = false;
	int err = 0;
	struct f2fs_io_info fio = {
		.sbi = sbi,
		.ino = inode->i_ino,
		.type = DATA,
		.op = REQ_OP_WRITE,
		.op_flags = wbc_to_write_flags(wbc),
		.old_blkaddr = NULL_ADDR,
		.page = page,
		.encrypted_page = NULL,
		.submitted = false,
		.compr_blocks = compr_blocks,
		.need_lock = LOCK_RETRY,
		.io_type = io_type,
		.io_wbc = wbc,
		.bio = bio,
		.last_block = last_block,
	};

	trace_f2fs_writepage(page, DATA);

	/* we should bypass data pages to proceed the kworkder jobs */
	if (unlikely(f2fs_cp_error(sbi))) {
		mapping_set_error(page->mapping, -EIO);
		/*
		 * don't drop any dirty dentry pages for keeping lastest
		 * directory structure.
		 */
		if (S_ISDIR(inode->i_mode))
			goto redirty_out;
		goto out;
	}

	if (unlikely(is_sbi_flag_set(sbi, SBI_POR_DOING)))
		goto redirty_out;

	if (page->index < end_index ||
			f2fs_verity_in_progress(inode) ||
			compr_blocks)
		goto write;

	/*
	 * If the offset is out-of-range of file size,
	 * this page does not have to be written to disk.
	 */
	offset = i_size & (PAGE_SIZE - 1);
	if ((page->index >= end_index + 1) || !offset)
		goto out;

	zero_user_segment(page, offset, PAGE_SIZE);
write:
	if (f2fs_is_drop_cache(inode))
		goto out;
	/* we should not write 0'th page having journal header */
	if (f2fs_is_volatile_file(inode) && (!page->index ||
			(!wbc->for_reclaim &&
			f2fs_available_free_memory(sbi, BASE_CHECK))))
		goto redirty_out;

	/* Dentry/quota blocks are controlled by checkpoint */
	if (S_ISDIR(inode->i_mode) || IS_NOQUOTA(inode)) {
		/*
		 * We need to wait for node_write to avoid block allocation during
		 * checkpoint. This can only happen to quota writes which can cause
		 * the below discard race condition.
		 */
		if (IS_NOQUOTA(inode))
			down_read(&sbi->node_write);

		fio.need_lock = LOCK_DONE;
		err = f2fs_do_write_data_page(&fio);

		if (IS_NOQUOTA(inode))
			up_read(&sbi->node_write);

		goto done;
	}

	if (!wbc->for_reclaim)
		need_balance_fs = true;
	else if (has_not_enough_free_secs(sbi, 0, 0))
		goto redirty_out;
	else
		set_inode_flag(inode, FI_HOT_DATA);

	err = -EAGAIN;
	if (f2fs_has_inline_data(inode)) {
		err = f2fs_write_inline_data(inode, page);
		if (!err)
			goto out;
	}

	if (err == -EAGAIN) {
		err = f2fs_do_write_data_page(&fio);
		if (err == -EAGAIN) {
			fio.need_lock = LOCK_REQ;
			err = f2fs_do_write_data_page(&fio);
		}
	}

	if (err) {
		file_set_keep_isize(inode);
	} else {
		spin_lock(&F2FS_I(inode)->i_size_lock);
		if (F2FS_I(inode)->last_disk_size < psize)
			F2FS_I(inode)->last_disk_size = psize;
		spin_unlock(&F2FS_I(inode)->i_size_lock);
	}

done:
	if (err && err != -ENOENT)
		goto redirty_out;

out:
	inode_dec_dirty_pages(inode);
	if (err) {
		ClearPageUptodate(page);
		clear_page_private_gcing(page);
	}

	if (wbc->for_reclaim) {
		f2fs_submit_merged_write_cond(sbi, NULL, page, 0, DATA);
		clear_inode_flag(inode, FI_HOT_DATA);
		f2fs_remove_dirty_inode(inode);
		submitted = NULL;
	}
	unlock_page(page);
	if (!S_ISDIR(inode->i_mode) && !IS_NOQUOTA(inode) &&
			!F2FS_I(inode)->cp_task && allow_balance)
		f2fs_balance_fs(sbi, need_balance_fs);

	if (unlikely(f2fs_cp_error(sbi))) {
		f2fs_submit_merged_write(sbi, DATA);
		f2fs_submit_merged_ipu_write(sbi, bio, NULL);
		submitted = NULL;
	}

	if (submitted)
		*submitted = fio.submitted ? 1 : 0;

	return 0;

redirty_out:
	redirty_page_for_writepage(wbc, page);
	/*
	 * pageout() in MM traslates EAGAIN, so calls handle_write_error()
	 * -> mapping_set_error() -> set_bit(AS_EIO, ...).
	 * file_write_and_wait_range() will see EIO error, which is critical
	 * to return value of fsync() followed by atomic_write failure to user.
	 */
	if (!err || wbc->for_reclaim)
		return AOP_WRITEPAGE_ACTIVATE;
	unlock_page(page);
	return err;
}

static int f2fs_write_data_page(struct page *page,
					struct writeback_control *wbc)
{
#ifdef CONFIG_F2FS_FS_COMPRESSION
	struct inode *inode = page->mapping->host;

	if (unlikely(f2fs_cp_error(F2FS_I_SB(inode))))
		goto out;

	if (f2fs_compressed_file(inode)) {
		if (f2fs_is_compressed_cluster(inode, page->index)) {
			redirty_page_for_writepage(wbc, page);
			return AOP_WRITEPAGE_ACTIVATE;
		}
	}
out:
#endif

	return f2fs_write_single_data_page(page, NULL, NULL, NULL,
						wbc, FS_DATA_IO, 0, true);
}

/*
 * This function was copied from write_cche_pages from mm/page-writeback.c.
 * The major change is making write step of cold data page separately from
 * warm/hot data page.
 */
static int f2fs_write_cache_pages(struct address_space *mapping,
					struct writeback_control *wbc,
					enum iostat_type io_type)
{
	int ret = 0;
	int done = 0, retry = 0;
	struct pagevec pvec;
	struct f2fs_sb_info *sbi = F2FS_M_SB(mapping);
	struct bio *bio = NULL;
	sector_t last_block;
#ifdef CONFIG_F2FS_FS_COMPRESSION
	struct inode *inode = mapping->host;
	struct compress_ctx cc = {
		.inode = inode,
		.log_cluster_size = F2FS_I(inode)->i_log_cluster_size,
		.cluster_size = F2FS_I(inode)->i_cluster_size,
		.cluster_idx = NULL_CLUSTER,
		.rpages = NULL,
		.nr_rpages = 0,
		.cpages = NULL,
		.rbuf = NULL,
		.cbuf = NULL,
		.rlen = PAGE_SIZE * F2FS_I(inode)->i_cluster_size,
		.private = NULL,
	};
#endif
	int nr_pages;
	pgoff_t index;
	pgoff_t end;		/* Inclusive */
	pgoff_t done_index;
	int range_whole = 0;
	xa_mark_t tag;
	int nwritten = 0;
	int submitted = 0;
	int i;

	pagevec_init(&pvec);

	if (get_dirty_pages(mapping->host) <=
				SM_I(F2FS_M_SB(mapping))->min_hot_blocks)
		set_inode_flag(mapping->host, FI_HOT_DATA);
	else
		clear_inode_flag(mapping->host, FI_HOT_DATA);

	if (wbc->range_cyclic) {
		index = mapping->writeback_index; /* prev offset */
		end = -1;
	} else {
		index = wbc->range_start >> PAGE_SHIFT;
		end = wbc->range_end >> PAGE_SHIFT;
		if (wbc->range_start == 0 && wbc->range_end == LLONG_MAX)
			range_whole = 1;
	}
	if (wbc->sync_mode == WB_SYNC_ALL || wbc->tagged_writepages)
		tag = PAGECACHE_TAG_TOWRITE;
	else
		tag = PAGECACHE_TAG_DIRTY;
retry:
	retry = 0;
	if (wbc->sync_mode == WB_SYNC_ALL || wbc->tagged_writepages)
		tag_pages_for_writeback(mapping, index, end);
	done_index = index;
	while (!done && !retry && (index <= end)) {
		nr_pages = pagevec_lookup_range_tag(&pvec, mapping, &index, end,
				tag);
		if (nr_pages == 0)
			break;

		for (i = 0; i < nr_pages; i++) {
			struct page *page = pvec.pages[i];
			bool need_readd;
readd:
			need_readd = false;
#ifdef CONFIG_F2FS_FS_COMPRESSION
			if (f2fs_compressed_file(inode)) {
				ret = f2fs_init_compress_ctx(&cc);
				if (ret) {
					done = 1;
					break;
				}

				if (!f2fs_cluster_can_merge_page(&cc,
								page->index)) {
					ret = f2fs_write_multi_pages(&cc,
						&submitted, wbc, io_type);
					if (!ret)
						need_readd = true;
					goto result;
				}

				if (unlikely(f2fs_cp_error(sbi)))
					goto lock_page;

				if (f2fs_cluster_is_empty(&cc)) {
					void *fsdata = NULL;
					struct page *pagep;
					int ret2;

					ret2 = f2fs_prepare_compress_overwrite(
							inode, &pagep,
							page->index, &fsdata);
					if (ret2 < 0) {
						ret = ret2;
						done = 1;
						break;
					} else if (ret2 &&
						!f2fs_compress_write_end(inode,
								fsdata, page->index,
								1)) {
						retry = 1;
						break;
					}
				} else {
					goto lock_page;
				}
			}
#endif
			/* give a priority to WB_SYNC threads */
			if (atomic_read(&sbi->wb_sync_req[DATA]) &&
					wbc->sync_mode == WB_SYNC_NONE) {
				done = 1;
				break;
			}
#ifdef CONFIG_F2FS_FS_COMPRESSION
lock_page:
#endif
			done_index = page->index;
retry_write:
			lock_page(page);

			if (unlikely(page->mapping != mapping)) {
continue_unlock:
				unlock_page(page);
				continue;
			}

			if (!PageDirty(page)) {
				/* someone wrote it for us */
				goto continue_unlock;
			}

			if (PageWriteback(page)) {
				if (wbc->sync_mode != WB_SYNC_NONE)
					f2fs_wait_on_page_writeback(page,
							DATA, true, true);
				else
					goto continue_unlock;
			}

			if (!clear_page_dirty_for_io(page))
				goto continue_unlock;

#ifdef CONFIG_F2FS_FS_COMPRESSION
			if (f2fs_compressed_file(inode)) {
				get_page(page);
				f2fs_compress_ctx_add_page(&cc, page);
				continue;
			}
#endif
			ret = f2fs_write_single_data_page(page, &submitted,
					&bio, &last_block, wbc, io_type,
					0, true);
			if (ret == AOP_WRITEPAGE_ACTIVATE)
				unlock_page(page);
#ifdef CONFIG_F2FS_FS_COMPRESSION
result:
#endif
			nwritten += submitted;
			wbc->nr_to_write -= submitted;

			if (unlikely(ret)) {
				/*
				 * keep nr_to_write, since vfs uses this to
				 * get # of written pages.
				 */
				if (ret == AOP_WRITEPAGE_ACTIVATE) {
					ret = 0;
					goto next;
				} else if (ret == -EAGAIN) {
					ret = 0;
					if (wbc->sync_mode == WB_SYNC_ALL) {
						cond_resched();
						congestion_wait(BLK_RW_ASYNC,
							DEFAULT_IO_TIMEOUT);
						goto retry_write;
					}
					goto next;
				}
				done_index = page->index + 1;
				done = 1;
				break;
			}

			if (wbc->nr_to_write <= 0 &&
					wbc->sync_mode == WB_SYNC_NONE) {
				done = 1;
				break;
			}
next:
			if (need_readd)
				goto readd;
		}
		pagevec_release(&pvec);
		cond_resched();
	}
#ifdef CONFIG_F2FS_FS_COMPRESSION
	/* flush remained pages in compress cluster */
	if (f2fs_compressed_file(inode) && !f2fs_cluster_is_empty(&cc)) {
		ret = f2fs_write_multi_pages(&cc, &submitted, wbc, io_type);
		nwritten += submitted;
		wbc->nr_to_write -= submitted;
		if (ret) {
			done = 1;
			retry = 0;
		}
	}
	if (f2fs_compressed_file(inode))
		f2fs_destroy_compress_ctx(&cc, false);
#endif
	if (retry) {
		index = 0;
		end = -1;
		goto retry;
	}
	if (wbc->range_cyclic && !done)
		done_index = 0;
	if (wbc->range_cyclic || (range_whole && wbc->nr_to_write > 0))
		mapping->writeback_index = done_index;

	if (nwritten)
		f2fs_submit_merged_write_cond(F2FS_M_SB(mapping), mapping->host,
								NULL, 0, DATA);
	/* submit cached bio of IPU write */
	if (bio)
		f2fs_submit_merged_ipu_write(sbi, &bio, NULL);

	return ret;
}

static inline bool __should_serialize_io(struct inode *inode,
					struct writeback_control *wbc)
{
	/* to avoid deadlock in path of data flush */
	if (F2FS_I(inode)->cp_task)
		return false;

	if (!S_ISREG(inode->i_mode))
		return false;
	if (IS_NOQUOTA(inode))
		return false;

	if (f2fs_need_compress_data(inode))
		return true;
	if (wbc->sync_mode != WB_SYNC_ALL)
		return true;
	if (get_dirty_pages(inode) >= SM_I(F2FS_I_SB(inode))->min_seq_blocks)
		return true;
	return false;
}

static int __f2fs_write_data_pages(struct address_space *mapping,
						struct writeback_control *wbc,
						enum iostat_type io_type)
{
	struct inode *inode = mapping->host;
	struct f2fs_sb_info *sbi = F2FS_I_SB(inode);
	struct blk_plug plug;
	int ret;
	bool locked = false;

	/* deal with chardevs and other special file */
	if (!mapping->a_ops->writepage)
		return 0;

	/* skip writing if there is no dirty page in this inode */
	if (!get_dirty_pages(inode) && wbc->sync_mode == WB_SYNC_NONE)
		return 0;

	/* during POR, we don't need to trigger writepage at all. */
	if (unlikely(is_sbi_flag_set(sbi, SBI_POR_DOING)))
		goto skip_write;

	if ((S_ISDIR(inode->i_mode) || IS_NOQUOTA(inode)) &&
			wbc->sync_mode == WB_SYNC_NONE &&
			get_dirty_pages(inode) < nr_pages_to_skip(sbi, DATA) &&
			f2fs_available_free_memory(sbi, DIRTY_DENTS))
		goto skip_write;

	/* skip writing during file defragment */
	if (is_inode_flag_set(inode, FI_DO_DEFRAG))
		goto skip_write;

	trace_f2fs_writepages(mapping->host, wbc, DATA);

	/* to avoid spliting IOs due to mixed WB_SYNC_ALL and WB_SYNC_NONE */
	if (wbc->sync_mode == WB_SYNC_ALL)
		atomic_inc(&sbi->wb_sync_req[DATA]);
	else if (atomic_read(&sbi->wb_sync_req[DATA]))
		goto skip_write;

	if (__should_serialize_io(inode, wbc)) {
		mutex_lock(&sbi->writepages);
		locked = true;
	}

	blk_start_plug(&plug);
	ret = f2fs_write_cache_pages(mapping, wbc, io_type);
	blk_finish_plug(&plug);

	if (locked)
		mutex_unlock(&sbi->writepages);

	if (wbc->sync_mode == WB_SYNC_ALL)
		atomic_dec(&sbi->wb_sync_req[DATA]);
	/*
	 * if some pages were truncated, we cannot guarantee its mapping->host
	 * to detect pending bios.
	 */

	f2fs_remove_dirty_inode(inode);
	return ret;

skip_write:
	wbc->pages_skipped += get_dirty_pages(inode);
	trace_f2fs_writepages(mapping->host, wbc, DATA);
	return 0;
}

static int f2fs_write_data_pages(struct address_space *mapping,
			    struct writeback_control *wbc)
{
	struct inode *inode = mapping->host;

	return __f2fs_write_data_pages(mapping, wbc,
			F2FS_I(inode)->cp_task == current ?
			FS_CP_DATA_IO : FS_DATA_IO);
}

static void f2fs_write_failed(struct address_space *mapping, loff_t to)
{
	struct inode *inode = mapping->host;
	loff_t i_size = i_size_read(inode);

	if (IS_NOQUOTA(inode))
		return;

	/* In the fs-verity case, f2fs_end_enable_verity() does the truncate */
	if (to > i_size && !f2fs_verity_in_progress(inode)) {
		down_write(&F2FS_I(inode)->i_gc_rwsem[WRITE]);
		down_write(&F2FS_I(inode)->i_mmap_sem);

		truncate_pagecache(inode, i_size);
		f2fs_truncate_blocks(inode, i_size, true);

		up_write(&F2FS_I(inode)->i_mmap_sem);
		up_write(&F2FS_I(inode)->i_gc_rwsem[WRITE]);
	}
}

static int prepare_write_begin(struct f2fs_sb_info *sbi,
			struct page *page, loff_t pos, unsigned len,
			block_t *blk_addr, bool *node_changed)
{
	struct inode *inode = page->mapping->host;
	pgoff_t index = page->index;
	struct dnode_of_data dn;
	struct page *ipage;
	bool locked = false;
	struct extent_info ei = {0,0,0};
	int err = 0;
	int flag;

	/*
	 * we already allocated all the blocks, so we don't need to get
	 * the block addresses when there is no need to fill the page.
	 */
	if (!f2fs_has_inline_data(inode) && len == PAGE_SIZE &&
	    !is_inode_flag_set(inode, FI_NO_PREALLOC) &&
	    !f2fs_verity_in_progress(inode))
		return 0;

	/* f2fs_lock_op avoids race between write CP and convert_inline_page */
	if (f2fs_has_inline_data(inode) && pos + len > MAX_INLINE_DATA(inode))
		flag = F2FS_GET_BLOCK_DEFAULT;
	else
		flag = F2FS_GET_BLOCK_PRE_AIO;

	if (f2fs_has_inline_data(inode) ||
			(pos & PAGE_MASK) >= i_size_read(inode)) {
		f2fs_do_map_lock(sbi, flag, true);
		locked = true;
	}

restart:
	/* check inline_data */
	ipage = f2fs_get_node_page(sbi, inode->i_ino);
	if (IS_ERR(ipage)) {
		err = PTR_ERR(ipage);
		goto unlock_out;
	}

	set_new_dnode(&dn, inode, ipage, ipage, 0);

	if (f2fs_has_inline_data(inode)) {
		if (pos + len <= MAX_INLINE_DATA(inode)) {
			f2fs_do_read_inline_data(page, ipage);
			set_inode_flag(inode, FI_DATA_EXIST);
			if (inode->i_nlink)
				set_page_private_inline(ipage);
		} else {
			err = f2fs_convert_inline_page(&dn, page);
			if (err)
				goto out;
			if (dn.data_blkaddr == NULL_ADDR)
				err = f2fs_get_block(&dn, index);
		}
	} else if (locked) {
		err = f2fs_get_block(&dn, index);
	} else {
		if (f2fs_lookup_extent_cache(inode, index, &ei)) {
			dn.data_blkaddr = ei.blk + index - ei.fofs;
		} else {
			/* hole case */
			err = f2fs_get_dnode_of_data(&dn, index, LOOKUP_NODE);
			if (err || dn.data_blkaddr == NULL_ADDR) {
				f2fs_put_dnode(&dn);
				f2fs_do_map_lock(sbi, F2FS_GET_BLOCK_PRE_AIO,
								true);
				WARN_ON(flag != F2FS_GET_BLOCK_PRE_AIO);
				locked = true;
				goto restart;
			}
		}
	}

	/* convert_inline_page can make node_changed */
	*blk_addr = dn.data_blkaddr;
	*node_changed = dn.node_changed;
out:
	f2fs_put_dnode(&dn);
unlock_out:
	if (locked)
		f2fs_do_map_lock(sbi, flag, false);
	return err;
}

static int f2fs_write_begin(struct file *file, struct address_space *mapping,
		loff_t pos, unsigned len, unsigned flags,
		struct page **pagep, void **fsdata)
{
	struct inode *inode = mapping->host;
	struct f2fs_sb_info *sbi = F2FS_I_SB(inode);
	struct page *page = NULL;
	pgoff_t index = ((unsigned long long) pos) >> PAGE_SHIFT;
	bool need_balance = false, drop_atomic = false;
	block_t blkaddr = NULL_ADDR;
	int err = 0;

<<<<<<< HEAD
	if (trace_android_fs_datawrite_start_enabled()) {
=======
	/*
	 * Should avoid quota operations which can make deadlock:
	 * kswapd -> f2fs_evict_inode -> dquot_drop ->
	 *   f2fs_dquot_commit -> f2fs_write_begin ->
	 *   d_obtain_alias -> __d_alloc -> kmem_cache_alloc(GFP_KERNEL)
	 */
	if (trace_android_fs_datawrite_start_enabled() && !IS_NOQUOTA(inode)) {
>>>>>>> 8a30a2ca
		char *path, pathbuf[MAX_TRACE_PATHBUF_LEN];

		path = android_fstrace_get_pathname(pathbuf,
						    MAX_TRACE_PATHBUF_LEN,
						    inode);
		trace_android_fs_datawrite_start(inode, pos, len,
						 current->pid, path,
						 current->comm);
	}
	trace_f2fs_write_begin(inode, pos, len, flags);

	if (!f2fs_is_checkpoint_ready(sbi)) {
		err = -ENOSPC;
		goto fail;
	}

	if ((f2fs_is_atomic_file(inode) &&
			!f2fs_available_free_memory(sbi, INMEM_PAGES)) ||
			is_inode_flag_set(inode, FI_ATOMIC_REVOKE_REQUEST)) {
		err = -ENOMEM;
		drop_atomic = true;
		goto fail;
	}

	/*
	 * We should check this at this moment to avoid deadlock on inode page
	 * and #0 page. The locking rule for inline_data conversion should be:
	 * lock_page(page #0) -> lock_page(inode_page)
	 */
	if (index != 0) {
		err = f2fs_convert_inline_inode(inode);
		if (err)
			goto fail;
	}

#ifdef CONFIG_F2FS_FS_COMPRESSION
	if (f2fs_compressed_file(inode)) {
		int ret;

		*fsdata = NULL;

		ret = f2fs_prepare_compress_overwrite(inode, pagep,
							index, fsdata);
		if (ret < 0) {
			err = ret;
			goto fail;
		} else if (ret) {
			return 0;
		}
	}
#endif

repeat:
	/*
	 * Do not use grab_cache_page_write_begin() to avoid deadlock due to
	 * wait_for_stable_page. Will wait that below with our IO control.
	 */
	page = f2fs_pagecache_get_page(mapping, index,
				FGP_LOCK | FGP_WRITE | FGP_CREAT, GFP_NOFS);
	if (!page) {
		err = -ENOMEM;
		goto fail;
	}

	/* TODO: cluster can be compressed due to race with .writepage */

	*pagep = page;

	err = prepare_write_begin(sbi, page, pos, len,
					&blkaddr, &need_balance);
	if (err)
		goto fail;

	if (need_balance && !IS_NOQUOTA(inode) &&
			has_not_enough_free_secs(sbi, 0, 0)) {
		unlock_page(page);
		f2fs_balance_fs(sbi, true);
		lock_page(page);
		if (page->mapping != mapping) {
			/* The page got truncated from under us */
			f2fs_put_page(page, 1);
			goto repeat;
		}
	}

	f2fs_wait_on_page_writeback(page, DATA, false, true);

	if (len == PAGE_SIZE || PageUptodate(page))
		return 0;

	if (!(pos & (PAGE_SIZE - 1)) && (pos + len) >= i_size_read(inode) &&
	    !f2fs_verity_in_progress(inode)) {
		zero_user_segment(page, len, PAGE_SIZE);
		return 0;
	}

	if (blkaddr == NEW_ADDR) {
		zero_user_segment(page, 0, PAGE_SIZE);
		SetPageUptodate(page);
	} else {
		if (!f2fs_is_valid_blkaddr(sbi, blkaddr,
				DATA_GENERIC_ENHANCE_READ)) {
			err = -EFSCORRUPTED;
			goto fail;
		}
		err = f2fs_submit_page_read(inode, page, blkaddr, 0, true);
		if (err)
			goto fail;

		lock_page(page);
		if (unlikely(page->mapping != mapping)) {
			f2fs_put_page(page, 1);
			goto repeat;
		}
		if (unlikely(!PageUptodate(page))) {
			err = -EIO;
			goto fail;
		}
	}
	return 0;

fail:
	f2fs_put_page(page, 1);
	f2fs_write_failed(mapping, pos + len);
	if (drop_atomic)
		f2fs_drop_inmem_pages_all(sbi, false);
	return err;
}

static int f2fs_write_end(struct file *file,
			struct address_space *mapping,
			loff_t pos, unsigned len, unsigned copied,
			struct page *page, void *fsdata)
{
	struct inode *inode = page->mapping->host;

	trace_android_fs_datawrite_end(inode, pos, len);
	trace_f2fs_write_end(inode, pos, len, copied);

	/*
	 * This should be come from len == PAGE_SIZE, and we expect copied
	 * should be PAGE_SIZE. Otherwise, we treat it with zero copied and
	 * let generic_perform_write() try to copy data again through copied=0.
	 */
	if (!PageUptodate(page)) {
		if (unlikely(copied != len))
			copied = 0;
		else
			SetPageUptodate(page);
	}

#ifdef CONFIG_F2FS_FS_COMPRESSION
	/* overwrite compressed file */
	if (f2fs_compressed_file(inode) && fsdata) {
		f2fs_compress_write_end(inode, fsdata, page->index, copied);
		f2fs_update_time(F2FS_I_SB(inode), REQ_TIME);

		if (pos + copied > i_size_read(inode) &&
				!f2fs_verity_in_progress(inode))
			f2fs_i_size_write(inode, pos + copied);
		return copied;
	}
#endif

	if (!copied)
		goto unlock_out;

	set_page_dirty(page);

	if (pos + copied > i_size_read(inode) &&
	    !f2fs_verity_in_progress(inode))
		f2fs_i_size_write(inode, pos + copied);
unlock_out:
	f2fs_put_page(page, 1);
	f2fs_update_time(F2FS_I_SB(inode), REQ_TIME);
	return copied;
}

static int check_direct_IO(struct inode *inode, struct iov_iter *iter,
			   loff_t offset)
{
	unsigned i_blkbits = READ_ONCE(inode->i_blkbits);
	unsigned blkbits = i_blkbits;
	unsigned blocksize_mask = (1 << blkbits) - 1;
	unsigned long align = offset | iov_iter_alignment(iter);
	struct block_device *bdev = inode->i_sb->s_bdev;

	if (iov_iter_rw(iter) == READ && offset >= i_size_read(inode))
		return 1;

	if (align & blocksize_mask) {
		if (bdev)
			blkbits = blksize_bits(bdev_logical_block_size(bdev));
		blocksize_mask = (1 << blkbits) - 1;
		if (align & blocksize_mask)
			return -EINVAL;
		return 1;
	}
	return 0;
}

static void f2fs_dio_end_io(struct bio *bio)
{
	struct f2fs_private_dio *dio = bio->bi_private;

	dec_page_count(F2FS_I_SB(dio->inode),
			dio->write ? F2FS_DIO_WRITE : F2FS_DIO_READ);

	bio->bi_private = dio->orig_private;
	bio->bi_end_io = dio->orig_end_io;

	kfree(dio);

	bio_endio(bio);
}

static void f2fs_dio_submit_bio(struct bio *bio, struct inode *inode,
							loff_t file_offset)
{
	struct f2fs_private_dio *dio;
	bool write = (bio_op(bio) == REQ_OP_WRITE);

	dio = f2fs_kzalloc(F2FS_I_SB(inode),
			sizeof(struct f2fs_private_dio), GFP_NOFS);
	if (!dio)
		goto out;

	dio->inode = inode;
	dio->orig_end_io = bio->bi_end_io;
	dio->orig_private = bio->bi_private;
	dio->write = write;

	bio->bi_end_io = f2fs_dio_end_io;
	bio->bi_private = dio;

	inc_page_count(F2FS_I_SB(inode),
			write ? F2FS_DIO_WRITE : F2FS_DIO_READ);

	submit_bio(bio);
	return;
out:
	bio->bi_status = BLK_STS_IOERR;
	bio_endio(bio);
}

static ssize_t f2fs_direct_IO(struct kiocb *iocb, struct iov_iter *iter)
{
	struct address_space *mapping = iocb->ki_filp->f_mapping;
	struct inode *inode = mapping->host;
	struct f2fs_sb_info *sbi = F2FS_I_SB(inode);
	struct f2fs_inode_info *fi = F2FS_I(inode);
	size_t count = iov_iter_count(iter);
	loff_t offset = iocb->ki_pos;
	int rw = iov_iter_rw(iter);
	int err;
	enum rw_hint hint = iocb->ki_hint;
	int whint_mode = F2FS_OPTION(sbi).whint_mode;
	bool do_opu;

	err = check_direct_IO(inode, iter, offset);
	if (err)
		return err < 0 ? err : 0;

	if (f2fs_force_buffered_io(inode, iocb, iter))
		return 0;

	do_opu = allow_outplace_dio(inode, iocb, iter);

	trace_f2fs_direct_IO_enter(inode, offset, count, rw);

	if (trace_android_fs_dataread_start_enabled() &&
	    (rw == READ)) {
		char *path, pathbuf[MAX_TRACE_PATHBUF_LEN];

		path = android_fstrace_get_pathname(pathbuf,
						    MAX_TRACE_PATHBUF_LEN,
						    inode);
		trace_android_fs_dataread_start(inode, offset,
						count, current->pid, path,
						current->comm);
	}
	if (trace_android_fs_datawrite_start_enabled() &&
	    (rw == WRITE)) {
		char *path, pathbuf[MAX_TRACE_PATHBUF_LEN];

		path = android_fstrace_get_pathname(pathbuf,
						    MAX_TRACE_PATHBUF_LEN,
						    inode);
		trace_android_fs_datawrite_start(inode, offset, count,
						 current->pid, path,
						 current->comm);
	}

	if (rw == WRITE && whint_mode == WHINT_MODE_OFF)
		iocb->ki_hint = WRITE_LIFE_NOT_SET;

	if (iocb->ki_flags & IOCB_NOWAIT) {
		if (!down_read_trylock(&fi->i_gc_rwsem[rw])) {
			iocb->ki_hint = hint;
			err = -EAGAIN;
			goto out;
		}
		if (do_opu && !down_read_trylock(&fi->i_gc_rwsem[READ])) {
			up_read(&fi->i_gc_rwsem[rw]);
			iocb->ki_hint = hint;
			err = -EAGAIN;
			goto out;
		}
	} else {
		down_read(&fi->i_gc_rwsem[rw]);
		if (do_opu)
			down_read(&fi->i_gc_rwsem[READ]);
	}

	err = __blockdev_direct_IO(iocb, inode, inode->i_sb->s_bdev,
			iter, rw == WRITE ? get_data_block_dio_write :
			get_data_block_dio, NULL, f2fs_dio_submit_bio,
			rw == WRITE ? DIO_LOCKING | DIO_SKIP_HOLES :
			DIO_SKIP_HOLES);

	if (do_opu)
		up_read(&fi->i_gc_rwsem[READ]);

	up_read(&fi->i_gc_rwsem[rw]);

	if (rw == WRITE) {
		if (whint_mode == WHINT_MODE_OFF)
			iocb->ki_hint = hint;
		if (err > 0) {
			f2fs_update_iostat(F2FS_I_SB(inode), APP_DIRECT_IO,
									err);
			if (!do_opu)
				set_inode_flag(inode, FI_UPDATE_WRITE);
		} else if (err == -EIOCBQUEUED) {
			f2fs_update_iostat(F2FS_I_SB(inode), APP_DIRECT_IO,
						count - iov_iter_count(iter));
		} else if (err < 0) {
			f2fs_write_failed(mapping, offset + count);
		}
	} else {
		if (err > 0)
			f2fs_update_iostat(sbi, APP_DIRECT_READ_IO, err);
		else if (err == -EIOCBQUEUED)
			f2fs_update_iostat(F2FS_I_SB(inode), APP_DIRECT_READ_IO,
						count - iov_iter_count(iter));
	}

out:
	if (trace_android_fs_dataread_start_enabled() &&
	    (rw == READ))
		trace_android_fs_dataread_end(inode, offset, count);
	if (trace_android_fs_datawrite_start_enabled() &&
	    (rw == WRITE))
		trace_android_fs_datawrite_end(inode, offset, count);

	trace_f2fs_direct_IO_exit(inode, offset, count, rw, err);

	return err;
}

void f2fs_invalidate_page(struct page *page, unsigned int offset,
							unsigned int length)
{
	struct inode *inode = page->mapping->host;
	struct f2fs_sb_info *sbi = F2FS_I_SB(inode);

	if (inode->i_ino >= F2FS_ROOT_INO(sbi) &&
		(offset % PAGE_SIZE || length != PAGE_SIZE))
		return;

	if (PageDirty(page)) {
		if (inode->i_ino == F2FS_META_INO(sbi)) {
			dec_page_count(sbi, F2FS_DIRTY_META);
		} else if (inode->i_ino == F2FS_NODE_INO(sbi)) {
			dec_page_count(sbi, F2FS_DIRTY_NODES);
		} else {
			inode_dec_dirty_pages(inode);
			f2fs_remove_dirty_inode(inode);
		}
	}

	clear_page_private_gcing(page);
<<<<<<< HEAD

	if (test_opt(sbi, COMPRESS_CACHE)) {
		if (f2fs_compressed_file(inode))
			f2fs_invalidate_compress_pages(sbi, inode->i_ino);
		if (inode->i_ino == F2FS_COMPRESS_INO(sbi))
			clear_page_private_data(page);
	}

=======

	if (test_opt(sbi, COMPRESS_CACHE)) {
		if (f2fs_compressed_file(inode))
			f2fs_invalidate_compress_pages(sbi, inode->i_ino);
		if (inode->i_ino == F2FS_COMPRESS_INO(sbi))
			clear_page_private_data(page);
	}

>>>>>>> 8a30a2ca
	if (page_private_atomic(page))
		return f2fs_drop_inmem_page(inode, page);

	detach_page_private(page);
	set_page_private(page, 0);
}

int f2fs_release_page(struct page *page, gfp_t wait)
{
	/* If this is dirty page, keep PagePrivate */
	if (PageDirty(page))
		return 0;

	/* This is atomic written page, keep Private */
	if (page_private_atomic(page))
		return 0;

	if (test_opt(F2FS_P_SB(page), COMPRESS_CACHE)) {
		struct f2fs_sb_info *sbi = F2FS_P_SB(page);
		struct inode *inode = page->mapping->host;

		if (f2fs_compressed_file(inode))
			f2fs_invalidate_compress_pages(sbi, inode->i_ino);
		if (inode->i_ino == F2FS_COMPRESS_INO(sbi))
			clear_page_private_data(page);
	}

	clear_page_private_gcing(page);

	detach_page_private(page);
	set_page_private(page, 0);
	return 1;
}

static int f2fs_set_data_page_dirty(struct page *page)
{
	struct inode *inode = page_file_mapping(page)->host;

	trace_f2fs_set_page_dirty(page, DATA);

	if (!PageUptodate(page))
		SetPageUptodate(page);
	if (PageSwapCache(page))
		return __set_page_dirty_nobuffers(page);

	if (f2fs_is_atomic_file(inode) && !f2fs_is_commit_atomic_write(inode)) {
		if (!page_private_atomic(page)) {
			f2fs_register_inmem_page(inode, page);
			return 1;
		}
		/*
		 * Previously, this page has been registered, we just
		 * return here.
		 */
		return 0;
	}

	if (!PageDirty(page)) {
		__set_page_dirty_nobuffers(page);
		f2fs_update_dirty_page(inode, page);
		return 1;
	}
	return 0;
}


static sector_t f2fs_bmap_compress(struct inode *inode, sector_t block)
{
#ifdef CONFIG_F2FS_FS_COMPRESSION
	struct dnode_of_data dn;
	sector_t start_idx, blknr = 0;
	int ret;

	start_idx = round_down(block, F2FS_I(inode)->i_cluster_size);

	set_new_dnode(&dn, inode, NULL, NULL, 0);
	ret = f2fs_get_dnode_of_data(&dn, start_idx, LOOKUP_NODE);
	if (ret)
		return 0;

	if (dn.data_blkaddr != COMPRESS_ADDR) {
		dn.ofs_in_node += block - start_idx;
		blknr = f2fs_data_blkaddr(&dn);
		if (!__is_valid_data_blkaddr(blknr))
			blknr = 0;
	}

	f2fs_put_dnode(&dn);
	return blknr;
#else
	return 0;
#endif
}


static sector_t f2fs_bmap(struct address_space *mapping, sector_t block)
{
	struct inode *inode = mapping->host;
	sector_t blknr = 0;

	if (f2fs_has_inline_data(inode))
		goto out;

	/* make sure allocating whole blocks */
	if (mapping_tagged(mapping, PAGECACHE_TAG_DIRTY))
		filemap_write_and_wait(mapping);

	/* Block number less than F2FS MAX BLOCKS */
	if (unlikely(block >= max_file_blocks(inode)))
		goto out;

	if (f2fs_compressed_file(inode)) {
		blknr = f2fs_bmap_compress(inode, block);
	} else {
		struct f2fs_map_blocks map;

		memset(&map, 0, sizeof(map));
		map.m_lblk = block;
		map.m_len = 1;
		map.m_next_pgofs = NULL;
		map.m_seg_type = NO_CHECK_TYPE;

		if (!f2fs_map_blocks(inode, &map, 0, F2FS_GET_BLOCK_BMAP))
			blknr = map.m_pblk;
	}
out:
	trace_f2fs_bmap(inode, block, blknr);
	return blknr;
}

#ifdef CONFIG_MIGRATION
#include <linux/migrate.h>

int f2fs_migrate_page(struct address_space *mapping,
		struct page *newpage, struct page *page, enum migrate_mode mode)
{
	int rc, extra_count;
	struct f2fs_inode_info *fi = F2FS_I(mapping->host);
	bool atomic_written = page_private_atomic(page);

	BUG_ON(PageWriteback(page));

	/* migrating an atomic written page is safe with the inmem_lock hold */
	if (atomic_written) {
		if (mode != MIGRATE_SYNC)
			return -EBUSY;
		if (!mutex_trylock(&fi->inmem_lock))
			return -EAGAIN;
	}

	/* one extra reference was held for atomic_write page */
	extra_count = atomic_written ? 1 : 0;
	rc = migrate_page_move_mapping(mapping, newpage,
				page, extra_count);
	if (rc != MIGRATEPAGE_SUCCESS) {
		if (atomic_written)
			mutex_unlock(&fi->inmem_lock);
		return rc;
	}

	if (atomic_written) {
		struct inmem_pages *cur;

		list_for_each_entry(cur, &fi->inmem_pages, list)
			if (cur->page == page) {
				cur->page = newpage;
				break;
			}
		mutex_unlock(&fi->inmem_lock);
		put_page(page);
		get_page(newpage);
	}

	/* guarantee to start from no stale private field */
	set_page_private(newpage, 0);
	if (PagePrivate(page)) {
		set_page_private(newpage, page_private(page));
		SetPagePrivate(newpage);
		get_page(newpage);

		set_page_private(page, 0);
		ClearPagePrivate(page);
		put_page(page);
	}

	if (mode != MIGRATE_SYNC_NO_COPY)
		migrate_page_copy(newpage, page);
	else
		migrate_page_states(newpage, page);

	return MIGRATEPAGE_SUCCESS;
}
#endif

#ifdef CONFIG_SWAP
static int f2fs_migrate_blocks(struct inode *inode, block_t start_blk,
							unsigned int blkcnt)
{
	struct f2fs_sb_info *sbi = F2FS_I_SB(inode);
	unsigned int blkofs;
	unsigned int blk_per_sec = BLKS_PER_SEC(sbi);
	unsigned int secidx = start_blk / blk_per_sec;
	unsigned int end_sec = secidx + blkcnt / blk_per_sec;
	int ret = 0;

	down_write(&F2FS_I(inode)->i_gc_rwsem[WRITE]);
	down_write(&F2FS_I(inode)->i_mmap_sem);

	set_inode_flag(inode, FI_ALIGNED_WRITE);

	for (; secidx < end_sec; secidx++) {
		down_write(&sbi->pin_sem);

		f2fs_lock_op(sbi);
		f2fs_allocate_new_section(sbi, CURSEG_COLD_DATA_PINNED, false);
		f2fs_unlock_op(sbi);

		set_inode_flag(inode, FI_DO_DEFRAG);

		for (blkofs = 0; blkofs < blk_per_sec; blkofs++) {
			struct page *page;
			unsigned int blkidx = secidx * blk_per_sec + blkofs;

			page = f2fs_get_lock_data_page(inode, blkidx, true);
			if (IS_ERR(page)) {
				up_write(&sbi->pin_sem);
				ret = PTR_ERR(page);
				goto done;
			}

			set_page_dirty(page);
			f2fs_put_page(page, 1);
		}

		clear_inode_flag(inode, FI_DO_DEFRAG);

		ret = filemap_fdatawrite(inode->i_mapping);

		up_write(&sbi->pin_sem);

		if (ret)
			break;
	}

done:
	clear_inode_flag(inode, FI_DO_DEFRAG);
	clear_inode_flag(inode, FI_ALIGNED_WRITE);

	up_write(&F2FS_I(inode)->i_mmap_sem);
	up_write(&F2FS_I(inode)->i_gc_rwsem[WRITE]);

	return ret;
}

static int check_swap_activate(struct swap_info_struct *sis,
				struct file *swap_file, sector_t *span)
{
	struct address_space *mapping = swap_file->f_mapping;
	struct inode *inode = mapping->host;
	struct f2fs_sb_info *sbi = F2FS_I_SB(inode);
	sector_t cur_lblock;
	sector_t last_lblock;
	sector_t pblock;
	sector_t lowest_pblock = -1;
	sector_t highest_pblock = 0;
	int nr_extents = 0;
	unsigned long nr_pblocks;
	unsigned int blks_per_sec = BLKS_PER_SEC(sbi);
	unsigned int sec_blks_mask = BLKS_PER_SEC(sbi) - 1;
	unsigned int not_aligned = 0;
	int ret = 0;

	/*
	 * Map all the blocks into the extent list.  This code doesn't try
	 * to be very smart.
	 */
	cur_lblock = 0;
	last_lblock = bytes_to_blks(inode, i_size_read(inode));

	while (cur_lblock < last_lblock && cur_lblock < sis->max) {
		struct f2fs_map_blocks map;
retry:
		cond_resched();

		memset(&map, 0, sizeof(map));
		map.m_lblk = cur_lblock;
		map.m_len = last_lblock - cur_lblock;
		map.m_next_pgofs = NULL;
		map.m_next_extent = NULL;
		map.m_seg_type = NO_CHECK_TYPE;
		map.m_may_create = false;

		ret = f2fs_map_blocks(inode, &map, 0, F2FS_GET_BLOCK_FIEMAP);
		if (ret)
			goto out;

		/* hole */
		if (!(map.m_flags & F2FS_MAP_FLAGS)) {
			f2fs_err(sbi, "Swapfile has holes");
			ret = -EINVAL;
			goto out;
		}

		pblock = map.m_pblk;
		nr_pblocks = map.m_len;

		if ((pblock - SM_I(sbi)->main_blkaddr) & sec_blks_mask ||
				nr_pblocks & sec_blks_mask) {
			not_aligned++;
<<<<<<< HEAD

			nr_pblocks = roundup(nr_pblocks, blks_per_sec);
			if (cur_lblock + nr_pblocks > sis->max)
				nr_pblocks -= blks_per_sec;

=======

			nr_pblocks = roundup(nr_pblocks, blks_per_sec);
			if (cur_lblock + nr_pblocks > sis->max)
				nr_pblocks -= blks_per_sec;

>>>>>>> 8a30a2ca
			if (!nr_pblocks) {
				/* this extent is last one */
				nr_pblocks = map.m_len;
				f2fs_warn(sbi, "Swapfile: last extent is not aligned to section");
				goto next;
			}

			ret = f2fs_migrate_blocks(inode, cur_lblock,
							nr_pblocks);
			if (ret)
				goto out;
			goto retry;
		}
next:
		if (cur_lblock + nr_pblocks >= sis->max)
			nr_pblocks = sis->max - cur_lblock;

		if (cur_lblock) {	/* exclude the header page */
			if (pblock < lowest_pblock)
				lowest_pblock = pblock;
			if (pblock + nr_pblocks - 1 > highest_pblock)
				highest_pblock = pblock + nr_pblocks - 1;
		}

		/*
		 * We found a PAGE_SIZE-length, PAGE_SIZE-aligned run of blocks
		 */
		ret = add_swap_extent(sis, cur_lblock, nr_pblocks, pblock);
		if (ret < 0)
			goto out;
		nr_extents += ret;
		cur_lblock += nr_pblocks;
	}
	ret = nr_extents;
	*span = 1 + highest_pblock - lowest_pblock;
	if (cur_lblock == 0)
		cur_lblock = 1;	/* force Empty message */
	sis->max = cur_lblock;
	sis->pages = cur_lblock - 1;
	sis->highest_bit = cur_lblock - 1;
out:
	if (not_aligned)
		f2fs_warn(sbi, "Swapfile (%u) is not align to section: 1) creat(), 2) ioctl(F2FS_IOC_SET_PIN_FILE), 3) fallocate(%u * N)",
			  not_aligned, blks_per_sec * F2FS_BLKSIZE);
	return ret;
}

static int f2fs_swap_activate(struct swap_info_struct *sis, struct file *file,
				sector_t *span)
{
	struct inode *inode = file_inode(file);
	int ret;

	if (!S_ISREG(inode->i_mode))
		return -EINVAL;

	if (f2fs_readonly(F2FS_I_SB(inode)->sb))
		return -EROFS;

	if (f2fs_lfs_mode(F2FS_I_SB(inode))) {
		f2fs_err(F2FS_I_SB(inode),
			"Swapfile not supported in LFS mode");
		return -EINVAL;
	}

	ret = f2fs_convert_inline_inode(inode);
	if (ret)
		return ret;

	if (!f2fs_disable_compressed_file(inode))
		return -EINVAL;

	f2fs_precache_extents(inode);

	ret = check_swap_activate(sis, file, span);
	if (ret < 0)
		return ret;

	set_inode_flag(inode, FI_PIN_FILE);
	f2fs_update_time(F2FS_I_SB(inode), REQ_TIME);
	return ret;
}

static void f2fs_swap_deactivate(struct file *file)
{
	struct inode *inode = file_inode(file);

	clear_inode_flag(inode, FI_PIN_FILE);
}
#else
static int f2fs_swap_activate(struct swap_info_struct *sis, struct file *file,
				sector_t *span)
{
	return -EOPNOTSUPP;
}

static void f2fs_swap_deactivate(struct file *file)
{
}
#endif

const struct address_space_operations f2fs_dblock_aops = {
	.readpage	= f2fs_read_data_page,
	.readahead	= f2fs_readahead,
	.writepage	= f2fs_write_data_page,
	.writepages	= f2fs_write_data_pages,
	.write_begin	= f2fs_write_begin,
	.write_end	= f2fs_write_end,
	.set_page_dirty	= f2fs_set_data_page_dirty,
	.invalidatepage	= f2fs_invalidate_page,
	.releasepage	= f2fs_release_page,
	.direct_IO	= f2fs_direct_IO,
	.bmap		= f2fs_bmap,
	.swap_activate  = f2fs_swap_activate,
	.swap_deactivate = f2fs_swap_deactivate,
#ifdef CONFIG_MIGRATION
	.migratepage    = f2fs_migrate_page,
#endif
};

void f2fs_clear_page_cache_dirty_tag(struct page *page)
{
	struct address_space *mapping = page_mapping(page);
	unsigned long flags;

	xa_lock_irqsave(&mapping->i_pages, flags);
	__xa_clear_mark(&mapping->i_pages, page_index(page),
						PAGECACHE_TAG_DIRTY);
	xa_unlock_irqrestore(&mapping->i_pages, flags);
}

int __init f2fs_init_post_read_processing(void)
{
	bio_post_read_ctx_cache =
		kmem_cache_create("f2fs_bio_post_read_ctx",
				  sizeof(struct bio_post_read_ctx), 0, 0, NULL);
	if (!bio_post_read_ctx_cache)
		goto fail;
	bio_post_read_ctx_pool =
		mempool_create_slab_pool(NUM_PREALLOC_POST_READ_CTXS,
					 bio_post_read_ctx_cache);
	if (!bio_post_read_ctx_pool)
		goto fail_free_cache;
	return 0;

fail_free_cache:
	kmem_cache_destroy(bio_post_read_ctx_cache);
fail:
	return -ENOMEM;
}

void f2fs_destroy_post_read_processing(void)
{
	mempool_destroy(bio_post_read_ctx_pool);
	kmem_cache_destroy(bio_post_read_ctx_cache);
}

int f2fs_init_post_read_wq(struct f2fs_sb_info *sbi)
{
	if (!f2fs_sb_has_encrypt(sbi) &&
		!f2fs_sb_has_verity(sbi) &&
		!f2fs_sb_has_compression(sbi))
		return 0;

	sbi->post_read_wq = alloc_workqueue("f2fs_post_read_wq",
						 WQ_UNBOUND | WQ_HIGHPRI,
						 num_online_cpus());
	if (!sbi->post_read_wq)
		return -ENOMEM;
	return 0;
}

void f2fs_destroy_post_read_wq(struct f2fs_sb_info *sbi)
{
	if (sbi->post_read_wq)
		destroy_workqueue(sbi->post_read_wq);
}

int __init f2fs_init_bio_entry_cache(void)
{
	bio_entry_slab = f2fs_kmem_cache_create("f2fs_bio_entry_slab",
			sizeof(struct bio_entry));
	if (!bio_entry_slab)
		return -ENOMEM;
	return 0;
}

void f2fs_destroy_bio_entry_cache(void)
{
	kmem_cache_destroy(bio_entry_slab);
}<|MERGE_RESOLUTION|>--- conflicted
+++ resolved
@@ -1002,17 +1002,10 @@
 
 	if (fscrypt_inode_uses_fs_layer_crypto(inode))
 		post_read_steps |= STEP_DECRYPT;
-<<<<<<< HEAD
 
 	if (f2fs_need_verity(inode, first_idx))
 		post_read_steps |= STEP_VERITY;
 
-=======
-
-	if (f2fs_need_verity(inode, first_idx))
-		post_read_steps |= STEP_VERITY;
-
->>>>>>> 8a30a2ca
 	/*
 	 * STEP_DECOMPRESS is handled specially, since a compressed file might
 	 * contain both compressed and uncompressed clusters.  We'll allocate a
@@ -3337,9 +3330,6 @@
 	block_t blkaddr = NULL_ADDR;
 	int err = 0;
 
-<<<<<<< HEAD
-	if (trace_android_fs_datawrite_start_enabled()) {
-=======
 	/*
 	 * Should avoid quota operations which can make deadlock:
 	 * kswapd -> f2fs_evict_inode -> dquot_drop ->
@@ -3347,7 +3337,6 @@
 	 *   d_obtain_alias -> __d_alloc -> kmem_cache_alloc(GFP_KERNEL)
 	 */
 	if (trace_android_fs_datawrite_start_enabled() && !IS_NOQUOTA(inode)) {
->>>>>>> 8a30a2ca
 		char *path, pathbuf[MAX_TRACE_PATHBUF_LEN];
 
 		path = android_fstrace_get_pathname(pathbuf,
@@ -3730,7 +3719,6 @@
 	}
 
 	clear_page_private_gcing(page);
-<<<<<<< HEAD
 
 	if (test_opt(sbi, COMPRESS_CACHE)) {
 		if (f2fs_compressed_file(inode))
@@ -3739,16 +3727,6 @@
 			clear_page_private_data(page);
 	}
 
-=======
-
-	if (test_opt(sbi, COMPRESS_CACHE)) {
-		if (f2fs_compressed_file(inode))
-			f2fs_invalidate_compress_pages(sbi, inode->i_ino);
-		if (inode->i_ino == F2FS_COMPRESS_INO(sbi))
-			clear_page_private_data(page);
-	}
-
->>>>>>> 8a30a2ca
 	if (page_private_atomic(page))
 		return f2fs_drop_inmem_page(inode, page);
 
@@ -4058,19 +4036,11 @@
 		if ((pblock - SM_I(sbi)->main_blkaddr) & sec_blks_mask ||
 				nr_pblocks & sec_blks_mask) {
 			not_aligned++;
-<<<<<<< HEAD
 
 			nr_pblocks = roundup(nr_pblocks, blks_per_sec);
 			if (cur_lblock + nr_pblocks > sis->max)
 				nr_pblocks -= blks_per_sec;
 
-=======
-
-			nr_pblocks = roundup(nr_pblocks, blks_per_sec);
-			if (cur_lblock + nr_pblocks > sis->max)
-				nr_pblocks -= blks_per_sec;
-
->>>>>>> 8a30a2ca
 			if (!nr_pblocks) {
 				/* this extent is last one */
 				nr_pblocks = map.m_len;
