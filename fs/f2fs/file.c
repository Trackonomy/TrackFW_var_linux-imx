--- conflicted
+++ resolved
@@ -110,12 +110,6 @@
 		err = f2fs_get_block(&dn, page->index);
 		f2fs_put_dnode(&dn);
 		__do_map_lock(sbi, F2FS_GET_BLOCK_PRE_AIO, false);
-<<<<<<< HEAD
-		if (err) {
-			unlock_page(page);
-			goto out_sem;
-		}
-=======
 	}
 
 #ifdef CONFIG_F2FS_FS_COMPRESSION
@@ -128,7 +122,6 @@
 	if (err) {
 		unlock_page(page);
 		goto out_sem;
->>>>>>> 22e35a1d
 	}
 
 	f2fs_wait_on_page_writeback(page, DATA, false, true);
@@ -570,10 +563,7 @@
 	bool compressed_cluster = false;
 	int cluster_index = 0, valid_blocks = 0;
 	int cluster_size = F2FS_I(dn->inode)->i_cluster_size;
-<<<<<<< HEAD
-=======
 	bool released = !F2FS_I(dn->inode)->i_compr_blocks;
->>>>>>> 22e35a1d
 
 	if (IS_INODE(dn->node_page) && f2fs_has_extra_attr(dn->inode))
 		base = get_extra_isize(dn->inode);
@@ -612,13 +602,9 @@
 			clear_inode_flag(dn->inode, FI_FIRST_BLOCK_WRITTEN);
 
 		f2fs_invalidate_blocks(sbi, blkaddr);
-<<<<<<< HEAD
-		nr_free++;
-=======
 
 		if (!released || blkaddr != COMPRESS_ADDR)
 			nr_free++;
->>>>>>> 22e35a1d
 	}
 
 	if (compressed_cluster)
@@ -666,9 +652,6 @@
 		return 0;
 	}
 
-	if (f2fs_compressed_file(inode))
-		return 0;
-
 	page = f2fs_get_lock_data_page(inode, index, true);
 	if (IS_ERR(page))
 		return PTR_ERR(page) == -ENOENT ? 0 : PTR_ERR(page);
@@ -684,11 +667,7 @@
 	return 0;
 }
 
-<<<<<<< HEAD
-static int do_truncate_blocks(struct inode *inode, u64 from, bool lock)
-=======
 int f2fs_do_truncate_blocks(struct inode *inode, u64 from, bool lock)
->>>>>>> 22e35a1d
 {
 	struct f2fs_sb_info *sbi = F2FS_I_SB(inode);
 	struct dnode_of_data dn;
@@ -756,31 +735,13 @@
 int f2fs_truncate_blocks(struct inode *inode, u64 from, bool lock)
 {
 	u64 free_from = from;
-<<<<<<< HEAD
-
-=======
 	int err;
 
 #ifdef CONFIG_F2FS_FS_COMPRESSION
->>>>>>> 22e35a1d
 	/*
 	 * for compressed file, only support cluster size
 	 * aligned truncation.
 	 */
-<<<<<<< HEAD
-	if (f2fs_compressed_file(inode)) {
-		size_t cluster_shift = PAGE_SHIFT +
-					F2FS_I(inode)->i_log_cluster_size;
-		size_t cluster_mask = (1 << cluster_shift) - 1;
-
-		free_from = from >> cluster_shift;
-		if (from & cluster_mask)
-			free_from++;
-		free_from <<= cluster_shift;
-	}
-
-	return do_truncate_blocks(inode, free_from, lock);
-=======
 	if (f2fs_compressed_file(inode))
 		free_from = round_up(from,
 				F2FS_I(inode)->i_cluster_size << PAGE_SHIFT);
@@ -796,7 +757,6 @@
 #endif
 
 	return err;
->>>>>>> 22e35a1d
 }
 
 int f2fs_truncate(struct inode *inode)
@@ -1698,8 +1658,11 @@
 
 		down_write(&sbi->pin_sem);
 		map.m_seg_type = CURSEG_COLD_DATA_PINNED;
-<<<<<<< HEAD
+
+		f2fs_lock_op(sbi);
 		f2fs_allocate_new_segments(sbi, CURSEG_COLD_DATA);
+		f2fs_unlock_op(sbi);
+
 		err = f2fs_map_blocks(inode, &map, 1, F2FS_GET_BLOCK_PRE_DIO);
 		up_write(&sbi->pin_sem);
 
@@ -1709,22 +1672,6 @@
 		if (!err && len)
 			goto next_alloc;
 
-=======
-
-		f2fs_lock_op(sbi);
-		f2fs_allocate_new_segments(sbi, CURSEG_COLD_DATA);
-		f2fs_unlock_op(sbi);
-
-		err = f2fs_map_blocks(inode, &map, 1, F2FS_GET_BLOCK_PRE_DIO);
-		up_write(&sbi->pin_sem);
-
-		done += map.m_len;
-		len -= map.m_len;
-		map.m_lblk += map.m_len;
-		if (!err && len)
-			goto next_alloc;
-
->>>>>>> 22e35a1d
 		map.m_len = done;
 	} else {
 		err = f2fs_map_blocks(inode, &map, 1, F2FS_GET_BLOCK_PRE_AIO);
@@ -1881,28 +1828,13 @@
 	}
 
 	if ((iflags ^ masked_flags) & F2FS_COMPR_FL) {
-<<<<<<< HEAD
-		if (S_ISREG(inode->i_mode) &&
-			(masked_flags & F2FS_COMPR_FL || i_size_read(inode) ||
-						F2FS_HAS_BLOCKS(inode)))
-			return -EINVAL;
+		if (masked_flags & F2FS_COMPR_FL) {
+			if (f2fs_disable_compressed_file(inode))
+				return -EINVAL;
+		}
 		if (iflags & F2FS_NOCOMP_FL)
 			return -EINVAL;
 		if (iflags & F2FS_COMPR_FL) {
-			int err = f2fs_convert_inline_inode(inode);
-
-			if (err)
-				return err;
-
-=======
-		if (masked_flags & F2FS_COMPR_FL) {
-			if (f2fs_disable_compressed_file(inode))
-				return -EINVAL;
-		}
-		if (iflags & F2FS_NOCOMP_FL)
-			return -EINVAL;
-		if (iflags & F2FS_COMPR_FL) {
->>>>>>> 22e35a1d
 			if (!f2fs_may_compress(inode))
 				return -EINVAL;
 
@@ -3919,24 +3851,17 @@
 {
 	struct file *file = iocb->ki_filp;
 	struct inode *inode = file_inode(file);
-<<<<<<< HEAD
-=======
 	int ret;
->>>>>>> 22e35a1d
 
 	if (!f2fs_is_compress_backend_ready(inode))
 		return -EOPNOTSUPP;
 
-<<<<<<< HEAD
-	return generic_file_read_iter(iocb, iter);
-=======
 	ret = generic_file_read_iter(iocb, iter);
 
 	if (ret > 0)
 		f2fs_update_iostat(F2FS_I_SB(inode), APP_READ_IO, ret);
 
 	return ret;
->>>>>>> 22e35a1d
 }
 
 static ssize_t f2fs_file_write_iter(struct kiocb *iocb, struct iov_iter *from)
@@ -3950,15 +3875,10 @@
 		goto out;
 	}
 
-<<<<<<< HEAD
-	if (!f2fs_is_compress_backend_ready(inode))
-		return -EOPNOTSUPP;
-=======
 	if (!f2fs_is_compress_backend_ready(inode)) {
 		ret = -EOPNOTSUPP;
 		goto out;
 	}
->>>>>>> 22e35a1d
 
 	if (iocb->ki_flags & IOCB_NOWAIT) {
 		if (!inode_trylock(inode)) {
