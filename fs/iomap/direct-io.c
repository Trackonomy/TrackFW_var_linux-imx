--- conflicted
+++ resolved
@@ -189,15 +189,10 @@
 	struct bio *bio;
 
 	bio = bio_alloc(GFP_KERNEL, 1);
-<<<<<<< HEAD
 	fscrypt_set_bio_crypt_ctx(bio, inode, pos >> inode->i_blkbits,
 				  GFP_KERNEL);
-	bio_set_dev(bio, iomap->bdev);
-	bio->bi_iter.bi_sector = iomap_sector(iomap, pos);
-=======
 	bio_set_dev(bio, iter->iomap.bdev);
 	bio->bi_iter.bi_sector = iomap_sector(&iter->iomap, pos);
->>>>>>> 0ee7c3e2
 	bio->bi_private = dio;
 	bio->bi_end_io = iomap_dio_bio_end_io;
 
