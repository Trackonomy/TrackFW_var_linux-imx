// SPDX-License-Identifier: GPL-2.0-only
/*
 *
 * Copyright (C) 2011 Novell Inc.
 */

#include <linux/fs.h>
#include <linux/slab.h>
#include <linux/cred.h>
#include <linux/xattr.h>
#include <linux/posix_acl.h>
#include <linux/ratelimit.h>
#include <linux/fiemap.h>
#include "overlayfs.h"


int ovl_setattr(struct user_namespace *mnt_userns, struct dentry *dentry,
		struct iattr *attr)
{
	int err;
	bool full_copy_up = false;
	struct dentry *upperdentry;
	const struct cred *old_cred;

	err = setattr_prepare(&init_user_ns, dentry, attr);
	if (err)
		return err;

	err = ovl_want_write(dentry);
	if (err)
		goto out;

	if (attr->ia_valid & ATTR_SIZE) {
		struct inode *realinode = d_inode(ovl_dentry_real(dentry));

		err = -ETXTBSY;
		if (atomic_read(&realinode->i_writecount) < 0)
			goto out_drop_write;

		/* Truncate should trigger data copy up as well */
		full_copy_up = true;
	}

	if (!full_copy_up)
		err = ovl_copy_up(dentry);
	else
		err = ovl_copy_up_with_data(dentry);
	if (!err) {
		struct inode *winode = NULL;

		upperdentry = ovl_dentry_upper(dentry);

		if (attr->ia_valid & ATTR_SIZE) {
			winode = d_inode(upperdentry);
			err = get_write_access(winode);
			if (err)
				goto out_drop_write;
		}

		if (attr->ia_valid & (ATTR_KILL_SUID|ATTR_KILL_SGID))
			attr->ia_valid &= ~ATTR_MODE;

		/*
		 * We might have to translate ovl file into real file object
		 * once use cases emerge.  For now, simply don't let underlying
		 * filesystem rely on attr->ia_file
		 */
		attr->ia_valid &= ~ATTR_FILE;

		/*
		 * If open(O_TRUNC) is done, VFS calls ->setattr with ATTR_OPEN
		 * set.  Overlayfs does not pass O_TRUNC flag to underlying
		 * filesystem during open -> do not pass ATTR_OPEN.  This
		 * disables optimization in fuse which assumes open(O_TRUNC)
		 * already set file size to 0.  But we never passed O_TRUNC to
		 * fuse.  So by clearing ATTR_OPEN, fuse will be forced to send
		 * setattr request to server.
		 */
		attr->ia_valid &= ~ATTR_OPEN;

		inode_lock(upperdentry->d_inode);
		old_cred = ovl_override_creds(dentry->d_sb);
		err = notify_change(&init_user_ns, upperdentry, attr, NULL);
		revert_creds(old_cred);
		if (!err)
			ovl_copyattr(upperdentry->d_inode, dentry->d_inode);
		inode_unlock(upperdentry->d_inode);

		if (winode)
			put_write_access(winode);
	}
out_drop_write:
	ovl_drop_write(dentry);
out:
	return err;
}

static int ovl_map_dev_ino(struct dentry *dentry, struct kstat *stat, int fsid)
{
	bool samefs = ovl_same_fs(dentry->d_sb);
	unsigned int xinobits = ovl_xino_bits(dentry->d_sb);
	unsigned int xinoshift = 64 - xinobits;

	if (samefs) {
		/*
		 * When all layers are on the same fs, all real inode
		 * number are unique, so we use the overlay st_dev,
		 * which is friendly to du -x.
		 */
		stat->dev = dentry->d_sb->s_dev;
		return 0;
	} else if (xinobits) {
		/*
		 * All inode numbers of underlying fs should not be using the
		 * high xinobits, so we use high xinobits to partition the
		 * overlay st_ino address space. The high bits holds the fsid
		 * (upper fsid is 0). The lowest xinobit is reserved for mapping
		 * the non-peresistent inode numbers range in case of overflow.
		 * This way all overlay inode numbers are unique and use the
		 * overlay st_dev.
		 */
		if (likely(!(stat->ino >> xinoshift))) {
			stat->ino |= ((u64)fsid) << (xinoshift + 1);
			stat->dev = dentry->d_sb->s_dev;
			return 0;
		} else if (ovl_xino_warn(dentry->d_sb)) {
			pr_warn_ratelimited("inode number too big (%pd2, ino=%llu, xinobits=%d)\n",
					    dentry, stat->ino, xinobits);
		}
	}

	/* The inode could not be mapped to a unified st_ino address space */
	if (S_ISDIR(dentry->d_inode->i_mode)) {
		/*
		 * Always use the overlay st_dev for directories, so 'find
		 * -xdev' will scan the entire overlay mount and won't cross the
		 * overlay mount boundaries.
		 *
		 * If not all layers are on the same fs the pair {real st_ino;
		 * overlay st_dev} is not unique, so use the non persistent
		 * overlay st_ino for directories.
		 */
		stat->dev = dentry->d_sb->s_dev;
		stat->ino = dentry->d_inode->i_ino;
	} else {
		/*
		 * For non-samefs setup, if we cannot map all layers st_ino
		 * to a unified address space, we need to make sure that st_dev
		 * is unique per underlying fs, so we use the unique anonymous
		 * bdev assigned to the underlying fs.
		 */
		stat->dev = OVL_FS(dentry->d_sb)->fs[fsid].pseudo_dev;
	}

	return 0;
}

int ovl_getattr(struct user_namespace *mnt_userns, const struct path *path,
		struct kstat *stat, u32 request_mask, unsigned int flags)
{
	struct dentry *dentry = path->dentry;
	enum ovl_path_type type;
	struct path realpath;
	const struct cred *old_cred;
	bool is_dir = S_ISDIR(dentry->d_inode->i_mode);
	int fsid = 0;
	int err;
	bool metacopy_blocks = false;

	metacopy_blocks = ovl_is_metacopy_dentry(dentry);

	type = ovl_path_real(dentry, &realpath);
	old_cred = ovl_override_creds(dentry->d_sb);
	err = vfs_getattr(&realpath, stat, request_mask, flags);
	if (err)
		goto out;

	/*
	 * For non-dir or same fs, we use st_ino of the copy up origin.
	 * This guaranties constant st_dev/st_ino across copy up.
	 * With xino feature and non-samefs, we use st_ino of the copy up
	 * origin masked with high bits that represent the layer id.
	 *
	 * If lower filesystem supports NFS file handles, this also guaranties
	 * persistent st_ino across mount cycle.
	 */
	if (!is_dir || ovl_same_dev(dentry->d_sb)) {
		if (!OVL_TYPE_UPPER(type)) {
			fsid = ovl_layer_lower(dentry)->fsid;
		} else if (OVL_TYPE_ORIGIN(type)) {
			struct kstat lowerstat;
			u32 lowermask = STATX_INO | STATX_BLOCKS |
					(!is_dir ? STATX_NLINK : 0);

			ovl_path_lower(dentry, &realpath);
			err = vfs_getattr(&realpath, &lowerstat,
					  lowermask, flags);
			if (err)
				goto out;

			/*
			 * Lower hardlinks may be broken on copy up to different
			 * upper files, so we cannot use the lower origin st_ino
			 * for those different files, even for the same fs case.
			 *
			 * Similarly, several redirected dirs can point to the
			 * same dir on a lower layer. With the "verify_lower"
			 * feature, we do not use the lower origin st_ino, if
			 * we haven't verified that this redirect is unique.
			 *
			 * With inodes index enabled, it is safe to use st_ino
			 * of an indexed origin. The index validates that the
			 * upper hardlink is not broken and that a redirected
			 * dir is the only redirect to that origin.
			 */
			if (ovl_test_flag(OVL_INDEX, d_inode(dentry)) ||
			    (!ovl_verify_lower(dentry->d_sb) &&
			     (is_dir || lowerstat.nlink == 1))) {
				fsid = ovl_layer_lower(dentry)->fsid;
				stat->ino = lowerstat.ino;
			}

			/*
			 * If we are querying a metacopy dentry and lower
			 * dentry is data dentry, then use the blocks we
			 * queried just now. We don't have to do additional
			 * vfs_getattr(). If lower itself is metacopy, then
			 * additional vfs_getattr() is unavoidable.
			 */
			if (metacopy_blocks &&
			    realpath.dentry == ovl_dentry_lowerdata(dentry)) {
				stat->blocks = lowerstat.blocks;
				metacopy_blocks = false;
			}
		}

		if (metacopy_blocks) {
			/*
			 * If lower is not same as lowerdata or if there was
			 * no origin on upper, we can end up here.
			 */
			struct kstat lowerdatastat;
			u32 lowermask = STATX_BLOCKS;

			ovl_path_lowerdata(dentry, &realpath);
			err = vfs_getattr(&realpath, &lowerdatastat,
					  lowermask, flags);
			if (err)
				goto out;
			stat->blocks = lowerdatastat.blocks;
		}
	}

	err = ovl_map_dev_ino(dentry, stat, fsid);
	if (err)
		goto out;

	/*
	 * It's probably not worth it to count subdirs to get the
	 * correct link count.  nlink=1 seems to pacify 'find' and
	 * other utilities.
	 */
	if (is_dir && OVL_TYPE_MERGE(type))
		stat->nlink = 1;

	/*
	 * Return the overlay inode nlinks for indexed upper inodes.
	 * Overlay inode nlink counts the union of the upper hardlinks
	 * and non-covered lower hardlinks. It does not include the upper
	 * index hardlink.
	 */
	if (!is_dir && ovl_test_flag(OVL_INDEX, d_inode(dentry)))
		stat->nlink = dentry->d_inode->i_nlink;

out:
	revert_creds(old_cred);

	return err;
}

int ovl_permission(struct user_namespace *mnt_userns,
		   struct inode *inode, int mask)
{
	struct inode *upperinode = ovl_inode_upper(inode);
	struct inode *realinode = upperinode ?: ovl_inode_lower(inode);
	const struct cred *old_cred;
	int err;

	/* Careful in RCU walk mode */
	if (!realinode) {
		WARN_ON(!(mask & MAY_NOT_BLOCK));
		return -ECHILD;
	}

	/*
	 * Check overlay inode with the creds of task and underlying inode
	 * with creds of mounter
	 */
	err = generic_permission(&init_user_ns, inode, mask);
	if (err)
		return err;

	old_cred = ovl_override_creds(inode->i_sb);
	if (!upperinode &&
	    !special_file(realinode->i_mode) && mask & MAY_WRITE) {
		mask &= ~(MAY_WRITE | MAY_APPEND);
		/* Make sure mounter can read file for copy up later */
		mask |= MAY_READ;
	}
	err = inode_permission(&init_user_ns, realinode, mask);
	revert_creds(old_cred);

	return err;
}

static const char *ovl_get_link(struct dentry *dentry,
				struct inode *inode,
				struct delayed_call *done)
{
	const struct cred *old_cred;
	const char *p;

	if (!dentry)
		return ERR_PTR(-ECHILD);

	old_cred = ovl_override_creds(dentry->d_sb);
	p = vfs_get_link(ovl_dentry_real(dentry), done);
	revert_creds(old_cred);
	return p;
}

bool ovl_is_private_xattr(struct super_block *sb, const char *name)
{
	struct ovl_fs *ofs = sb->s_fs_info;

	if (ofs->config.userxattr)
		return strncmp(name, OVL_XATTR_USER_PREFIX,
			       sizeof(OVL_XATTR_USER_PREFIX) - 1) == 0;
	else
		return strncmp(name, OVL_XATTR_TRUSTED_PREFIX,
			       sizeof(OVL_XATTR_TRUSTED_PREFIX) - 1) == 0;
}

int ovl_xattr_set(struct dentry *dentry, struct inode *inode, const char *name,
		  const void *value, size_t size, int flags)
{
	int err;
	struct dentry *upperdentry = ovl_i_dentry_upper(inode);
	struct dentry *realdentry = upperdentry ?: ovl_dentry_lower(dentry);
	const struct cred *old_cred;

	err = ovl_want_write(dentry);
	if (err)
		goto out;

	if (!value && !upperdentry) {
		old_cred = ovl_override_creds(dentry->d_sb);
		err = vfs_getxattr(&init_user_ns, realdentry, name, NULL, 0);
		revert_creds(old_cred);
		if (err < 0)
			goto out_drop_write;
	}

	if (!upperdentry) {
		err = ovl_copy_up(dentry);
		if (err)
			goto out_drop_write;

		realdentry = ovl_dentry_upper(dentry);
	}

	old_cred = ovl_override_creds(dentry->d_sb);
	if (value)
		err = vfs_setxattr(&init_user_ns, realdentry, name, value, size,
				   flags);
	else {
		WARN_ON(flags != XATTR_REPLACE);
		err = vfs_removexattr(&init_user_ns, realdentry, name);
	}
	revert_creds(old_cred);

	/* copy c/mtime */
	ovl_copyattr(d_inode(realdentry), inode);

out_drop_write:
	ovl_drop_write(dentry);
out:
	return err;
}

int ovl_xattr_get(struct dentry *dentry, struct inode *inode, const char *name,
		  void *value, size_t size)
{
	ssize_t res;
	const struct cred *old_cred;
	struct dentry *realdentry =
		ovl_i_dentry_upper(inode) ?: ovl_dentry_lower(dentry);

	old_cred = ovl_override_creds(dentry->d_sb);
<<<<<<< HEAD
	res = __vfs_getxattr(realdentry, d_inode(realdentry), name,
			     value, size);
=======
	res = vfs_getxattr(&init_user_ns, realdentry, name, value, size);
>>>>>>> 7d6beb71
	revert_creds(old_cred);
	return res;
}

static bool ovl_can_list(struct super_block *sb, const char *s)
{
	/* Never list private (.overlay) */
	if (ovl_is_private_xattr(sb, s))
		return false;

	/* List all non-trusted xatts */
	if (strncmp(s, XATTR_TRUSTED_PREFIX, XATTR_TRUSTED_PREFIX_LEN) != 0)
		return true;

	/* list other trusted for superuser only */
	return ns_capable_noaudit(&init_user_ns, CAP_SYS_ADMIN);
}

ssize_t ovl_listxattr(struct dentry *dentry, char *list, size_t size)
{
	struct dentry *realdentry = ovl_dentry_real(dentry);
	ssize_t res;
	size_t len;
	char *s;
	const struct cred *old_cred;

	old_cred = ovl_override_creds(dentry->d_sb);
	res = vfs_listxattr(realdentry, list, size);
	revert_creds(old_cred);
	if (res <= 0 || size == 0)
		return res;

	/* filter out private xattrs */
	for (s = list, len = res; len;) {
		size_t slen = strnlen(s, len) + 1;

		/* underlying fs providing us with an broken xattr list? */
		if (WARN_ON(slen > len))
			return -EIO;

		len -= slen;
		if (!ovl_can_list(dentry->d_sb, s)) {
			res -= slen;
			memmove(s, s + slen, len);
		} else {
			s += slen;
		}
	}

	return res;
}

struct posix_acl *ovl_get_acl(struct inode *inode, int type)
{
	struct inode *realinode = ovl_inode_real(inode);
	const struct cred *old_cred;
	struct posix_acl *acl;

	if (!IS_ENABLED(CONFIG_FS_POSIX_ACL) || !IS_POSIXACL(realinode))
		return NULL;

	old_cred = ovl_override_creds(inode->i_sb);
	acl = get_acl(realinode, type);
	revert_creds(old_cred);

	return acl;
}

int ovl_update_time(struct inode *inode, struct timespec64 *ts, int flags)
{
	if (flags & S_ATIME) {
		struct ovl_fs *ofs = inode->i_sb->s_fs_info;
		struct path upperpath = {
			.mnt = ovl_upper_mnt(ofs),
			.dentry = ovl_upperdentry_dereference(OVL_I(inode)),
		};

		if (upperpath.dentry) {
			touch_atime(&upperpath);
			inode->i_atime = d_inode(upperpath.dentry)->i_atime;
		}
	}
	return 0;
}

static int ovl_fiemap(struct inode *inode, struct fiemap_extent_info *fieinfo,
		      u64 start, u64 len)
{
	int err;
	struct inode *realinode = ovl_inode_realdata(inode);
	const struct cred *old_cred;

	if (!realinode->i_op->fiemap)
		return -EOPNOTSUPP;

	old_cred = ovl_override_creds(inode->i_sb);
	err = realinode->i_op->fiemap(realinode, fieinfo, start, len);
	revert_creds(old_cred);

	return err;
}

static const struct inode_operations ovl_file_inode_operations = {
	.setattr	= ovl_setattr,
	.permission	= ovl_permission,
	.getattr	= ovl_getattr,
	.listxattr	= ovl_listxattr,
	.get_acl	= ovl_get_acl,
	.update_time	= ovl_update_time,
	.fiemap		= ovl_fiemap,
};

static const struct inode_operations ovl_symlink_inode_operations = {
	.setattr	= ovl_setattr,
	.get_link	= ovl_get_link,
	.getattr	= ovl_getattr,
	.listxattr	= ovl_listxattr,
	.update_time	= ovl_update_time,
};

static const struct inode_operations ovl_special_inode_operations = {
	.setattr	= ovl_setattr,
	.permission	= ovl_permission,
	.getattr	= ovl_getattr,
	.listxattr	= ovl_listxattr,
	.get_acl	= ovl_get_acl,
	.update_time	= ovl_update_time,
};

static const struct address_space_operations ovl_aops = {
	/* For O_DIRECT dentry_open() checks f_mapping->a_ops->direct_IO */
	.direct_IO		= noop_direct_IO,
};

/*
 * It is possible to stack overlayfs instance on top of another
 * overlayfs instance as lower layer. We need to annotate the
 * stackable i_mutex locks according to stack level of the super
 * block instance. An overlayfs instance can never be in stack
 * depth 0 (there is always a real fs below it).  An overlayfs
 * inode lock will use the lockdep annotaion ovl_i_mutex_key[depth].
 *
 * For example, here is a snip from /proc/lockdep_chains after
 * dir_iterate of nested overlayfs:
 *
 * [...] &ovl_i_mutex_dir_key[depth]   (stack_depth=2)
 * [...] &ovl_i_mutex_dir_key[depth]#2 (stack_depth=1)
 * [...] &type->i_mutex_dir_key        (stack_depth=0)
 *
 * Locking order w.r.t ovl_want_write() is important for nested overlayfs.
 *
 * This chain is valid:
 * - inode->i_rwsem			(inode_lock[2])
 * - upper_mnt->mnt_sb->s_writers	(ovl_want_write[0])
 * - OVL_I(inode)->lock			(ovl_inode_lock[2])
 * - OVL_I(lowerinode)->lock		(ovl_inode_lock[1])
 *
 * And this chain is valid:
 * - inode->i_rwsem			(inode_lock[2])
 * - OVL_I(inode)->lock			(ovl_inode_lock[2])
 * - lowerinode->i_rwsem		(inode_lock[1])
 * - OVL_I(lowerinode)->lock		(ovl_inode_lock[1])
 *
 * But lowerinode->i_rwsem SHOULD NOT be acquired while ovl_want_write() is
 * held, because it is in reverse order of the non-nested case using the same
 * upper fs:
 * - inode->i_rwsem			(inode_lock[1])
 * - upper_mnt->mnt_sb->s_writers	(ovl_want_write[0])
 * - OVL_I(inode)->lock			(ovl_inode_lock[1])
 */
#define OVL_MAX_NESTING FILESYSTEM_MAX_STACK_DEPTH

static inline void ovl_lockdep_annotate_inode_mutex_key(struct inode *inode)
{
#ifdef CONFIG_LOCKDEP
	static struct lock_class_key ovl_i_mutex_key[OVL_MAX_NESTING];
	static struct lock_class_key ovl_i_mutex_dir_key[OVL_MAX_NESTING];
	static struct lock_class_key ovl_i_lock_key[OVL_MAX_NESTING];

	int depth = inode->i_sb->s_stack_depth - 1;

	if (WARN_ON_ONCE(depth < 0 || depth >= OVL_MAX_NESTING))
		depth = 0;

	if (S_ISDIR(inode->i_mode))
		lockdep_set_class(&inode->i_rwsem, &ovl_i_mutex_dir_key[depth]);
	else
		lockdep_set_class(&inode->i_rwsem, &ovl_i_mutex_key[depth]);

	lockdep_set_class(&OVL_I(inode)->lock, &ovl_i_lock_key[depth]);
#endif
}

static void ovl_next_ino(struct inode *inode)
{
	struct ovl_fs *ofs = inode->i_sb->s_fs_info;

	inode->i_ino = atomic_long_inc_return(&ofs->last_ino);
	if (unlikely(!inode->i_ino))
		inode->i_ino = atomic_long_inc_return(&ofs->last_ino);
}

static void ovl_map_ino(struct inode *inode, unsigned long ino, int fsid)
{
	int xinobits = ovl_xino_bits(inode->i_sb);
	unsigned int xinoshift = 64 - xinobits;

	/*
	 * When d_ino is consistent with st_ino (samefs or i_ino has enough
	 * bits to encode layer), set the same value used for st_ino to i_ino,
	 * so inode number exposed via /proc/locks and a like will be
	 * consistent with d_ino and st_ino values. An i_ino value inconsistent
	 * with d_ino also causes nfsd readdirplus to fail.
	 */
	inode->i_ino = ino;
	if (ovl_same_fs(inode->i_sb)) {
		return;
	} else if (xinobits && likely(!(ino >> xinoshift))) {
		inode->i_ino |= (unsigned long)fsid << (xinoshift + 1);
		return;
	}

	/*
	 * For directory inodes on non-samefs with xino disabled or xino
	 * overflow, we allocate a non-persistent inode number, to be used for
	 * resolving st_ino collisions in ovl_map_dev_ino().
	 *
	 * To avoid ino collision with legitimate xino values from upper
	 * layer (fsid 0), use the lowest xinobit to map the non
	 * persistent inode numbers to the unified st_ino address space.
	 */
	if (S_ISDIR(inode->i_mode)) {
		ovl_next_ino(inode);
		if (xinobits) {
			inode->i_ino &= ~0UL >> xinobits;
			inode->i_ino |= 1UL << xinoshift;
		}
	}
}

void ovl_inode_init(struct inode *inode, struct ovl_inode_params *oip,
		    unsigned long ino, int fsid)
{
	struct inode *realinode;

	if (oip->upperdentry)
		OVL_I(inode)->__upperdentry = oip->upperdentry;
	if (oip->lowerpath && oip->lowerpath->dentry)
		OVL_I(inode)->lower = igrab(d_inode(oip->lowerpath->dentry));
	if (oip->lowerdata)
		OVL_I(inode)->lowerdata = igrab(d_inode(oip->lowerdata));

	realinode = ovl_inode_real(inode);
	ovl_copyattr(realinode, inode);
	ovl_copyflags(realinode, inode);
	ovl_map_ino(inode, ino, fsid);
}

static void ovl_fill_inode(struct inode *inode, umode_t mode, dev_t rdev)
{
	inode->i_mode = mode;
	inode->i_flags |= S_NOCMTIME;
#ifdef CONFIG_FS_POSIX_ACL
	inode->i_acl = inode->i_default_acl = ACL_DONT_CACHE;
#endif

	ovl_lockdep_annotate_inode_mutex_key(inode);

	switch (mode & S_IFMT) {
	case S_IFREG:
		inode->i_op = &ovl_file_inode_operations;
		inode->i_fop = &ovl_file_operations;
		inode->i_mapping->a_ops = &ovl_aops;
		break;

	case S_IFDIR:
		inode->i_op = &ovl_dir_inode_operations;
		inode->i_fop = &ovl_dir_operations;
		break;

	case S_IFLNK:
		inode->i_op = &ovl_symlink_inode_operations;
		break;

	default:
		inode->i_op = &ovl_special_inode_operations;
		init_special_inode(inode, mode, rdev);
		break;
	}
}

/*
 * With inodes index enabled, an overlay inode nlink counts the union of upper
 * hardlinks and non-covered lower hardlinks. During the lifetime of a non-pure
 * upper inode, the following nlink modifying operations can happen:
 *
 * 1. Lower hardlink copy up
 * 2. Upper hardlink created, unlinked or renamed over
 * 3. Lower hardlink whiteout or renamed over
 *
 * For the first, copy up case, the union nlink does not change, whether the
 * operation succeeds or fails, but the upper inode nlink may change.
 * Therefore, before copy up, we store the union nlink value relative to the
 * lower inode nlink in the index inode xattr .overlay.nlink.
 *
 * For the second, upper hardlink case, the union nlink should be incremented
 * or decremented IFF the operation succeeds, aligned with nlink change of the
 * upper inode. Therefore, before link/unlink/rename, we store the union nlink
 * value relative to the upper inode nlink in the index inode.
 *
 * For the last, lower cover up case, we simplify things by preceding the
 * whiteout or cover up with copy up. This makes sure that there is an index
 * upper inode where the nlink xattr can be stored before the copied up upper
 * entry is unlink.
 */
#define OVL_NLINK_ADD_UPPER	(1 << 0)

/*
 * On-disk format for indexed nlink:
 *
 * nlink relative to the upper inode - "U[+-]NUM"
 * nlink relative to the lower inode - "L[+-]NUM"
 */

static int ovl_set_nlink_common(struct dentry *dentry,
				struct dentry *realdentry, const char *format)
{
	struct inode *inode = d_inode(dentry);
	struct inode *realinode = d_inode(realdentry);
	char buf[13];
	int len;

	len = snprintf(buf, sizeof(buf), format,
		       (int) (inode->i_nlink - realinode->i_nlink));

	if (WARN_ON(len >= sizeof(buf)))
		return -EIO;

	return ovl_do_setxattr(OVL_FS(inode->i_sb), ovl_dentry_upper(dentry),
			       OVL_XATTR_NLINK, buf, len);
}

int ovl_set_nlink_upper(struct dentry *dentry)
{
	return ovl_set_nlink_common(dentry, ovl_dentry_upper(dentry), "U%+i");
}

int ovl_set_nlink_lower(struct dentry *dentry)
{
	return ovl_set_nlink_common(dentry, ovl_dentry_lower(dentry), "L%+i");
}

unsigned int ovl_get_nlink(struct ovl_fs *ofs, struct dentry *lowerdentry,
			   struct dentry *upperdentry,
			   unsigned int fallback)
{
	int nlink_diff;
	int nlink;
	char buf[13];
	int err;

	if (!lowerdentry || !upperdentry || d_inode(lowerdentry)->i_nlink == 1)
		return fallback;

	err = ovl_do_getxattr(ofs, upperdentry, OVL_XATTR_NLINK,
			      &buf, sizeof(buf) - 1);
	if (err < 0)
		goto fail;

	buf[err] = '\0';
	if ((buf[0] != 'L' && buf[0] != 'U') ||
	    (buf[1] != '+' && buf[1] != '-'))
		goto fail;

	err = kstrtoint(buf + 1, 10, &nlink_diff);
	if (err < 0)
		goto fail;

	nlink = d_inode(buf[0] == 'L' ? lowerdentry : upperdentry)->i_nlink;
	nlink += nlink_diff;

	if (nlink <= 0)
		goto fail;

	return nlink;

fail:
	pr_warn_ratelimited("failed to get index nlink (%pd2, err=%i)\n",
			    upperdentry, err);
	return fallback;
}

struct inode *ovl_new_inode(struct super_block *sb, umode_t mode, dev_t rdev)
{
	struct inode *inode;

	inode = new_inode(sb);
	if (inode)
		ovl_fill_inode(inode, mode, rdev);

	return inode;
}

static int ovl_inode_test(struct inode *inode, void *data)
{
	return inode->i_private == data;
}

static int ovl_inode_set(struct inode *inode, void *data)
{
	inode->i_private = data;
	return 0;
}

static bool ovl_verify_inode(struct inode *inode, struct dentry *lowerdentry,
			     struct dentry *upperdentry, bool strict)
{
	/*
	 * For directories, @strict verify from lookup path performs consistency
	 * checks, so NULL lower/upper in dentry must match NULL lower/upper in
	 * inode. Non @strict verify from NFS handle decode path passes NULL for
	 * 'unknown' lower/upper.
	 */
	if (S_ISDIR(inode->i_mode) && strict) {
		/* Real lower dir moved to upper layer under us? */
		if (!lowerdentry && ovl_inode_lower(inode))
			return false;

		/* Lookup of an uncovered redirect origin? */
		if (!upperdentry && ovl_inode_upper(inode))
			return false;
	}

	/*
	 * Allow non-NULL lower inode in ovl_inode even if lowerdentry is NULL.
	 * This happens when finding a copied up overlay inode for a renamed
	 * or hardlinked overlay dentry and lower dentry cannot be followed
	 * by origin because lower fs does not support file handles.
	 */
	if (lowerdentry && ovl_inode_lower(inode) != d_inode(lowerdentry))
		return false;

	/*
	 * Allow non-NULL __upperdentry in inode even if upperdentry is NULL.
	 * This happens when finding a lower alias for a copied up hard link.
	 */
	if (upperdentry && ovl_inode_upper(inode) != d_inode(upperdentry))
		return false;

	return true;
}

struct inode *ovl_lookup_inode(struct super_block *sb, struct dentry *real,
			       bool is_upper)
{
	struct inode *inode, *key = d_inode(real);

	inode = ilookup5(sb, (unsigned long) key, ovl_inode_test, key);
	if (!inode)
		return NULL;

	if (!ovl_verify_inode(inode, is_upper ? NULL : real,
			      is_upper ? real : NULL, false)) {
		iput(inode);
		return ERR_PTR(-ESTALE);
	}

	return inode;
}

bool ovl_lookup_trap_inode(struct super_block *sb, struct dentry *dir)
{
	struct inode *key = d_inode(dir);
	struct inode *trap;
	bool res;

	trap = ilookup5(sb, (unsigned long) key, ovl_inode_test, key);
	if (!trap)
		return false;

	res = IS_DEADDIR(trap) && !ovl_inode_upper(trap) &&
				  !ovl_inode_lower(trap);

	iput(trap);
	return res;
}

/*
 * Create an inode cache entry for layer root dir, that will intentionally
 * fail ovl_verify_inode(), so any lookup that will find some layer root
 * will fail.
 */
struct inode *ovl_get_trap_inode(struct super_block *sb, struct dentry *dir)
{
	struct inode *key = d_inode(dir);
	struct inode *trap;

	if (!d_is_dir(dir))
		return ERR_PTR(-ENOTDIR);

	trap = iget5_locked(sb, (unsigned long) key, ovl_inode_test,
			    ovl_inode_set, key);
	if (!trap)
		return ERR_PTR(-ENOMEM);

	if (!(trap->i_state & I_NEW)) {
		/* Conflicting layer roots? */
		iput(trap);
		return ERR_PTR(-ELOOP);
	}

	trap->i_mode = S_IFDIR;
	trap->i_flags = S_DEAD;
	unlock_new_inode(trap);

	return trap;
}

/*
 * Does overlay inode need to be hashed by lower inode?
 */
static bool ovl_hash_bylower(struct super_block *sb, struct dentry *upper,
			     struct dentry *lower, bool index)
{
	struct ovl_fs *ofs = sb->s_fs_info;

	/* No, if pure upper */
	if (!lower)
		return false;

	/* Yes, if already indexed */
	if (index)
		return true;

	/* Yes, if won't be copied up */
	if (!ovl_upper_mnt(ofs))
		return true;

	/* No, if lower hardlink is or will be broken on copy up */
	if ((upper || !ovl_indexdir(sb)) &&
	    !d_is_dir(lower) && d_inode(lower)->i_nlink > 1)
		return false;

	/* No, if non-indexed upper with NFS export */
	if (sb->s_export_op && upper)
		return false;

	/* Otherwise, hash by lower inode for fsnotify */
	return true;
}

static struct inode *ovl_iget5(struct super_block *sb, struct inode *newinode,
			       struct inode *key)
{
	return newinode ? inode_insert5(newinode, (unsigned long) key,
					 ovl_inode_test, ovl_inode_set, key) :
			  iget5_locked(sb, (unsigned long) key,
				       ovl_inode_test, ovl_inode_set, key);
}

struct inode *ovl_get_inode(struct super_block *sb,
			    struct ovl_inode_params *oip)
{
	struct ovl_fs *ofs = OVL_FS(sb);
	struct dentry *upperdentry = oip->upperdentry;
	struct ovl_path *lowerpath = oip->lowerpath;
	struct inode *realinode = upperdentry ? d_inode(upperdentry) : NULL;
	struct inode *inode;
	struct dentry *lowerdentry = lowerpath ? lowerpath->dentry : NULL;
	bool bylower = ovl_hash_bylower(sb, upperdentry, lowerdentry,
					oip->index);
	int fsid = bylower ? lowerpath->layer->fsid : 0;
	bool is_dir;
	unsigned long ino = 0;
	int err = oip->newinode ? -EEXIST : -ENOMEM;

	if (!realinode)
		realinode = d_inode(lowerdentry);

	/*
	 * Copy up origin (lower) may exist for non-indexed upper, but we must
	 * not use lower as hash key if this is a broken hardlink.
	 */
	is_dir = S_ISDIR(realinode->i_mode);
	if (upperdentry || bylower) {
		struct inode *key = d_inode(bylower ? lowerdentry :
						      upperdentry);
		unsigned int nlink = is_dir ? 1 : realinode->i_nlink;

		inode = ovl_iget5(sb, oip->newinode, key);
		if (!inode)
			goto out_err;
		if (!(inode->i_state & I_NEW)) {
			/*
			 * Verify that the underlying files stored in the inode
			 * match those in the dentry.
			 */
			if (!ovl_verify_inode(inode, lowerdentry, upperdentry,
					      true)) {
				iput(inode);
				err = -ESTALE;
				goto out_err;
			}

			dput(upperdentry);
			kfree(oip->redirect);
			goto out;
		}

		/* Recalculate nlink for non-dir due to indexing */
		if (!is_dir)
			nlink = ovl_get_nlink(ofs, lowerdentry, upperdentry,
					      nlink);
		set_nlink(inode, nlink);
		ino = key->i_ino;
	} else {
		/* Lower hardlink that will be broken on copy up */
		inode = new_inode(sb);
		if (!inode) {
			err = -ENOMEM;
			goto out_err;
		}
		ino = realinode->i_ino;
		fsid = lowerpath->layer->fsid;
	}
	ovl_fill_inode(inode, realinode->i_mode, realinode->i_rdev);
	ovl_inode_init(inode, oip, ino, fsid);

	if (upperdentry && ovl_is_impuredir(sb, upperdentry))
		ovl_set_flag(OVL_IMPURE, inode);

	if (oip->index)
		ovl_set_flag(OVL_INDEX, inode);

	OVL_I(inode)->redirect = oip->redirect;

	if (bylower)
		ovl_set_flag(OVL_CONST_INO, inode);

	/* Check for non-merge dir that may have whiteouts */
	if (is_dir) {
		if (((upperdentry && lowerdentry) || oip->numlower > 1) ||
		    ovl_check_origin_xattr(ofs, upperdentry ?: lowerdentry)) {
			ovl_set_flag(OVL_WHITEOUTS, inode);
		}
	}

	if (inode->i_state & I_NEW)
		unlock_new_inode(inode);
out:
	return inode;

out_err:
	pr_warn_ratelimited("failed to get inode (%i)\n", err);
	inode = ERR_PTR(err);
	goto out;
}<|MERGE_RESOLUTION|>--- conflicted
+++ resolved
@@ -397,12 +397,7 @@
 		ovl_i_dentry_upper(inode) ?: ovl_dentry_lower(dentry);
 
 	old_cred = ovl_override_creds(dentry->d_sb);
-<<<<<<< HEAD
-	res = __vfs_getxattr(realdentry, d_inode(realdentry), name,
-			     value, size);
-=======
 	res = vfs_getxattr(&init_user_ns, realdentry, name, value, size);
->>>>>>> 7d6beb71
 	revert_creds(old_cred);
 	return res;
 }
