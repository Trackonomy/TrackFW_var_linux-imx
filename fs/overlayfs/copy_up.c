/*
 *
 * Copyright (C) 2011 Novell Inc.
 *
 * This program is free software; you can redistribute it and/or modify it
 * under the terms of the GNU General Public License version 2 as published by
 * the Free Software Foundation.
 */

#include <linux/module.h>
#include <linux/fs.h>
#include <linux/slab.h>
#include <linux/file.h>
#include <linux/splice.h>
#include <linux/xattr.h>
#include <linux/security.h>
#include <linux/uaccess.h>
#include <linux/sched/signal.h>
#include <linux/cred.h>
#include <linux/namei.h>
#include <linux/fdtable.h>
#include <linux/ratelimit.h>
#include <linux/exportfs.h>
#include "overlayfs.h"
#include "ovl_entry.h"

#define OVL_COPY_UP_CHUNK_SIZE (1 << 20)

static bool __read_mostly ovl_check_copy_up;
module_param_named(check_copy_up, ovl_check_copy_up, bool,
		   S_IWUSR | S_IRUGO);
MODULE_PARM_DESC(ovl_check_copy_up,
		 "Warn on copy-up when causing process also has a R/O fd open");

static int ovl_check_fd(const void *data, struct file *f, unsigned int fd)
{
	const struct dentry *dentry = data;

	if (file_inode(f) == d_inode(dentry))
		pr_warn_ratelimited("overlayfs: Warning: Copying up %pD, but open R/O on fd %u which will cease to be coherent [pid=%d %s]\n",
				    f, fd, current->pid, current->comm);
	return 0;
}

/*
 * Check the fds open by this process and warn if something like the following
 * scenario is about to occur:
 *
 *	fd1 = open("foo", O_RDONLY);
 *	fd2 = open("foo", O_RDWR);
 */
static void ovl_do_check_copy_up(struct dentry *dentry)
{
	if (ovl_check_copy_up)
		iterate_fd(current->files, 0, ovl_check_fd, dentry);
}

int ovl_copy_xattr(struct dentry *old, struct dentry *new)
{
	ssize_t list_size, size, value_size = 0;
	char *buf, *name, *value = NULL;
	int uninitialized_var(error);
	size_t slen;

	if (!(old->d_inode->i_opflags & IOP_XATTR) ||
	    !(new->d_inode->i_opflags & IOP_XATTR))
		return 0;

	list_size = vfs_listxattr(old, NULL, 0);
	if (list_size <= 0) {
		if (list_size == -EOPNOTSUPP)
			return 0;
		return list_size;
	}

	buf = kzalloc(list_size, GFP_KERNEL);
	if (!buf)
		return -ENOMEM;

	list_size = vfs_listxattr(old, buf, list_size);
	if (list_size <= 0) {
		error = list_size;
		goto out;
	}

	for (name = buf; list_size; name += slen) {
		slen = strnlen(name, list_size) + 1;

		/* underlying fs providing us with an broken xattr list? */
		if (WARN_ON(slen > list_size)) {
			error = -EIO;
			break;
		}
		list_size -= slen;

		if (ovl_is_private_xattr(name))
			continue;
retry:
		size = vfs_getxattr(old, name, value, value_size);
		if (size == -ERANGE)
			size = vfs_getxattr(old, name, NULL, 0);

		if (size < 0) {
			error = size;
			break;
		}

		if (size > value_size) {
			void *new;

			new = krealloc(value, size, GFP_KERNEL);
			if (!new) {
				error = -ENOMEM;
				break;
			}
			value = new;
			value_size = size;
			goto retry;
		}

		error = security_inode_copy_up_xattr(name);
		if (error < 0 && error != -EOPNOTSUPP)
			break;
		if (error == 1) {
			error = 0;
			continue; /* Discard */
		}
		error = vfs_setxattr(new, name, value, size, 0);
		if (error)
			break;
	}
	kfree(value);
out:
	kfree(buf);
	return error;
}

static int ovl_copy_up_data(struct path *old, struct path *new, loff_t len)
{
	struct file *old_file;
	struct file *new_file;
	loff_t old_pos = 0;
	loff_t new_pos = 0;
	int error = 0;

	if (len == 0)
		return 0;

	old_file = ovl_path_open(old, O_LARGEFILE | O_RDONLY);
	if (IS_ERR(old_file))
		return PTR_ERR(old_file);

	new_file = ovl_path_open(new, O_LARGEFILE | O_WRONLY);
	if (IS_ERR(new_file)) {
		error = PTR_ERR(new_file);
		goto out_fput;
	}

	/* Try to use clone_file_range to clone up within the same fs */
	error = vfs_clone_file_range(old_file, 0, new_file, 0, len);
	if (!error)
		goto out;
	/* Couldn't clone, so now we try to copy the data */
	error = 0;

	/* FIXME: copy up sparse files efficiently */
	while (len) {
		size_t this_len = OVL_COPY_UP_CHUNK_SIZE;
		long bytes;

		if (len < this_len)
			this_len = len;

		if (signal_pending_state(TASK_KILLABLE, current)) {
			error = -EINTR;
			break;
		}

		bytes = do_splice_direct(old_file, &old_pos,
					 new_file, &new_pos,
					 this_len, SPLICE_F_MOVE);
		if (bytes <= 0) {
			error = bytes;
			break;
		}
		WARN_ON(old_pos != new_pos);

		len -= bytes;
	}
out:
	if (!error)
		error = vfs_fsync(new_file, 0);
	fput(new_file);
out_fput:
	fput(old_file);
	return error;
}

static int ovl_set_timestamps(struct dentry *upperdentry, struct kstat *stat)
{
	struct iattr attr = {
		.ia_valid =
		     ATTR_ATIME | ATTR_MTIME | ATTR_ATIME_SET | ATTR_MTIME_SET,
		.ia_atime = stat->atime,
		.ia_mtime = stat->mtime,
	};

	return notify_change(upperdentry, &attr, NULL);
}

int ovl_set_attr(struct dentry *upperdentry, struct kstat *stat)
{
	int err = 0;

	if (!S_ISLNK(stat->mode)) {
		struct iattr attr = {
			.ia_valid = ATTR_MODE,
			.ia_mode = stat->mode,
		};
		err = notify_change(upperdentry, &attr, NULL);
	}
	if (!err) {
		struct iattr attr = {
			.ia_valid = ATTR_UID | ATTR_GID,
			.ia_uid = stat->uid,
			.ia_gid = stat->gid,
		};
		err = notify_change(upperdentry, &attr, NULL);
	}
	if (!err)
		ovl_set_timestamps(upperdentry, stat);

	return err;
}

struct ovl_fh *ovl_encode_fh(struct dentry *lower, bool is_upper)
{
	struct ovl_fh *fh;
	int fh_type, fh_len, dwords;
	void *buf;
	int buflen = MAX_HANDLE_SZ;
	uuid_t *uuid = &lower->d_sb->s_uuid;

	buf = kmalloc(buflen, GFP_KERNEL);
	if (!buf)
		return ERR_PTR(-ENOMEM);

	/*
	 * We encode a non-connectable file handle for non-dir, because we
	 * only need to find the lower inode number and we don't want to pay
	 * the price or reconnecting the dentry.
	 */
	dwords = buflen >> 2;
	fh_type = exportfs_encode_fh(lower, buf, &dwords, 0);
	buflen = (dwords << 2);

	fh = ERR_PTR(-EIO);
	if (WARN_ON(fh_type < 0) ||
	    WARN_ON(buflen > MAX_HANDLE_SZ) ||
	    WARN_ON(fh_type == FILEID_INVALID))
		goto out;

	BUILD_BUG_ON(MAX_HANDLE_SZ + offsetof(struct ovl_fh, fid) > 255);
	fh_len = offsetof(struct ovl_fh, fid) + buflen;
	fh = kmalloc(fh_len, GFP_KERNEL);
	if (!fh) {
		fh = ERR_PTR(-ENOMEM);
		goto out;
	}

	fh->version = OVL_FH_VERSION;
	fh->magic = OVL_FH_MAGIC;
	fh->type = fh_type;
	fh->flags = OVL_FH_FLAG_CPU_ENDIAN;
	/*
	 * When we will want to decode an overlay dentry from this handle
	 * and all layers are on the same fs, if we get a disconncted real
	 * dentry when we decode fid, the only way to tell if we should assign
	 * it to upperdentry or to lowerstack is by checking this flag.
	 */
	if (is_upper)
		fh->flags |= OVL_FH_FLAG_PATH_UPPER;
	fh->len = fh_len;
	fh->uuid = *uuid;
	memcpy(fh->fid, buf, buflen);

out:
	kfree(buf);
	return fh;
}

static int ovl_set_origin(struct dentry *dentry, struct dentry *lower,
			  struct dentry *upper)
{
	const struct ovl_fh *fh = NULL;
	int err;

	/*
	 * When lower layer doesn't support export operations store a 'null' fh,
	 * so we can use the overlay.origin xattr to distignuish between a copy
	 * up and a pure upper inode.
	 */
	if (ovl_can_decode_fh(lower->d_sb)) {
		fh = ovl_encode_fh(lower, false);
		if (IS_ERR(fh))
			return PTR_ERR(fh);
	}

	/*
	 * Do not fail when upper doesn't support xattrs.
	 */
	err = ovl_check_setxattr(dentry, upper, OVL_XATTR_ORIGIN, fh,
				 fh ? fh->len : 0, 0);
	kfree(fh);

	return err;
}

struct ovl_copy_up_ctx {
	struct dentry *parent;
	struct dentry *dentry;
	struct path lowerpath;
	struct kstat stat;
	struct kstat pstat;
	const char *link;
	struct dentry *destdir;
	struct qstr destname;
	struct dentry *workdir;
	bool tmpfile;
	bool origin;
};

static int ovl_link_up(struct ovl_copy_up_ctx *c)
{
	int err;
	struct dentry *upper;
	struct dentry *upperdir = ovl_dentry_upper(c->parent);
	struct inode *udir = d_inode(upperdir);

	/* Mark parent "impure" because it may now contain non-pure upper */
	err = ovl_set_impure(c->parent, upperdir);
	if (err)
		return err;

	err = ovl_set_nlink_lower(c->dentry);
	if (err)
		return err;

	inode_lock_nested(udir, I_MUTEX_PARENT);
	upper = lookup_one_len(c->dentry->d_name.name, upperdir,
			       c->dentry->d_name.len);
	err = PTR_ERR(upper);
	if (!IS_ERR(upper)) {
		err = ovl_do_link(ovl_dentry_upper(c->dentry), udir, upper,
				  true);
		dput(upper);

		if (!err) {
			/* Restore timestamps on parent (best effort) */
			ovl_set_timestamps(upperdir, &c->pstat);
			ovl_dentry_set_upper_alias(c->dentry);
		}
	}
	inode_unlock(udir);
	ovl_set_nlink_upper(c->dentry);

	return err;
}

static int ovl_install_temp(struct ovl_copy_up_ctx *c, struct dentry *temp,
			    struct dentry **newdentry)
<<<<<<< HEAD
{
	int err;
	struct dentry *upper;
	struct inode *udir = d_inode(c->destdir);

	upper = lookup_one_len(c->destname.name, c->destdir, c->destname.len);
	if (IS_ERR(upper))
		return PTR_ERR(upper);

	if (c->tmpfile)
		err = ovl_do_link(temp, udir, upper, true);
	else
		err = ovl_do_rename(d_inode(c->workdir), temp, udir, upper, 0);

	if (!err)
		*newdentry = dget(c->tmpfile ? upper : temp);
	dput(upper);

	return err;
}

static int ovl_get_tmpfile(struct ovl_copy_up_ctx *c, struct dentry **tempp)
{
	int err;
=======
{
	int err;
	struct dentry *upper;
	struct inode *udir = d_inode(c->destdir);

	upper = lookup_one_len(c->destname.name, c->destdir, c->destname.len);
	if (IS_ERR(upper))
		return PTR_ERR(upper);

	if (c->tmpfile)
		err = ovl_do_link(temp, udir, upper, true);
	else
		err = ovl_do_rename(d_inode(c->workdir), temp, udir, upper, 0);

	if (!err)
		*newdentry = dget(c->tmpfile ? upper : temp);
	dput(upper);

	return err;
}

static int ovl_get_tmpfile(struct ovl_copy_up_ctx *c, struct dentry **tempp)
{
	int err;
>>>>>>> bb176f67
	struct dentry *temp;
	const struct cred *old_creds = NULL;
	struct cred *new_creds = NULL;
	struct cattr cattr = {
		/* Can't properly set mode on creation because of the umask */
		.mode = c->stat.mode & S_IFMT,
		.rdev = c->stat.rdev,
		.link = c->link
	};

	err = security_inode_copy_up(c->dentry, &new_creds);
	if (err < 0)
		goto out;

	if (new_creds)
		old_creds = override_creds(new_creds);

	if (c->tmpfile) {
		temp = ovl_do_tmpfile(c->workdir, c->stat.mode);
		if (IS_ERR(temp))
			goto temp_err;
	} else {
		temp = ovl_lookup_temp(c->workdir);
		if (IS_ERR(temp))
			goto temp_err;

		err = ovl_create_real(d_inode(c->workdir), temp, &cattr,
				      NULL, true);
		if (err) {
			dput(temp);
			goto out;
		}
	}
	err = 0;
	*tempp = temp;
out:
	if (new_creds) {
		revert_creds(old_creds);
		put_cred(new_creds);
	}

	return err;

temp_err:
	err = PTR_ERR(temp);
	goto out;
}

static int ovl_copy_up_inode(struct ovl_copy_up_ctx *c, struct dentry *temp)
{
	int err;

	if (S_ISREG(c->stat.mode)) {
		struct path upperpath;

		ovl_path_upper(c->dentry, &upperpath);
		BUG_ON(upperpath.dentry != NULL);
		upperpath.dentry = temp;

		err = ovl_copy_up_data(&c->lowerpath, &upperpath, c->stat.size);
		if (err)
			return err;
	}

	err = ovl_copy_xattr(c->lowerpath.dentry, temp);
	if (err)
		return err;

	inode_lock(temp->d_inode);
	err = ovl_set_attr(temp, &c->stat);
	inode_unlock(temp->d_inode);
	if (err)
		return err;

	/*
	 * Store identifier of lower inode in upper inode xattr to
	 * allow lookup of the copy up origin inode.
	 *
	 * Don't set origin when we are breaking the association with a lower
	 * hard link.
	 */
	if (c->origin) {
		err = ovl_set_origin(c->dentry, c->lowerpath.dentry, temp);
		if (err)
			return err;
	}

	return 0;
}

static int ovl_copy_up_locked(struct ovl_copy_up_ctx *c)
{
	struct inode *udir = c->destdir->d_inode;
	struct dentry *newdentry = NULL;
	struct dentry *temp = NULL;
	int err;

	err = ovl_get_tmpfile(c, &temp);
	if (err)
		goto out;

	err = ovl_copy_up_inode(c, temp);
	if (err)
		goto out_cleanup;

	if (c->tmpfile) {
		inode_lock_nested(udir, I_MUTEX_PARENT);
		err = ovl_install_temp(c, temp, &newdentry);
		inode_unlock(udir);
	} else {
		err = ovl_install_temp(c, temp, &newdentry);
	}
	if (err)
		goto out_cleanup;

	ovl_inode_update(d_inode(c->dentry), newdentry);
out:
	dput(temp);
	return err;

out_cleanup:
	if (!c->tmpfile)
		ovl_cleanup(d_inode(c->workdir), temp);
	goto out;
}

/*
 * Copy up a single dentry
 *
 * All renames start with copy up of source if necessary.  The actual
 * rename will only proceed once the copy up was successful.  Copy up uses
 * upper parent i_mutex for exclusion.  Since rename can change d_parent it
 * is possible that the copy up will lock the old parent.  At that point
 * the file will have already been copied up anyway.
 */
static int ovl_do_copy_up(struct ovl_copy_up_ctx *c)
{
	int err;
	struct ovl_fs *ofs = c->dentry->d_sb->s_fs_info;
	bool indexed = false;

	if (ovl_indexdir(c->dentry->d_sb) && !S_ISDIR(c->stat.mode) &&
	    c->stat.nlink > 1)
		indexed = true;

	if (S_ISDIR(c->stat.mode) || c->stat.nlink == 1 || indexed)
		c->origin = true;

	if (indexed) {
		c->destdir = ovl_indexdir(c->dentry->d_sb);
		err = ovl_get_index_name(c->lowerpath.dentry, &c->destname);
		if (err)
			return err;
	} else {
		/*
		 * Mark parent "impure" because it may now contain non-pure
		 * upper
		 */
		err = ovl_set_impure(c->parent, c->destdir);
		if (err)
			return err;
	}

	/* Should we copyup with O_TMPFILE or with workdir? */
	if (S_ISREG(c->stat.mode) && ofs->tmpfile) {
		c->tmpfile = true;
		err = ovl_copy_up_locked(c);
	} else {
<<<<<<< HEAD
		err = -EIO;
		if (lock_rename(c->workdir, c->destdir) != NULL) {
			pr_err("overlayfs: failed to lock workdir+upperdir\n");
		} else {
=======
		err = ovl_lock_rename_workdir(c->workdir, c->destdir);
		if (!err) {
>>>>>>> bb176f67
			err = ovl_copy_up_locked(c);
			unlock_rename(c->workdir, c->destdir);
		}
	}

	if (indexed) {
		if (!err)
			ovl_set_flag(OVL_INDEX, d_inode(c->dentry));
		kfree(c->destname.name);
	} else if (!err) {
		struct inode *udir = d_inode(c->destdir);

		/* Restore timestamps on parent (best effort) */
		inode_lock(udir);
		ovl_set_timestamps(c->destdir, &c->pstat);
		inode_unlock(udir);

		ovl_dentry_set_upper_alias(c->dentry);
	}

	return err;
}

static int ovl_copy_up_one(struct dentry *parent, struct dentry *dentry,
			   int flags)
{
	int err;
	DEFINE_DELAYED_CALL(done);
	struct path parentpath;
	struct ovl_copy_up_ctx ctx = {
		.parent = parent,
		.dentry = dentry,
		.workdir = ovl_workdir(dentry),
	};

	if (WARN_ON(!ctx.workdir))
		return -EROFS;

	ovl_path_lower(dentry, &ctx.lowerpath);
	err = vfs_getattr(&ctx.lowerpath, &ctx.stat,
			  STATX_BASIC_STATS, AT_STATX_SYNC_AS_STAT);
	if (err)
		return err;

	ovl_path_upper(parent, &parentpath);
	ctx.destdir = parentpath.dentry;
	ctx.destname = dentry->d_name;

	err = vfs_getattr(&parentpath, &ctx.pstat,
			  STATX_ATIME | STATX_MTIME, AT_STATX_SYNC_AS_STAT);
	if (err)
		return err;

	/* maybe truncate regular file. this has no effect on dirs */
	if (flags & O_TRUNC)
		ctx.stat.size = 0;

	if (S_ISLNK(ctx.stat.mode)) {
		ctx.link = vfs_get_link(ctx.lowerpath.dentry, &done);
		if (IS_ERR(ctx.link))
			return PTR_ERR(ctx.link);
	}
	ovl_do_check_copy_up(ctx.lowerpath.dentry);

	err = ovl_copy_up_start(dentry);
	/* err < 0: interrupted, err > 0: raced with another copy-up */
	if (unlikely(err)) {
		if (err > 0)
			err = 0;
	} else {
		if (!ovl_dentry_upper(dentry))
			err = ovl_do_copy_up(&ctx);
		if (!err && !ovl_dentry_has_upper_alias(dentry))
			err = ovl_link_up(&ctx);
		ovl_copy_up_end(dentry);
	}
	do_delayed_call(&done);

	return err;
}

int ovl_copy_up_flags(struct dentry *dentry, int flags)
{
	int err = 0;
	const struct cred *old_cred = ovl_override_creds(dentry->d_sb);

	while (!err) {
		struct dentry *next;
		struct dentry *parent;

		/*
		 * Check if copy-up has happened as well as for upper alias (in
		 * case of hard links) is there.
		 *
		 * Both checks are lockless:
		 *  - false negatives: will recheck under oi->lock
		 *  - false positives:
		 *    + ovl_dentry_upper() uses memory barriers to ensure the
		 *      upper dentry is up-to-date
		 *    + ovl_dentry_has_upper_alias() relies on locking of
		 *      upper parent i_rwsem to prevent reordering copy-up
		 *      with rename.
		 */
		if (ovl_dentry_upper(dentry) &&
		    ovl_dentry_has_upper_alias(dentry))
			break;

		next = dget(dentry);
		/* find the topmost dentry not yet copied up */
		for (;;) {
			parent = dget_parent(next);

			if (ovl_dentry_upper(parent))
				break;

			dput(next);
			next = parent;
		}

		err = ovl_copy_up_one(parent, next, flags);

		dput(parent);
		dput(next);
	}
	revert_creds(old_cred);

	return err;
}

int ovl_copy_up(struct dentry *dentry)
{
	return ovl_copy_up_flags(dentry, 0);
}<|MERGE_RESOLUTION|>--- conflicted
+++ resolved
@@ -369,7 +369,6 @@
 
 static int ovl_install_temp(struct ovl_copy_up_ctx *c, struct dentry *temp,
 			    struct dentry **newdentry)
-<<<<<<< HEAD
 {
 	int err;
 	struct dentry *upper;
@@ -394,32 +393,6 @@
 static int ovl_get_tmpfile(struct ovl_copy_up_ctx *c, struct dentry **tempp)
 {
 	int err;
-=======
-{
-	int err;
-	struct dentry *upper;
-	struct inode *udir = d_inode(c->destdir);
-
-	upper = lookup_one_len(c->destname.name, c->destdir, c->destname.len);
-	if (IS_ERR(upper))
-		return PTR_ERR(upper);
-
-	if (c->tmpfile)
-		err = ovl_do_link(temp, udir, upper, true);
-	else
-		err = ovl_do_rename(d_inode(c->workdir), temp, udir, upper, 0);
-
-	if (!err)
-		*newdentry = dget(c->tmpfile ? upper : temp);
-	dput(upper);
-
-	return err;
-}
-
-static int ovl_get_tmpfile(struct ovl_copy_up_ctx *c, struct dentry **tempp)
-{
-	int err;
->>>>>>> bb176f67
 	struct dentry *temp;
 	const struct cred *old_creds = NULL;
 	struct cred *new_creds = NULL;
@@ -588,15 +561,8 @@
 		c->tmpfile = true;
 		err = ovl_copy_up_locked(c);
 	} else {
-<<<<<<< HEAD
-		err = -EIO;
-		if (lock_rename(c->workdir, c->destdir) != NULL) {
-			pr_err("overlayfs: failed to lock workdir+upperdir\n");
-		} else {
-=======
 		err = ovl_lock_rename_workdir(c->workdir, c->destdir);
 		if (!err) {
->>>>>>> bb176f67
 			err = ovl_copy_up_locked(c);
 			unlock_rename(c->workdir, c->destdir);
 		}
