/*
 * Compressed RAM block device
 *
 * Copyright (C) 2008, 2009, 2010  Nitin Gupta
 *               2012, 2013 Minchan Kim
 *
 * This code is released using a dual license strategy: BSD/GPL
 * You can choose the licence that better fits your requirements.
 *
 * Released under the terms of 3-clause BSD License
 * Released under the terms of GNU General Public License Version 2.0
 *
 */

#define KMSG_COMPONENT "zram"
#define pr_fmt(fmt) KMSG_COMPONENT ": " fmt

#include <linux/module.h>
#include <linux/kernel.h>
#include <linux/bio.h>
#include <linux/bitops.h>
#include <linux/blkdev.h>
#include <linux/buffer_head.h>
#include <linux/device.h>
#include <linux/genhd.h>
#include <linux/highmem.h>
#include <linux/slab.h>
#include <linux/backing-dev.h>
#include <linux/string.h>
#include <linux/vmalloc.h>
#include <linux/err.h>
#include <linux/idr.h>
#include <linux/sysfs.h>
#include <linux/debugfs.h>
#include <linux/cpuhotplug.h>
#include <linux/part_stat.h>

#include "zram_drv.h"

static DEFINE_IDR(zram_index_idr);
/* idr index must be protected */
static DEFINE_MUTEX(zram_index_mutex);

static int zram_major;
static const char *default_compressor = "lzo-rle";

/* Module params (documentation at end) */
static unsigned int num_devices = 1;
/*
 * Pages that compress to sizes equals or greater than this are stored
 * uncompressed in memory.
 */
static size_t huge_class_size;

static const struct block_device_operations zram_devops;
static const struct block_device_operations zram_wb_devops;

static void zram_free_page(struct zram *zram, size_t index);
static int zram_bvec_read(struct zram *zram, struct bio_vec *bvec,
				u32 index, int offset, struct bio *bio);


static int zram_slot_trylock(struct zram *zram, u32 index)
{
	return bit_spin_trylock(ZRAM_LOCK, &zram->table[index].flags);
}

static void zram_slot_lock(struct zram *zram, u32 index)
{
	bit_spin_lock(ZRAM_LOCK, &zram->table[index].flags);
}

static void zram_slot_unlock(struct zram *zram, u32 index)
{
	bit_spin_unlock(ZRAM_LOCK, &zram->table[index].flags);
}

static inline bool init_done(struct zram *zram)
{
	return zram->disksize;
}

static inline struct zram *dev_to_zram(struct device *dev)
{
	return (struct zram *)dev_to_disk(dev)->private_data;
}

static unsigned long zram_get_handle(struct zram *zram, u32 index)
{
	return zram->table[index].handle;
}

static void zram_set_handle(struct zram *zram, u32 index, unsigned long handle)
{
	zram->table[index].handle = handle;
}

/* flag operations require table entry bit_spin_lock() being held */
static bool zram_test_flag(struct zram *zram, u32 index,
			enum zram_pageflags flag)
{
	return zram->table[index].flags & BIT(flag);
}

static void zram_set_flag(struct zram *zram, u32 index,
			enum zram_pageflags flag)
{
	zram->table[index].flags |= BIT(flag);
}

static void zram_clear_flag(struct zram *zram, u32 index,
			enum zram_pageflags flag)
{
	zram->table[index].flags &= ~BIT(flag);
}

static inline void zram_set_element(struct zram *zram, u32 index,
			unsigned long element)
{
	zram->table[index].element = element;
}

static unsigned long zram_get_element(struct zram *zram, u32 index)
{
	return zram->table[index].element;
}

static size_t zram_get_obj_size(struct zram *zram, u32 index)
{
	return zram->table[index].flags & (BIT(ZRAM_FLAG_SHIFT) - 1);
}

static void zram_set_obj_size(struct zram *zram,
					u32 index, size_t size)
{
	unsigned long flags = zram->table[index].flags >> ZRAM_FLAG_SHIFT;

	zram->table[index].flags = (flags << ZRAM_FLAG_SHIFT) | size;
}

static inline bool zram_allocated(struct zram *zram, u32 index)
{
	return zram_get_obj_size(zram, index) ||
			zram_test_flag(zram, index, ZRAM_SAME) ||
			zram_test_flag(zram, index, ZRAM_WB);
}

#if PAGE_SIZE != 4096
static inline bool is_partial_io(struct bio_vec *bvec)
{
	return bvec->bv_len != PAGE_SIZE;
}
#else
static inline bool is_partial_io(struct bio_vec *bvec)
{
	return false;
}
#endif

/*
 * Check if request is within bounds and aligned on zram logical blocks.
 */
static inline bool valid_io_request(struct zram *zram,
		sector_t start, unsigned int size)
{
	u64 end, bound;

	/* unaligned request */
	if (unlikely(start & (ZRAM_SECTOR_PER_LOGICAL_BLOCK - 1)))
		return false;
	if (unlikely(size & (ZRAM_LOGICAL_BLOCK_SIZE - 1)))
		return false;

	end = start + (size >> SECTOR_SHIFT);
	bound = zram->disksize >> SECTOR_SHIFT;
	/* out of range range */
	if (unlikely(start >= bound || end > bound || start > end))
		return false;

	/* I/O request is valid */
	return true;
}

static void update_position(u32 *index, int *offset, struct bio_vec *bvec)
{
	*index  += (*offset + bvec->bv_len) / PAGE_SIZE;
	*offset = (*offset + bvec->bv_len) % PAGE_SIZE;
}

static inline void update_used_max(struct zram *zram,
					const unsigned long pages)
{
	unsigned long old_max, cur_max;

	old_max = atomic_long_read(&zram->stats.max_used_pages);

	do {
		cur_max = old_max;
		if (pages > cur_max)
			old_max = atomic_long_cmpxchg(
				&zram->stats.max_used_pages, cur_max, pages);
	} while (old_max != cur_max);
}

static inline void zram_fill_page(void *ptr, unsigned long len,
					unsigned long value)
{
	WARN_ON_ONCE(!IS_ALIGNED(len, sizeof(unsigned long)));
	memset_l(ptr, value, len / sizeof(unsigned long));
}

static bool page_same_filled(void *ptr, unsigned long *element)
{
	unsigned long *page;
	unsigned long val;
	unsigned int pos, last_pos = PAGE_SIZE / sizeof(*page) - 1;

	page = (unsigned long *)ptr;
	val = page[0];

	if (val != page[last_pos])
		return false;

	for (pos = 1; pos < last_pos; pos++) {
		if (val != page[pos])
			return false;
	}

	*element = val;

	return true;
}

static ssize_t initstate_show(struct device *dev,
		struct device_attribute *attr, char *buf)
{
	u32 val;
	struct zram *zram = dev_to_zram(dev);

	down_read(&zram->init_lock);
	val = init_done(zram);
	up_read(&zram->init_lock);

	return scnprintf(buf, PAGE_SIZE, "%u\n", val);
}

static ssize_t disksize_show(struct device *dev,
		struct device_attribute *attr, char *buf)
{
	struct zram *zram = dev_to_zram(dev);

	return scnprintf(buf, PAGE_SIZE, "%llu\n", zram->disksize);
}

static ssize_t mem_limit_store(struct device *dev,
		struct device_attribute *attr, const char *buf, size_t len)
{
	u64 limit;
	char *tmp;
	struct zram *zram = dev_to_zram(dev);

	limit = memparse(buf, &tmp);
	if (buf == tmp) /* no chars parsed, invalid input */
		return -EINVAL;

	down_write(&zram->init_lock);
	zram->limit_pages = PAGE_ALIGN(limit) >> PAGE_SHIFT;
	up_write(&zram->init_lock);

	return len;
}

static ssize_t mem_used_max_store(struct device *dev,
		struct device_attribute *attr, const char *buf, size_t len)
{
	int err;
	unsigned long val;
	struct zram *zram = dev_to_zram(dev);

	err = kstrtoul(buf, 10, &val);
	if (err || val != 0)
		return -EINVAL;

	down_read(&zram->init_lock);
	if (init_done(zram)) {
		atomic_long_set(&zram->stats.max_used_pages,
				zs_get_total_pages(zram->mem_pool));
	}
	up_read(&zram->init_lock);

	return len;
}

static ssize_t idle_store(struct device *dev,
		struct device_attribute *attr, const char *buf, size_t len)
{
	struct zram *zram = dev_to_zram(dev);
	unsigned long nr_pages = zram->disksize >> PAGE_SHIFT;
	int index;

	if (!sysfs_streq(buf, "all"))
		return -EINVAL;

	down_read(&zram->init_lock);
	if (!init_done(zram)) {
		up_read(&zram->init_lock);
		return -EINVAL;
	}

	for (index = 0; index < nr_pages; index++) {
		/*
		 * Do not mark ZRAM_UNDER_WB slot as ZRAM_IDLE to close race.
		 * See the comment in writeback_store.
		 */
		zram_slot_lock(zram, index);
		if (zram_allocated(zram, index) &&
				!zram_test_flag(zram, index, ZRAM_UNDER_WB))
			zram_set_flag(zram, index, ZRAM_IDLE);
		zram_slot_unlock(zram, index);
	}

	up_read(&zram->init_lock);

	return len;
}

#ifdef CONFIG_ZRAM_WRITEBACK
static ssize_t writeback_limit_enable_store(struct device *dev,
		struct device_attribute *attr, const char *buf, size_t len)
{
	struct zram *zram = dev_to_zram(dev);
	u64 val;
	ssize_t ret = -EINVAL;

	if (kstrtoull(buf, 10, &val))
		return ret;

	down_read(&zram->init_lock);
	spin_lock(&zram->wb_limit_lock);
	zram->wb_limit_enable = val;
	spin_unlock(&zram->wb_limit_lock);
	up_read(&zram->init_lock);
	ret = len;

	return ret;
}

static ssize_t writeback_limit_enable_show(struct device *dev,
		struct device_attribute *attr, char *buf)
{
	bool val;
	struct zram *zram = dev_to_zram(dev);

	down_read(&zram->init_lock);
	spin_lock(&zram->wb_limit_lock);
	val = zram->wb_limit_enable;
	spin_unlock(&zram->wb_limit_lock);
	up_read(&zram->init_lock);

	return scnprintf(buf, PAGE_SIZE, "%d\n", val);
}

static ssize_t writeback_limit_store(struct device *dev,
		struct device_attribute *attr, const char *buf, size_t len)
{
	struct zram *zram = dev_to_zram(dev);
	u64 val;
	ssize_t ret = -EINVAL;

	if (kstrtoull(buf, 10, &val))
		return ret;

	down_read(&zram->init_lock);
	spin_lock(&zram->wb_limit_lock);
	zram->bd_wb_limit = val;
	spin_unlock(&zram->wb_limit_lock);
	up_read(&zram->init_lock);
	ret = len;

	return ret;
}

static ssize_t writeback_limit_show(struct device *dev,
		struct device_attribute *attr, char *buf)
{
	u64 val;
	struct zram *zram = dev_to_zram(dev);

	down_read(&zram->init_lock);
	spin_lock(&zram->wb_limit_lock);
	val = zram->bd_wb_limit;
	spin_unlock(&zram->wb_limit_lock);
	up_read(&zram->init_lock);

	return scnprintf(buf, PAGE_SIZE, "%llu\n", val);
}

static void reset_bdev(struct zram *zram)
{
	struct block_device *bdev;

	if (!zram->backing_dev)
		return;

	bdev = zram->bdev;
	if (zram->old_block_size)
		set_blocksize(bdev, zram->old_block_size);
	blkdev_put(bdev, FMODE_READ|FMODE_WRITE|FMODE_EXCL);
	/* hope filp_close flush all of IO */
	filp_close(zram->backing_dev, NULL);
	zram->backing_dev = NULL;
	zram->old_block_size = 0;
	zram->bdev = NULL;
	zram->disk->fops = &zram_devops;
	kvfree(zram->bitmap);
	zram->bitmap = NULL;
}

static ssize_t backing_dev_show(struct device *dev,
		struct device_attribute *attr, char *buf)
{
	struct file *file;
	struct zram *zram = dev_to_zram(dev);
	char *p;
	ssize_t ret;

	down_read(&zram->init_lock);
	file = zram->backing_dev;
	if (!file) {
		memcpy(buf, "none\n", 5);
		up_read(&zram->init_lock);
		return 5;
	}

	p = file_path(file, buf, PAGE_SIZE - 1);
	if (IS_ERR(p)) {
		ret = PTR_ERR(p);
		goto out;
	}

	ret = strlen(p);
	memmove(buf, p, ret);
	buf[ret++] = '\n';
out:
	up_read(&zram->init_lock);
	return ret;
}

static ssize_t backing_dev_store(struct device *dev,
		struct device_attribute *attr, const char *buf, size_t len)
{
	char *file_name;
	size_t sz;
	struct file *backing_dev = NULL;
	struct inode *inode;
	struct address_space *mapping;
	unsigned int bitmap_sz, old_block_size = 0;
	unsigned long nr_pages, *bitmap = NULL;
	struct block_device *bdev = NULL;
	int err;
	struct zram *zram = dev_to_zram(dev);

	file_name = kmalloc(PATH_MAX, GFP_KERNEL);
	if (!file_name)
		return -ENOMEM;

	down_write(&zram->init_lock);
	if (init_done(zram)) {
		pr_info("Can't setup backing device for initialized device\n");
		err = -EBUSY;
		goto out;
	}

	strlcpy(file_name, buf, PATH_MAX);
	/* ignore trailing newline */
	sz = strlen(file_name);
	if (sz > 0 && file_name[sz - 1] == '\n')
		file_name[sz - 1] = 0x00;

	backing_dev = filp_open_block(file_name, O_RDWR|O_LARGEFILE, 0);
	if (IS_ERR(backing_dev)) {
		err = PTR_ERR(backing_dev);
		backing_dev = NULL;
		goto out;
	}

	mapping = backing_dev->f_mapping;
	inode = mapping->host;

	/* Support only block device in this moment */
	if (!S_ISBLK(inode->i_mode)) {
		err = -ENOTBLK;
		goto out;
	}

	bdev = blkdev_get_by_dev(inode->i_rdev,
			FMODE_READ | FMODE_WRITE | FMODE_EXCL, zram);
	if (IS_ERR(bdev)) {
		err = PTR_ERR(bdev);
		bdev = NULL;
		goto out;
	}

	nr_pages = i_size_read(inode) >> PAGE_SHIFT;
	bitmap_sz = BITS_TO_LONGS(nr_pages) * sizeof(long);
	bitmap = kvzalloc(bitmap_sz, GFP_KERNEL);
	if (!bitmap) {
		err = -ENOMEM;
		goto out;
	}

	old_block_size = block_size(bdev);
	err = set_blocksize(bdev, PAGE_SIZE);
	if (err)
		goto out;

	reset_bdev(zram);

	zram->old_block_size = old_block_size;
	zram->bdev = bdev;
	zram->backing_dev = backing_dev;
	zram->bitmap = bitmap;
	zram->nr_pages = nr_pages;
	/*
	 * With writeback feature, zram does asynchronous IO so it's no longer
	 * synchronous device so let's remove synchronous io flag. Othewise,
	 * upper layer(e.g., swap) could wait IO completion rather than
	 * (submit and return), which will cause system sluggish.
	 * Furthermore, when the IO function returns(e.g., swap_readpage),
	 * upper layer expects IO was done so it could deallocate the page
	 * freely but in fact, IO is going on so finally could cause
	 * use-after-free when the IO is really done.
	 */
	zram->disk->fops = &zram_wb_devops;
	up_write(&zram->init_lock);

	pr_info("setup backing device %s\n", file_name);
	kfree(file_name);

	return len;
out:
	if (bitmap)
		kvfree(bitmap);

	if (bdev)
		blkdev_put(bdev, FMODE_READ | FMODE_WRITE | FMODE_EXCL);

	if (backing_dev)
		filp_close(backing_dev, NULL);

	up_write(&zram->init_lock);

	kfree(file_name);

	return err;
}

static unsigned long alloc_block_bdev(struct zram *zram)
{
	unsigned long blk_idx = 1;
retry:
	/* skip 0 bit to confuse zram.handle = 0 */
	blk_idx = find_next_zero_bit(zram->bitmap, zram->nr_pages, blk_idx);
	if (blk_idx == zram->nr_pages)
		return 0;

	if (test_and_set_bit(blk_idx, zram->bitmap))
		goto retry;

	atomic64_inc(&zram->stats.bd_count);
	return blk_idx;
}

static void free_block_bdev(struct zram *zram, unsigned long blk_idx)
{
	int was_set;

	was_set = test_and_clear_bit(blk_idx, zram->bitmap);
	WARN_ON_ONCE(!was_set);
	atomic64_dec(&zram->stats.bd_count);
}

static void zram_page_end_io(struct bio *bio)
{
	struct page *page = bio_first_page_all(bio);

	page_endio(page, op_is_write(bio_op(bio)),
			blk_status_to_errno(bio->bi_status));
	bio_put(bio);
}

/*
 * Returns 1 if the submission is successful.
 */
static int read_from_bdev_async(struct zram *zram, struct bio_vec *bvec,
			unsigned long entry, struct bio *parent)
{
	struct bio *bio;

	bio = bio_alloc(GFP_ATOMIC, 1);
	if (!bio)
		return -ENOMEM;

	bio->bi_iter.bi_sector = entry * (PAGE_SIZE >> 9);
	bio_set_dev(bio, zram->bdev);
	if (!bio_add_page(bio, bvec->bv_page, bvec->bv_len, bvec->bv_offset)) {
		bio_put(bio);
		return -EIO;
	}

	if (!parent) {
		bio->bi_opf = REQ_OP_READ;
		bio->bi_end_io = zram_page_end_io;
	} else {
		bio->bi_opf = parent->bi_opf;
		bio_chain(bio, parent);
	}

	submit_bio(bio);
	return 1;
}

#define PAGE_WB_SIG "page_index="

#define PAGE_WRITEBACK 0
#define HUGE_WRITEBACK 1
#define IDLE_WRITEBACK 2


static ssize_t writeback_store(struct device *dev,
		struct device_attribute *attr, const char *buf, size_t len)
{
	struct zram *zram = dev_to_zram(dev);
	unsigned long nr_pages = zram->disksize >> PAGE_SHIFT;
	unsigned long index = 0;
	struct bio bio;
	struct bio_vec bio_vec;
	struct page *page;
	ssize_t ret = len;
	int mode, err;
	unsigned long blk_idx = 0;

	if (sysfs_streq(buf, "idle"))
		mode = IDLE_WRITEBACK;
	else if (sysfs_streq(buf, "huge"))
		mode = HUGE_WRITEBACK;
	else {
		if (strncmp(buf, PAGE_WB_SIG, sizeof(PAGE_WB_SIG) - 1))
			return -EINVAL;

<<<<<<< HEAD
		ret = kstrtol(buf + sizeof(PAGE_WB_SIG) - 1, 10, &index);
		if (ret || index >= nr_pages)
=======
		if (kstrtol(buf + sizeof(PAGE_WB_SIG) - 1, 10, &index) ||
				index >= nr_pages)
>>>>>>> c18ab1d1
			return -EINVAL;

		nr_pages = 1;
		mode = PAGE_WRITEBACK;
	}

	down_read(&zram->init_lock);
	if (!init_done(zram)) {
		ret = -EINVAL;
		goto release_init_lock;
	}

	if (!zram->backing_dev) {
		ret = -ENODEV;
		goto release_init_lock;
	}

	page = alloc_page(GFP_KERNEL);
	if (!page) {
		ret = -ENOMEM;
		goto release_init_lock;
	}

<<<<<<< HEAD
	while (nr_pages--) {
=======
	for (; nr_pages != 0; index++, nr_pages--) {
>>>>>>> c18ab1d1
		struct bio_vec bvec;

		bvec.bv_page = page;
		bvec.bv_len = PAGE_SIZE;
		bvec.bv_offset = 0;

		spin_lock(&zram->wb_limit_lock);
		if (zram->wb_limit_enable && !zram->bd_wb_limit) {
			spin_unlock(&zram->wb_limit_lock);
			ret = -EIO;
			break;
		}
		spin_unlock(&zram->wb_limit_lock);

		if (!blk_idx) {
			blk_idx = alloc_block_bdev(zram);
			if (!blk_idx) {
				ret = -ENOSPC;
				break;
			}
		}

		zram_slot_lock(zram, index);
		if (!zram_allocated(zram, index))
			goto next;

		if (zram_test_flag(zram, index, ZRAM_WB) ||
				zram_test_flag(zram, index, ZRAM_SAME) ||
				zram_test_flag(zram, index, ZRAM_UNDER_WB))
			goto next;

		if (mode == IDLE_WRITEBACK &&
			  !zram_test_flag(zram, index, ZRAM_IDLE))
			goto next;
		if (mode == HUGE_WRITEBACK &&
			  !zram_test_flag(zram, index, ZRAM_HUGE))
			goto next;
		/*
		 * Clearing ZRAM_UNDER_WB is duty of caller.
		 * IOW, zram_free_page never clear it.
		 */
		zram_set_flag(zram, index, ZRAM_UNDER_WB);
		/* Need for hugepage writeback racing */
		zram_set_flag(zram, index, ZRAM_IDLE);
		zram_slot_unlock(zram, index);
		if (zram_bvec_read(zram, &bvec, index, 0, NULL)) {
			zram_slot_lock(zram, index);
			zram_clear_flag(zram, index, ZRAM_UNDER_WB);
			zram_clear_flag(zram, index, ZRAM_IDLE);
			zram_slot_unlock(zram, index);
			continue;
		}

		bio_init(&bio, &bio_vec, 1);
		bio_set_dev(&bio, zram->bdev);
		bio.bi_iter.bi_sector = blk_idx * (PAGE_SIZE >> 9);
		bio.bi_opf = REQ_OP_WRITE | REQ_SYNC;

		bio_add_page(&bio, bvec.bv_page, bvec.bv_len,
				bvec.bv_offset);
		/*
		 * XXX: A single page IO would be inefficient for write
		 * but it would be not bad as starter.
		 */
		err = submit_bio_wait(&bio);
		if (err) {
			zram_slot_lock(zram, index);
			zram_clear_flag(zram, index, ZRAM_UNDER_WB);
			zram_clear_flag(zram, index, ZRAM_IDLE);
			zram_slot_unlock(zram, index);
			/*
			 * Return last IO error unless every IO were
			 * not suceeded.
			 */
			ret = err;
			continue;
		}

		atomic64_inc(&zram->stats.bd_writes);
		/*
		 * We released zram_slot_lock so need to check if the slot was
		 * changed. If there is freeing for the slot, we can catch it
		 * easily by zram_allocated.
		 * A subtle case is the slot is freed/reallocated/marked as
		 * ZRAM_IDLE again. To close the race, idle_store doesn't
		 * mark ZRAM_IDLE once it found the slot was ZRAM_UNDER_WB.
		 * Thus, we could close the race by checking ZRAM_IDLE bit.
		 */
		zram_slot_lock(zram, index);
		if (!zram_allocated(zram, index) ||
			  !zram_test_flag(zram, index, ZRAM_IDLE)) {
			zram_clear_flag(zram, index, ZRAM_UNDER_WB);
			zram_clear_flag(zram, index, ZRAM_IDLE);
			goto next;
		}

		zram_free_page(zram, index);
		zram_clear_flag(zram, index, ZRAM_UNDER_WB);
		zram_set_flag(zram, index, ZRAM_WB);
		zram_set_element(zram, index, blk_idx);
		blk_idx = 0;
		atomic64_inc(&zram->stats.pages_stored);
		spin_lock(&zram->wb_limit_lock);
		if (zram->wb_limit_enable && zram->bd_wb_limit > 0)
			zram->bd_wb_limit -=  1UL << (PAGE_SHIFT - 12);
		spin_unlock(&zram->wb_limit_lock);
next:
		zram_slot_unlock(zram, index);
	}

	if (blk_idx)
		free_block_bdev(zram, blk_idx);
	__free_page(page);
release_init_lock:
	up_read(&zram->init_lock);

	return ret;
}

struct zram_work {
	struct work_struct work;
	struct zram *zram;
	unsigned long entry;
	struct bio *bio;
	struct bio_vec bvec;
};

#if PAGE_SIZE != 4096
static void zram_sync_read(struct work_struct *work)
{
	struct zram_work *zw = container_of(work, struct zram_work, work);
	struct zram *zram = zw->zram;
	unsigned long entry = zw->entry;
	struct bio *bio = zw->bio;

	read_from_bdev_async(zram, &zw->bvec, entry, bio);
}

/*
 * Block layer want one ->submit_bio to be active at a time, so if we use
 * chained IO with parent IO in same context, it's a deadlock. To avoid that,
 * use a worker thread context.
 */
static int read_from_bdev_sync(struct zram *zram, struct bio_vec *bvec,
				unsigned long entry, struct bio *bio)
{
	struct zram_work work;

	work.bvec = *bvec;
	work.zram = zram;
	work.entry = entry;
	work.bio = bio;

	INIT_WORK_ONSTACK(&work.work, zram_sync_read);
	queue_work(system_unbound_wq, &work.work);
	flush_work(&work.work);
	destroy_work_on_stack(&work.work);

	return 1;
}
#else
static int read_from_bdev_sync(struct zram *zram, struct bio_vec *bvec,
				unsigned long entry, struct bio *bio)
{
	WARN_ON(1);
	return -EIO;
}
#endif

static int read_from_bdev(struct zram *zram, struct bio_vec *bvec,
			unsigned long entry, struct bio *parent, bool sync)
{
	atomic64_inc(&zram->stats.bd_reads);
	if (sync)
		return read_from_bdev_sync(zram, bvec, entry, parent);
	else
		return read_from_bdev_async(zram, bvec, entry, parent);
}
#else
static inline void reset_bdev(struct zram *zram) {};
static int read_from_bdev(struct zram *zram, struct bio_vec *bvec,
			unsigned long entry, struct bio *parent, bool sync)
{
	return -EIO;
}

static void free_block_bdev(struct zram *zram, unsigned long blk_idx) {};
#endif

#ifdef CONFIG_ZRAM_MEMORY_TRACKING

static struct dentry *zram_debugfs_root;

static void zram_debugfs_create(void)
{
	zram_debugfs_root = debugfs_create_dir("zram", NULL);
}

static void zram_debugfs_destroy(void)
{
	debugfs_remove_recursive(zram_debugfs_root);
}

static void zram_accessed(struct zram *zram, u32 index)
{
	zram_clear_flag(zram, index, ZRAM_IDLE);
	zram->table[index].ac_time = ktime_get_boottime();
}

static ssize_t read_block_state(struct file *file, char __user *buf,
				size_t count, loff_t *ppos)
{
	char *kbuf;
	ssize_t index, written = 0;
	struct zram *zram = file->private_data;
	unsigned long nr_pages = zram->disksize >> PAGE_SHIFT;
	struct timespec64 ts;

	kbuf = kvmalloc(count, GFP_KERNEL);
	if (!kbuf)
		return -ENOMEM;

	down_read(&zram->init_lock);
	if (!init_done(zram)) {
		up_read(&zram->init_lock);
		kvfree(kbuf);
		return -EINVAL;
	}

	for (index = *ppos; index < nr_pages; index++) {
		int copied;

		zram_slot_lock(zram, index);
		if (!zram_allocated(zram, index))
			goto next;

		ts = ktime_to_timespec64(zram->table[index].ac_time);
		copied = snprintf(kbuf + written, count,
			"%12zd %12lld.%06lu %c%c%c%c\n",
			index, (s64)ts.tv_sec,
			ts.tv_nsec / NSEC_PER_USEC,
			zram_test_flag(zram, index, ZRAM_SAME) ? 's' : '.',
			zram_test_flag(zram, index, ZRAM_WB) ? 'w' : '.',
			zram_test_flag(zram, index, ZRAM_HUGE) ? 'h' : '.',
			zram_test_flag(zram, index, ZRAM_IDLE) ? 'i' : '.');

		if (count < copied) {
			zram_slot_unlock(zram, index);
			break;
		}
		written += copied;
		count -= copied;
next:
		zram_slot_unlock(zram, index);
		*ppos += 1;
	}

	up_read(&zram->init_lock);
	if (copy_to_user(buf, kbuf, written))
		written = -EFAULT;
	kvfree(kbuf);

	return written;
}

static const struct file_operations proc_zram_block_state_op = {
	.open = simple_open,
	.read = read_block_state,
	.llseek = default_llseek,
};

static void zram_debugfs_register(struct zram *zram)
{
	if (!zram_debugfs_root)
		return;

	zram->debugfs_dir = debugfs_create_dir(zram->disk->disk_name,
						zram_debugfs_root);
	debugfs_create_file("block_state", 0400, zram->debugfs_dir,
				zram, &proc_zram_block_state_op);
}

static void zram_debugfs_unregister(struct zram *zram)
{
	debugfs_remove_recursive(zram->debugfs_dir);
}
#else
static void zram_debugfs_create(void) {};
static void zram_debugfs_destroy(void) {};
static void zram_accessed(struct zram *zram, u32 index)
{
	zram_clear_flag(zram, index, ZRAM_IDLE);
};
static void zram_debugfs_register(struct zram *zram) {};
static void zram_debugfs_unregister(struct zram *zram) {};
#endif

/*
 * We switched to per-cpu streams and this attr is not needed anymore.
 * However, we will keep it around for some time, because:
 * a) we may revert per-cpu streams in the future
 * b) it's visible to user space and we need to follow our 2 years
 *    retirement rule; but we already have a number of 'soon to be
 *    altered' attrs, so max_comp_streams need to wait for the next
 *    layoff cycle.
 */
static ssize_t max_comp_streams_show(struct device *dev,
		struct device_attribute *attr, char *buf)
{
	return scnprintf(buf, PAGE_SIZE, "%d\n", num_online_cpus());
}

static ssize_t max_comp_streams_store(struct device *dev,
		struct device_attribute *attr, const char *buf, size_t len)
{
	return len;
}

static ssize_t comp_algorithm_show(struct device *dev,
		struct device_attribute *attr, char *buf)
{
	size_t sz;
	struct zram *zram = dev_to_zram(dev);

	down_read(&zram->init_lock);
	sz = zcomp_available_show(zram->compressor, buf);
	up_read(&zram->init_lock);

	return sz;
}

static ssize_t comp_algorithm_store(struct device *dev,
		struct device_attribute *attr, const char *buf, size_t len)
{
	struct zram *zram = dev_to_zram(dev);
	char compressor[ARRAY_SIZE(zram->compressor)];
	size_t sz;

	strlcpy(compressor, buf, sizeof(compressor));
	/* ignore trailing newline */
	sz = strlen(compressor);
	if (sz > 0 && compressor[sz - 1] == '\n')
		compressor[sz - 1] = 0x00;

	if (!zcomp_available_algorithm(compressor))
		return -EINVAL;

	down_write(&zram->init_lock);
	if (init_done(zram)) {
		up_write(&zram->init_lock);
		pr_info("Can't change algorithm for initialized device\n");
		return -EBUSY;
	}

	strcpy(zram->compressor, compressor);
	up_write(&zram->init_lock);
	return len;
}

static ssize_t compact_store(struct device *dev,
		struct device_attribute *attr, const char *buf, size_t len)
{
	struct zram *zram = dev_to_zram(dev);

	down_read(&zram->init_lock);
	if (!init_done(zram)) {
		up_read(&zram->init_lock);
		return -EINVAL;
	}

	zs_compact(zram->mem_pool);
	up_read(&zram->init_lock);

	return len;
}

static ssize_t io_stat_show(struct device *dev,
		struct device_attribute *attr, char *buf)
{
	struct zram *zram = dev_to_zram(dev);
	ssize_t ret;

	down_read(&zram->init_lock);
	ret = scnprintf(buf, PAGE_SIZE,
			"%8llu %8llu %8llu %8llu\n",
			(u64)atomic64_read(&zram->stats.failed_reads),
			(u64)atomic64_read(&zram->stats.failed_writes),
			(u64)atomic64_read(&zram->stats.invalid_io),
			(u64)atomic64_read(&zram->stats.notify_free));
	up_read(&zram->init_lock);

	return ret;
}

static ssize_t mm_stat_show(struct device *dev,
		struct device_attribute *attr, char *buf)
{
	struct zram *zram = dev_to_zram(dev);
	struct zs_pool_stats pool_stats;
	u64 orig_size, mem_used = 0;
	long max_used;
	ssize_t ret;

	memset(&pool_stats, 0x00, sizeof(struct zs_pool_stats));

	down_read(&zram->init_lock);
	if (init_done(zram)) {
		mem_used = zs_get_total_pages(zram->mem_pool);
		zs_pool_stats(zram->mem_pool, &pool_stats);
	}

	orig_size = atomic64_read(&zram->stats.pages_stored);
	max_used = atomic_long_read(&zram->stats.max_used_pages);

	ret = scnprintf(buf, PAGE_SIZE,
			"%8llu %8llu %8llu %8lu %8ld %8llu %8lu %8llu\n",
			orig_size << PAGE_SHIFT,
			(u64)atomic64_read(&zram->stats.compr_data_size),
			mem_used << PAGE_SHIFT,
			zram->limit_pages << PAGE_SHIFT,
			max_used << PAGE_SHIFT,
			(u64)atomic64_read(&zram->stats.same_pages),
			atomic_long_read(&pool_stats.pages_compacted),
			(u64)atomic64_read(&zram->stats.huge_pages));
	up_read(&zram->init_lock);

	return ret;
}

#ifdef CONFIG_ZRAM_WRITEBACK
#define FOUR_K(x) ((x) * (1 << (PAGE_SHIFT - 12)))
static ssize_t bd_stat_show(struct device *dev,
		struct device_attribute *attr, char *buf)
{
	struct zram *zram = dev_to_zram(dev);
	ssize_t ret;

	down_read(&zram->init_lock);
	ret = scnprintf(buf, PAGE_SIZE,
		"%8llu %8llu %8llu\n",
			FOUR_K((u64)atomic64_read(&zram->stats.bd_count)),
			FOUR_K((u64)atomic64_read(&zram->stats.bd_reads)),
			FOUR_K((u64)atomic64_read(&zram->stats.bd_writes)));
	up_read(&zram->init_lock);

	return ret;
}
#endif

static ssize_t debug_stat_show(struct device *dev,
		struct device_attribute *attr, char *buf)
{
	int version = 1;
	struct zram *zram = dev_to_zram(dev);
	ssize_t ret;

	down_read(&zram->init_lock);
	ret = scnprintf(buf, PAGE_SIZE,
			"version: %d\n%8llu %8llu\n",
			version,
			(u64)atomic64_read(&zram->stats.writestall),
			(u64)atomic64_read(&zram->stats.miss_free));
	up_read(&zram->init_lock);

	return ret;
}

static DEVICE_ATTR_RO(io_stat);
static DEVICE_ATTR_RO(mm_stat);
#ifdef CONFIG_ZRAM_WRITEBACK
static DEVICE_ATTR_RO(bd_stat);
#endif
static DEVICE_ATTR_RO(debug_stat);

static void zram_meta_free(struct zram *zram, u64 disksize)
{
	size_t num_pages = disksize >> PAGE_SHIFT;
	size_t index;

	/* Free all pages that are still in this zram device */
	for (index = 0; index < num_pages; index++)
		zram_free_page(zram, index);

	zs_destroy_pool(zram->mem_pool);
	vfree(zram->table);
}

static bool zram_meta_alloc(struct zram *zram, u64 disksize)
{
	size_t num_pages;

	num_pages = disksize >> PAGE_SHIFT;
	zram->table = vzalloc(array_size(num_pages, sizeof(*zram->table)));
	if (!zram->table)
		return false;

	zram->mem_pool = zs_create_pool(zram->disk->disk_name);
	if (!zram->mem_pool) {
		vfree(zram->table);
		return false;
	}

	if (!huge_class_size)
		huge_class_size = zs_huge_class_size(zram->mem_pool);
	return true;
}

/*
 * To protect concurrent access to the same index entry,
 * caller should hold this table index entry's bit_spinlock to
 * indicate this index entry is accessing.
 */
static void zram_free_page(struct zram *zram, size_t index)
{
	unsigned long handle;

#ifdef CONFIG_ZRAM_MEMORY_TRACKING
	zram->table[index].ac_time = 0;
#endif
	if (zram_test_flag(zram, index, ZRAM_IDLE))
		zram_clear_flag(zram, index, ZRAM_IDLE);

	if (zram_test_flag(zram, index, ZRAM_HUGE)) {
		zram_clear_flag(zram, index, ZRAM_HUGE);
		atomic64_dec(&zram->stats.huge_pages);
	}

	if (zram_test_flag(zram, index, ZRAM_WB)) {
		zram_clear_flag(zram, index, ZRAM_WB);
		free_block_bdev(zram, zram_get_element(zram, index));
		goto out;
	}

	/*
	 * No memory is allocated for same element filled pages.
	 * Simply clear same page flag.
	 */
	if (zram_test_flag(zram, index, ZRAM_SAME)) {
		zram_clear_flag(zram, index, ZRAM_SAME);
		atomic64_dec(&zram->stats.same_pages);
		goto out;
	}

	handle = zram_get_handle(zram, index);
	if (!handle)
		return;

	zs_free(zram->mem_pool, handle);

	atomic64_sub(zram_get_obj_size(zram, index),
			&zram->stats.compr_data_size);
out:
	atomic64_dec(&zram->stats.pages_stored);
	zram_set_handle(zram, index, 0);
	zram_set_obj_size(zram, index, 0);
	WARN_ON_ONCE(zram->table[index].flags &
		~(1UL << ZRAM_LOCK | 1UL << ZRAM_UNDER_WB));
}

static int __zram_bvec_read(struct zram *zram, struct page *page, u32 index,
				struct bio *bio, bool partial_io)
{
	struct zcomp_strm *zstrm;
	unsigned long handle;
	unsigned int size;
	void *src, *dst;
	int ret;

	zram_slot_lock(zram, index);
	if (zram_test_flag(zram, index, ZRAM_WB)) {
		struct bio_vec bvec;

		zram_slot_unlock(zram, index);

		bvec.bv_page = page;
		bvec.bv_len = PAGE_SIZE;
		bvec.bv_offset = 0;
		return read_from_bdev(zram, &bvec,
				zram_get_element(zram, index),
				bio, partial_io);
	}

	handle = zram_get_handle(zram, index);
	if (!handle || zram_test_flag(zram, index, ZRAM_SAME)) {
		unsigned long value;
		void *mem;

		value = handle ? zram_get_element(zram, index) : 0;
		mem = kmap_atomic(page);
		zram_fill_page(mem, PAGE_SIZE, value);
		kunmap_atomic(mem);
		zram_slot_unlock(zram, index);
		return 0;
	}

	size = zram_get_obj_size(zram, index);

	if (size != PAGE_SIZE)
		zstrm = zcomp_stream_get(zram->comp);

	src = zs_map_object(zram->mem_pool, handle, ZS_MM_RO);
	if (size == PAGE_SIZE) {
		dst = kmap_atomic(page);
		memcpy(dst, src, PAGE_SIZE);
		kunmap_atomic(dst);
		ret = 0;
	} else {
		dst = kmap_atomic(page);
		ret = zcomp_decompress(zstrm, src, size, dst);
		kunmap_atomic(dst);
		zcomp_stream_put(zram->comp);
	}
	zs_unmap_object(zram->mem_pool, handle);
	zram_slot_unlock(zram, index);

	/* Should NEVER happen. Return bio error if it does. */
	if (WARN_ON(ret))
		pr_err("Decompression failed! err=%d, page=%u\n", ret, index);

	return ret;
}

static int zram_bvec_read(struct zram *zram, struct bio_vec *bvec,
				u32 index, int offset, struct bio *bio)
{
	int ret;
	struct page *page;

	page = bvec->bv_page;
	if (is_partial_io(bvec)) {
		/* Use a temporary buffer to decompress the page */
		page = alloc_page(GFP_NOIO|__GFP_HIGHMEM);
		if (!page)
			return -ENOMEM;
	}

	ret = __zram_bvec_read(zram, page, index, bio, is_partial_io(bvec));
	if (unlikely(ret))
		goto out;

	if (is_partial_io(bvec)) {
		void *dst = kmap_atomic(bvec->bv_page);
		void *src = kmap_atomic(page);

		memcpy(dst + bvec->bv_offset, src + offset, bvec->bv_len);
		kunmap_atomic(src);
		kunmap_atomic(dst);
	}
out:
	if (is_partial_io(bvec))
		__free_page(page);

	return ret;
}

static int __zram_bvec_write(struct zram *zram, struct bio_vec *bvec,
				u32 index, struct bio *bio)
{
	int ret = 0;
	unsigned long alloced_pages;
	unsigned long handle = 0;
	unsigned int comp_len = 0;
	void *src, *dst, *mem;
	struct zcomp_strm *zstrm;
	struct page *page = bvec->bv_page;
	unsigned long element = 0;
	enum zram_pageflags flags = 0;

	mem = kmap_atomic(page);
	if (page_same_filled(mem, &element)) {
		kunmap_atomic(mem);
		/* Free memory associated with this sector now. */
		flags = ZRAM_SAME;
		atomic64_inc(&zram->stats.same_pages);
		goto out;
	}
	kunmap_atomic(mem);

compress_again:
	zstrm = zcomp_stream_get(zram->comp);
	src = kmap_atomic(page);
	ret = zcomp_compress(zstrm, src, &comp_len);
	kunmap_atomic(src);

	if (unlikely(ret)) {
		zcomp_stream_put(zram->comp);
		pr_err("Compression failed! err=%d\n", ret);
		zs_free(zram->mem_pool, handle);
		return ret;
	}

	if (comp_len >= huge_class_size)
		comp_len = PAGE_SIZE;
	/*
	 * handle allocation has 2 paths:
	 * a) fast path is executed with preemption disabled (for
	 *  per-cpu streams) and has __GFP_DIRECT_RECLAIM bit clear,
	 *  since we can't sleep;
	 * b) slow path enables preemption and attempts to allocate
	 *  the page with __GFP_DIRECT_RECLAIM bit set. we have to
	 *  put per-cpu compression stream and, thus, to re-do
	 *  the compression once handle is allocated.
	 *
	 * if we have a 'non-null' handle here then we are coming
	 * from the slow path and handle has already been allocated.
	 */
	if (!handle)
		handle = zs_malloc(zram->mem_pool, comp_len,
				__GFP_KSWAPD_RECLAIM |
				__GFP_NOWARN |
				__GFP_HIGHMEM |
				__GFP_MOVABLE |
				__GFP_CMA);
	if (!handle) {
		zcomp_stream_put(zram->comp);
		atomic64_inc(&zram->stats.writestall);
		handle = zs_malloc(zram->mem_pool, comp_len,
				GFP_NOIO | __GFP_HIGHMEM |
				__GFP_MOVABLE | __GFP_CMA);
		if (handle)
			goto compress_again;
		return -ENOMEM;
	}

	alloced_pages = zs_get_total_pages(zram->mem_pool);
	update_used_max(zram, alloced_pages);

	if (zram->limit_pages && alloced_pages > zram->limit_pages) {
		zcomp_stream_put(zram->comp);
		zs_free(zram->mem_pool, handle);
		return -ENOMEM;
	}

	dst = zs_map_object(zram->mem_pool, handle, ZS_MM_WO);

	src = zstrm->buffer;
	if (comp_len == PAGE_SIZE)
		src = kmap_atomic(page);
	memcpy(dst, src, comp_len);
	if (comp_len == PAGE_SIZE)
		kunmap_atomic(src);

	zcomp_stream_put(zram->comp);
	zs_unmap_object(zram->mem_pool, handle);
	atomic64_add(comp_len, &zram->stats.compr_data_size);
out:
	/*
	 * Free memory associated with this sector
	 * before overwriting unused sectors.
	 */
	zram_slot_lock(zram, index);
	zram_free_page(zram, index);

	if (comp_len == PAGE_SIZE) {
		zram_set_flag(zram, index, ZRAM_HUGE);
		atomic64_inc(&zram->stats.huge_pages);
	}

	if (flags) {
		zram_set_flag(zram, index, flags);
		zram_set_element(zram, index, element);
	}  else {
		zram_set_handle(zram, index, handle);
		zram_set_obj_size(zram, index, comp_len);
	}
	zram_slot_unlock(zram, index);

	/* Update stats */
	atomic64_inc(&zram->stats.pages_stored);
	return ret;
}

static int zram_bvec_write(struct zram *zram, struct bio_vec *bvec,
				u32 index, int offset, struct bio *bio)
{
	int ret;
	struct page *page = NULL;
	void *src;
	struct bio_vec vec;

	vec = *bvec;
	if (is_partial_io(bvec)) {
		void *dst;
		/*
		 * This is a partial IO. We need to read the full page
		 * before to write the changes.
		 */
		page = alloc_page(GFP_NOIO|__GFP_HIGHMEM);
		if (!page)
			return -ENOMEM;

		ret = __zram_bvec_read(zram, page, index, bio, true);
		if (ret)
			goto out;

		src = kmap_atomic(bvec->bv_page);
		dst = kmap_atomic(page);
		memcpy(dst + offset, src + bvec->bv_offset, bvec->bv_len);
		kunmap_atomic(dst);
		kunmap_atomic(src);

		vec.bv_page = page;
		vec.bv_len = PAGE_SIZE;
		vec.bv_offset = 0;
	}

	ret = __zram_bvec_write(zram, &vec, index, bio);
out:
	if (is_partial_io(bvec))
		__free_page(page);
	return ret;
}

/*
 * zram_bio_discard - handler on discard request
 * @index: physical block index in PAGE_SIZE units
 * @offset: byte offset within physical block
 */
static void zram_bio_discard(struct zram *zram, u32 index,
			     int offset, struct bio *bio)
{
	size_t n = bio->bi_iter.bi_size;

	/*
	 * zram manages data in physical block size units. Because logical block
	 * size isn't identical with physical block size on some arch, we
	 * could get a discard request pointing to a specific offset within a
	 * certain physical block.  Although we can handle this request by
	 * reading that physiclal block and decompressing and partially zeroing
	 * and re-compressing and then re-storing it, this isn't reasonable
	 * because our intent with a discard request is to save memory.  So
	 * skipping this logical block is appropriate here.
	 */
	if (offset) {
		if (n <= (PAGE_SIZE - offset))
			return;

		n -= (PAGE_SIZE - offset);
		index++;
	}

	while (n >= PAGE_SIZE) {
		zram_slot_lock(zram, index);
		zram_free_page(zram, index);
		zram_slot_unlock(zram, index);
		atomic64_inc(&zram->stats.notify_free);
		index++;
		n -= PAGE_SIZE;
	}
}

/*
 * Returns errno if it has some problem. Otherwise return 0 or 1.
 * Returns 0 if IO request was done synchronously
 * Returns 1 if IO request was successfully submitted.
 */
static int zram_bvec_rw(struct zram *zram, struct bio_vec *bvec, u32 index,
			int offset, unsigned int op, struct bio *bio)
{
	int ret;

	if (!op_is_write(op)) {
		atomic64_inc(&zram->stats.num_reads);
		ret = zram_bvec_read(zram, bvec, index, offset, bio);
		flush_dcache_page(bvec->bv_page);
	} else {
		atomic64_inc(&zram->stats.num_writes);
		ret = zram_bvec_write(zram, bvec, index, offset, bio);
	}

	zram_slot_lock(zram, index);
	zram_accessed(zram, index);
	zram_slot_unlock(zram, index);

	if (unlikely(ret < 0)) {
		if (!op_is_write(op))
			atomic64_inc(&zram->stats.failed_reads);
		else
			atomic64_inc(&zram->stats.failed_writes);
	}

	return ret;
}

static void __zram_make_request(struct zram *zram, struct bio *bio)
{
	int offset;
	u32 index;
	struct bio_vec bvec;
	struct bvec_iter iter;
	unsigned long start_time;

	index = bio->bi_iter.bi_sector >> SECTORS_PER_PAGE_SHIFT;
	offset = (bio->bi_iter.bi_sector &
		  (SECTORS_PER_PAGE - 1)) << SECTOR_SHIFT;

	switch (bio_op(bio)) {
	case REQ_OP_DISCARD:
	case REQ_OP_WRITE_ZEROES:
		zram_bio_discard(zram, index, offset, bio);
		bio_endio(bio);
		return;
	default:
		break;
	}

	start_time = bio_start_io_acct(bio);
	bio_for_each_segment(bvec, bio, iter) {
		struct bio_vec bv = bvec;
		unsigned int unwritten = bvec.bv_len;

		do {
			bv.bv_len = min_t(unsigned int, PAGE_SIZE - offset,
							unwritten);
			if (zram_bvec_rw(zram, &bv, index, offset,
					 bio_op(bio), bio) < 0) {
				bio->bi_status = BLK_STS_IOERR;
				break;
			}

			bv.bv_offset += bv.bv_len;
			unwritten -= bv.bv_len;

			update_position(&index, &offset, &bv);
		} while (unwritten);
	}
	bio_end_io_acct(bio, start_time);
	bio_endio(bio);
}

/*
 * Handler function for all zram I/O requests.
 */
static blk_qc_t zram_submit_bio(struct bio *bio)
{
	struct zram *zram = bio->bi_disk->private_data;

	if (!valid_io_request(zram, bio->bi_iter.bi_sector,
					bio->bi_iter.bi_size)) {
		atomic64_inc(&zram->stats.invalid_io);
		goto error;
	}

	__zram_make_request(zram, bio);
	return BLK_QC_T_NONE;

error:
	bio_io_error(bio);
	return BLK_QC_T_NONE;
}

static void zram_slot_free_notify(struct block_device *bdev,
				unsigned long index)
{
	struct zram *zram;

	zram = bdev->bd_disk->private_data;

	atomic64_inc(&zram->stats.notify_free);
	if (!zram_slot_trylock(zram, index)) {
		atomic64_inc(&zram->stats.miss_free);
		return;
	}

	zram_free_page(zram, index);
	zram_slot_unlock(zram, index);
}

static int zram_rw_page(struct block_device *bdev, sector_t sector,
		       struct page *page, unsigned int op)
{
	int offset, ret;
	u32 index;
	struct zram *zram;
	struct bio_vec bv;
	unsigned long start_time;

	if (PageTransHuge(page))
		return -ENOTSUPP;
	zram = bdev->bd_disk->private_data;

	if (!valid_io_request(zram, sector, PAGE_SIZE)) {
		atomic64_inc(&zram->stats.invalid_io);
		ret = -EINVAL;
		goto out;
	}

	index = sector >> SECTORS_PER_PAGE_SHIFT;
	offset = (sector & (SECTORS_PER_PAGE - 1)) << SECTOR_SHIFT;

	bv.bv_page = page;
	bv.bv_len = PAGE_SIZE;
	bv.bv_offset = 0;

	start_time = disk_start_io_acct(bdev->bd_disk, SECTORS_PER_PAGE, op);
	ret = zram_bvec_rw(zram, &bv, index, offset, op, NULL);
	disk_end_io_acct(bdev->bd_disk, op, start_time);
out:
	/*
	 * If I/O fails, just return error(ie, non-zero) without
	 * calling page_endio.
	 * It causes resubmit the I/O with bio request by upper functions
	 * of rw_page(e.g., swap_readpage, __swap_writepage) and
	 * bio->bi_end_io does things to handle the error
	 * (e.g., SetPageError, set_page_dirty and extra works).
	 */
	if (unlikely(ret < 0))
		return ret;

	switch (ret) {
	case 0:
		page_endio(page, op_is_write(op), 0);
		break;
	case 1:
		ret = 0;
		break;
	default:
		WARN_ON(1);
	}
	return ret;
}

static void zram_reset_device(struct zram *zram)
{
	struct zcomp *comp;
	u64 disksize;

	down_write(&zram->init_lock);

	zram->limit_pages = 0;

	if (!init_done(zram)) {
		up_write(&zram->init_lock);
		return;
	}

	comp = zram->comp;
	disksize = zram->disksize;
	zram->disksize = 0;

	set_capacity(zram->disk, 0);
	part_stat_set_all(&zram->disk->part0, 0);

	up_write(&zram->init_lock);
	/* I/O operation under all of CPU are done so let's free */
	zram_meta_free(zram, disksize);
	memset(&zram->stats, 0, sizeof(zram->stats));
	zcomp_destroy(comp);
	reset_bdev(zram);
}

static ssize_t disksize_store(struct device *dev,
		struct device_attribute *attr, const char *buf, size_t len)
{
	u64 disksize;
	struct zcomp *comp;
	struct zram *zram = dev_to_zram(dev);
	int err;

	disksize = memparse(buf, NULL);
	if (!disksize)
		return -EINVAL;

	down_write(&zram->init_lock);
	if (init_done(zram)) {
		pr_info("Cannot change disksize for initialized device\n");
		err = -EBUSY;
		goto out_unlock;
	}

	disksize = PAGE_ALIGN(disksize);
	if (!zram_meta_alloc(zram, disksize)) {
		err = -ENOMEM;
		goto out_unlock;
	}

	comp = zcomp_create(zram->compressor);
	if (IS_ERR(comp)) {
		pr_err("Cannot initialise %s compressing backend\n",
				zram->compressor);
		err = PTR_ERR(comp);
		goto out_free_meta;
	}

	zram->comp = comp;
	zram->disksize = disksize;
	set_capacity(zram->disk, zram->disksize >> SECTOR_SHIFT);

	revalidate_disk_size(zram->disk, true);
	up_write(&zram->init_lock);

	return len;

out_free_meta:
	zram_meta_free(zram, disksize);
out_unlock:
	up_write(&zram->init_lock);
	return err;
}

static ssize_t reset_store(struct device *dev,
		struct device_attribute *attr, const char *buf, size_t len)
{
	int ret;
	unsigned short do_reset;
	struct zram *zram;
	struct block_device *bdev;

	ret = kstrtou16(buf, 10, &do_reset);
	if (ret)
		return ret;

	if (!do_reset)
		return -EINVAL;

	zram = dev_to_zram(dev);
	bdev = bdget_disk(zram->disk, 0);
	if (!bdev)
		return -ENOMEM;

	mutex_lock(&bdev->bd_mutex);
	/* Do not reset an active device or claimed device */
	if (bdev->bd_openers || zram->claim) {
		mutex_unlock(&bdev->bd_mutex);
		bdput(bdev);
		return -EBUSY;
	}

	/* From now on, anyone can't open /dev/zram[0-9] */
	zram->claim = true;
	mutex_unlock(&bdev->bd_mutex);

	/* Make sure all the pending I/O are finished */
	fsync_bdev(bdev);
	zram_reset_device(zram);
	revalidate_disk_size(zram->disk, true);
	bdput(bdev);

	mutex_lock(&bdev->bd_mutex);
	zram->claim = false;
	mutex_unlock(&bdev->bd_mutex);

	return len;
}

static int zram_open(struct block_device *bdev, fmode_t mode)
{
	int ret = 0;
	struct zram *zram;

	WARN_ON(!mutex_is_locked(&bdev->bd_mutex));

	zram = bdev->bd_disk->private_data;
	/* zram was claimed to reset so open request fails */
	if (zram->claim)
		ret = -EBUSY;

	return ret;
}

static const struct block_device_operations zram_devops = {
	.open = zram_open,
	.submit_bio = zram_submit_bio,
	.swap_slot_free_notify = zram_slot_free_notify,
	.rw_page = zram_rw_page,
	.owner = THIS_MODULE
};

static const struct block_device_operations zram_wb_devops = {
	.open = zram_open,
	.submit_bio = zram_submit_bio,
	.swap_slot_free_notify = zram_slot_free_notify,
	.owner = THIS_MODULE
};

static DEVICE_ATTR_WO(compact);
static DEVICE_ATTR_RW(disksize);
static DEVICE_ATTR_RO(initstate);
static DEVICE_ATTR_WO(reset);
static DEVICE_ATTR_WO(mem_limit);
static DEVICE_ATTR_WO(mem_used_max);
static DEVICE_ATTR_WO(idle);
static DEVICE_ATTR_RW(max_comp_streams);
static DEVICE_ATTR_RW(comp_algorithm);
#ifdef CONFIG_ZRAM_WRITEBACK
static DEVICE_ATTR_RW(backing_dev);
static DEVICE_ATTR_WO(writeback);
static DEVICE_ATTR_RW(writeback_limit);
static DEVICE_ATTR_RW(writeback_limit_enable);
#endif

static struct attribute *zram_disk_attrs[] = {
	&dev_attr_disksize.attr,
	&dev_attr_initstate.attr,
	&dev_attr_reset.attr,
	&dev_attr_compact.attr,
	&dev_attr_mem_limit.attr,
	&dev_attr_mem_used_max.attr,
	&dev_attr_idle.attr,
	&dev_attr_max_comp_streams.attr,
	&dev_attr_comp_algorithm.attr,
#ifdef CONFIG_ZRAM_WRITEBACK
	&dev_attr_backing_dev.attr,
	&dev_attr_writeback.attr,
	&dev_attr_writeback_limit.attr,
	&dev_attr_writeback_limit_enable.attr,
#endif
	&dev_attr_io_stat.attr,
	&dev_attr_mm_stat.attr,
#ifdef CONFIG_ZRAM_WRITEBACK
	&dev_attr_bd_stat.attr,
#endif
	&dev_attr_debug_stat.attr,
	NULL,
};

static const struct attribute_group zram_disk_attr_group = {
	.attrs = zram_disk_attrs,
};

static const struct attribute_group *zram_disk_attr_groups[] = {
	&zram_disk_attr_group,
	NULL,
};

/*
 * Allocate and initialize new zram device. the function returns
 * '>= 0' device_id upon success, and negative value otherwise.
 */
static int zram_add(void)
{
	struct zram *zram;
	struct request_queue *queue;
	int ret, device_id;

	zram = kzalloc(sizeof(struct zram), GFP_KERNEL);
	if (!zram)
		return -ENOMEM;

	ret = idr_alloc(&zram_index_idr, zram, 0, 0, GFP_KERNEL);
	if (ret < 0)
		goto out_free_dev;
	device_id = ret;

	init_rwsem(&zram->init_lock);
#ifdef CONFIG_ZRAM_WRITEBACK
	spin_lock_init(&zram->wb_limit_lock);
#endif
	queue = blk_alloc_queue(NUMA_NO_NODE);
	if (!queue) {
		pr_err("Error allocating disk queue for device %d\n",
			device_id);
		ret = -ENOMEM;
		goto out_free_idr;
	}

	/* gendisk structure */
	zram->disk = alloc_disk(1);
	if (!zram->disk) {
		pr_err("Error allocating disk structure for device %d\n",
			device_id);
		ret = -ENOMEM;
		goto out_free_queue;
	}

	zram->disk->major = zram_major;
	zram->disk->first_minor = device_id;
	zram->disk->fops = &zram_devops;
	zram->disk->queue = queue;
	zram->disk->private_data = zram;
	snprintf(zram->disk->disk_name, 16, "zram%d", device_id);

	/* Actual capacity set using syfs (/sys/block/zram<id>/disksize */
	set_capacity(zram->disk, 0);
	/* zram devices sort of resembles non-rotational disks */
	blk_queue_flag_set(QUEUE_FLAG_NONROT, zram->disk->queue);
	blk_queue_flag_clear(QUEUE_FLAG_ADD_RANDOM, zram->disk->queue);

	/*
	 * To ensure that we always get PAGE_SIZE aligned
	 * and n*PAGE_SIZED sized I/O requests.
	 */
	blk_queue_physical_block_size(zram->disk->queue, PAGE_SIZE);
	blk_queue_logical_block_size(zram->disk->queue,
					ZRAM_LOGICAL_BLOCK_SIZE);
	blk_queue_io_min(zram->disk->queue, PAGE_SIZE);
	blk_queue_io_opt(zram->disk->queue, PAGE_SIZE);
	zram->disk->queue->limits.discard_granularity = PAGE_SIZE;
	blk_queue_max_discard_sectors(zram->disk->queue, UINT_MAX);
	blk_queue_flag_set(QUEUE_FLAG_DISCARD, zram->disk->queue);

	/*
	 * zram_bio_discard() will clear all logical blocks if logical block
	 * size is identical with physical block size(PAGE_SIZE). But if it is
	 * different, we will skip discarding some parts of logical blocks in
	 * the part of the request range which isn't aligned to physical block
	 * size.  So we can't ensure that all discarded logical blocks are
	 * zeroed.
	 */
	if (ZRAM_LOGICAL_BLOCK_SIZE == PAGE_SIZE)
		blk_queue_max_write_zeroes_sectors(zram->disk->queue, UINT_MAX);

	blk_queue_flag_set(QUEUE_FLAG_STABLE_WRITES, zram->disk->queue);
	device_add_disk(NULL, zram->disk, zram_disk_attr_groups);

	strlcpy(zram->compressor, default_compressor, sizeof(zram->compressor));

	zram_debugfs_register(zram);
	pr_info("Added device: %s\n", zram->disk->disk_name);
	return device_id;

out_free_queue:
	blk_cleanup_queue(queue);
out_free_idr:
	idr_remove(&zram_index_idr, device_id);
out_free_dev:
	kfree(zram);
	return ret;
}

static int zram_remove(struct zram *zram)
{
	struct block_device *bdev;

	bdev = bdget_disk(zram->disk, 0);
	if (!bdev)
		return -ENOMEM;

	mutex_lock(&bdev->bd_mutex);
	if (bdev->bd_openers || zram->claim) {
		mutex_unlock(&bdev->bd_mutex);
		bdput(bdev);
		return -EBUSY;
	}

	zram->claim = true;
	mutex_unlock(&bdev->bd_mutex);

	zram_debugfs_unregister(zram);

	/* Make sure all the pending I/O are finished */
	fsync_bdev(bdev);
	zram_reset_device(zram);
	bdput(bdev);

	pr_info("Removed device: %s\n", zram->disk->disk_name);

	del_gendisk(zram->disk);
	blk_cleanup_queue(zram->disk->queue);
	put_disk(zram->disk);
	kfree(zram);
	return 0;
}

/* zram-control sysfs attributes */

/*
 * NOTE: hot_add attribute is not the usual read-only sysfs attribute. In a
 * sense that reading from this file does alter the state of your system -- it
 * creates a new un-initialized zram device and returns back this device's
 * device_id (or an error code if it fails to create a new device).
 */
static ssize_t hot_add_show(struct class *class,
			struct class_attribute *attr,
			char *buf)
{
	int ret;

	mutex_lock(&zram_index_mutex);
	ret = zram_add();
	mutex_unlock(&zram_index_mutex);

	if (ret < 0)
		return ret;
	return scnprintf(buf, PAGE_SIZE, "%d\n", ret);
}
static struct class_attribute class_attr_hot_add =
	__ATTR(hot_add, 0400, hot_add_show, NULL);

static ssize_t hot_remove_store(struct class *class,
			struct class_attribute *attr,
			const char *buf,
			size_t count)
{
	struct zram *zram;
	int ret, dev_id;

	/* dev_id is gendisk->first_minor, which is `int' */
	ret = kstrtoint(buf, 10, &dev_id);
	if (ret)
		return ret;
	if (dev_id < 0)
		return -EINVAL;

	mutex_lock(&zram_index_mutex);

	zram = idr_find(&zram_index_idr, dev_id);
	if (zram) {
		ret = zram_remove(zram);
		if (!ret)
			idr_remove(&zram_index_idr, dev_id);
	} else {
		ret = -ENODEV;
	}

	mutex_unlock(&zram_index_mutex);
	return ret ? ret : count;
}
static CLASS_ATTR_WO(hot_remove);

static struct attribute *zram_control_class_attrs[] = {
	&class_attr_hot_add.attr,
	&class_attr_hot_remove.attr,
	NULL,
};
ATTRIBUTE_GROUPS(zram_control_class);

static struct class zram_control_class = {
	.name		= "zram-control",
	.owner		= THIS_MODULE,
	.class_groups	= zram_control_class_groups,
};

static int zram_remove_cb(int id, void *ptr, void *data)
{
	zram_remove(ptr);
	return 0;
}

static void destroy_devices(void)
{
	class_unregister(&zram_control_class);
	idr_for_each(&zram_index_idr, &zram_remove_cb, NULL);
	zram_debugfs_destroy();
	idr_destroy(&zram_index_idr);
	unregister_blkdev(zram_major, "zram");
	cpuhp_remove_multi_state(CPUHP_ZCOMP_PREPARE);
}

static int __init zram_init(void)
{
	int ret;

	ret = cpuhp_setup_state_multi(CPUHP_ZCOMP_PREPARE, "block/zram:prepare",
				      zcomp_cpu_up_prepare, zcomp_cpu_dead);
	if (ret < 0)
		return ret;

	ret = class_register(&zram_control_class);
	if (ret) {
		pr_err("Unable to register zram-control class\n");
		cpuhp_remove_multi_state(CPUHP_ZCOMP_PREPARE);
		return ret;
	}

	zram_debugfs_create();
	zram_major = register_blkdev(0, "zram");
	if (zram_major <= 0) {
		pr_err("Unable to get major number\n");
		class_unregister(&zram_control_class);
		cpuhp_remove_multi_state(CPUHP_ZCOMP_PREPARE);
		return -EBUSY;
	}

	while (num_devices != 0) {
		mutex_lock(&zram_index_mutex);
		ret = zram_add();
		mutex_unlock(&zram_index_mutex);
		if (ret < 0)
			goto out_error;
		num_devices--;
	}

	return 0;

out_error:
	destroy_devices();
	return ret;
}

static void __exit zram_exit(void)
{
	destroy_devices();
}

module_init(zram_init);
module_exit(zram_exit);

module_param(num_devices, uint, 0);
MODULE_PARM_DESC(num_devices, "Number of pre-created zram devices");

MODULE_LICENSE("Dual BSD/GPL");
MODULE_AUTHOR("Nitin Gupta <ngupta@vflare.org>");
MODULE_DESCRIPTION("Compressed RAM Block Device");<|MERGE_RESOLUTION|>--- conflicted
+++ resolved
@@ -648,13 +648,8 @@
 		if (strncmp(buf, PAGE_WB_SIG, sizeof(PAGE_WB_SIG) - 1))
 			return -EINVAL;
 
-<<<<<<< HEAD
-		ret = kstrtol(buf + sizeof(PAGE_WB_SIG) - 1, 10, &index);
-		if (ret || index >= nr_pages)
-=======
 		if (kstrtol(buf + sizeof(PAGE_WB_SIG) - 1, 10, &index) ||
 				index >= nr_pages)
->>>>>>> c18ab1d1
 			return -EINVAL;
 
 		nr_pages = 1;
@@ -678,11 +673,7 @@
 		goto release_init_lock;
 	}
 
-<<<<<<< HEAD
-	while (nr_pages--) {
-=======
 	for (; nr_pages != 0; index++, nr_pages--) {
->>>>>>> c18ab1d1
 		struct bio_vec bvec;
 
 		bvec.bv_page = page;
