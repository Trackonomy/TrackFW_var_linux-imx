--- conflicted
+++ resolved
@@ -490,10 +490,7 @@
 				       true);
 
 	trace_android_vh_iommu_alloc_iova(dev, (dma_addr_t)iova << shift, size);
-<<<<<<< HEAD
-=======
 	trace_android_vh_iommu_iovad_alloc_iova(dev, iovad, (dma_addr_t)iova << shift, size);
->>>>>>> 8a30a2ca
 
 	return (dma_addr_t)iova << shift;
 }
@@ -514,10 +511,7 @@
 				size >> iova_shift(iovad));
 
 	trace_android_vh_iommu_free_iova(iova, size);
-<<<<<<< HEAD
-=======
 	trace_android_vh_iommu_iovad_free_iova(iovad, iova, size);
->>>>>>> 8a30a2ca
 }
 
 static void __iommu_dma_unmap(struct device *dev, dma_addr_t dma_addr,
