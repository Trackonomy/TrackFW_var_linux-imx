--- conflicted
+++ resolved
@@ -976,15 +976,6 @@
 		atomic_inc(&state.started);
 	}
 
-<<<<<<< HEAD
-	/*
-	 * Must wait for all threads to stop.
-	 */
-	wait_event_interruptible(state->wait,
-		 atomic_read(&state->started) == 0);
-
-=======
->>>>>>> 2a6c029a
 out:
 	/* Must wait for all threads to stop. */
 	wait_event(state.wait, atomic_read(&state.started) == 0);
