/*
 * Copyright (C) 2001, 2002 Sistina Software (UK) Limited.
 * Copyright (C) 2004-2008 Red Hat, Inc. All rights reserved.
 *
 * This file is released under the GPL.
 */

#include "dm-core.h"
#include "dm-rq.h"
#include "dm-uevent.h"

#include <linux/init.h>
#include <linux/module.h>
#include <linux/mutex.h>
#include <linux/sched/signal.h>
#include <linux/blkpg.h>
#include <linux/bio.h>
#include <linux/mempool.h>
#include <linux/dax.h>
#include <linux/slab.h>
#include <linux/idr.h>
#include <linux/uio.h>
#include <linux/hdreg.h>
#include <linux/delay.h>
#include <linux/wait.h>
#include <linux/pr.h>
#include <linux/refcount.h>
#include <linux/blk-crypto.h>
#include <linux/keyslot-manager.h>

#define DM_MSG_PREFIX "core"

/*
 * Cookies are numeric values sent with CHANGE and REMOVE
 * uevents while resuming, removing or renaming the device.
 */
#define DM_COOKIE_ENV_VAR_NAME "DM_COOKIE"
#define DM_COOKIE_LENGTH 24

static const char *_name = DM_NAME;

static unsigned int major = 0;
static unsigned int _major = 0;

static DEFINE_IDR(_minor_idr);

static DEFINE_SPINLOCK(_minor_lock);

static void do_deferred_remove(struct work_struct *w);

static DECLARE_WORK(deferred_remove_work, do_deferred_remove);

static struct workqueue_struct *deferred_remove_workqueue;

atomic_t dm_global_event_nr = ATOMIC_INIT(0);
DECLARE_WAIT_QUEUE_HEAD(dm_global_eventq);

void dm_issue_global_event(void)
{
	atomic_inc(&dm_global_event_nr);
	wake_up(&dm_global_eventq);
}

/*
 * One of these is allocated (on-stack) per original bio.
 */
struct clone_info {
	struct dm_table *map;
	struct bio *bio;
	struct dm_io *io;
	sector_t sector;
	unsigned sector_count;
};

/*
 * One of these is allocated per clone bio.
 */
#define DM_TIO_MAGIC 7282014
struct dm_target_io {
	unsigned magic;
	struct dm_io *io;
	struct dm_target *ti;
	unsigned target_bio_nr;
	unsigned *len_ptr;
	bool inside_dm_io;
	struct bio clone;
};

/*
 * One of these is allocated per original bio.
 * It contains the first clone used for that original.
 */
#define DM_IO_MAGIC 5191977
struct dm_io {
	unsigned magic;
	struct mapped_device *md;
	blk_status_t status;
	atomic_t io_count;
	struct bio *orig_bio;
	unsigned long start_time;
	spinlock_t endio_lock;
	struct dm_stats_aux stats_aux;
	/* last member of dm_target_io is 'struct bio' */
	struct dm_target_io tio;
};

void *dm_per_bio_data(struct bio *bio, size_t data_size)
{
	struct dm_target_io *tio = container_of(bio, struct dm_target_io, clone);
	if (!tio->inside_dm_io)
		return (char *)bio - offsetof(struct dm_target_io, clone) - data_size;
	return (char *)bio - offsetof(struct dm_target_io, clone) - offsetof(struct dm_io, tio) - data_size;
}
EXPORT_SYMBOL_GPL(dm_per_bio_data);

struct bio *dm_bio_from_per_bio_data(void *data, size_t data_size)
{
	struct dm_io *io = (struct dm_io *)((char *)data + data_size);
	if (io->magic == DM_IO_MAGIC)
		return (struct bio *)((char *)io + offsetof(struct dm_io, tio) + offsetof(struct dm_target_io, clone));
	BUG_ON(io->magic != DM_TIO_MAGIC);
	return (struct bio *)((char *)io + offsetof(struct dm_target_io, clone));
}
EXPORT_SYMBOL_GPL(dm_bio_from_per_bio_data);

unsigned dm_bio_get_target_bio_nr(const struct bio *bio)
{
	return container_of(bio, struct dm_target_io, clone)->target_bio_nr;
}
EXPORT_SYMBOL_GPL(dm_bio_get_target_bio_nr);

#define MINOR_ALLOCED ((void *)-1)

/*
 * Bits for the md->flags field.
 */
#define DMF_BLOCK_IO_FOR_SUSPEND 0
#define DMF_SUSPENDED 1
#define DMF_FROZEN 2
#define DMF_FREEING 3
#define DMF_DELETING 4
#define DMF_NOFLUSH_SUSPENDING 5
#define DMF_DEFERRED_REMOVE 6
#define DMF_SUSPENDED_INTERNALLY 7

#define DM_NUMA_NODE NUMA_NO_NODE
static int dm_numa_node = DM_NUMA_NODE;

/*
 * For mempools pre-allocation at the table loading time.
 */
struct dm_md_mempools {
	struct bio_set bs;
	struct bio_set io_bs;
};

struct table_device {
	struct list_head list;
	refcount_t count;
	struct dm_dev dm_dev;
};

/*
 * Bio-based DM's mempools' reserved IOs set by the user.
 */
#define RESERVED_BIO_BASED_IOS		16
static unsigned reserved_bio_based_ios = RESERVED_BIO_BASED_IOS;

static int __dm_get_module_param_int(int *module_param, int min, int max)
{
	int param = READ_ONCE(*module_param);
	int modified_param = 0;
	bool modified = true;

	if (param < min)
		modified_param = min;
	else if (param > max)
		modified_param = max;
	else
		modified = false;

	if (modified) {
		(void)cmpxchg(module_param, param, modified_param);
		param = modified_param;
	}

	return param;
}

unsigned __dm_get_module_param(unsigned *module_param,
			       unsigned def, unsigned max)
{
	unsigned param = READ_ONCE(*module_param);
	unsigned modified_param = 0;

	if (!param)
		modified_param = def;
	else if (param > max)
		modified_param = max;

	if (modified_param) {
		(void)cmpxchg(module_param, param, modified_param);
		param = modified_param;
	}

	return param;
}

unsigned dm_get_reserved_bio_based_ios(void)
{
	return __dm_get_module_param(&reserved_bio_based_ios,
				     RESERVED_BIO_BASED_IOS, DM_RESERVED_MAX_IOS);
}
EXPORT_SYMBOL_GPL(dm_get_reserved_bio_based_ios);

static unsigned dm_get_numa_node(void)
{
	return __dm_get_module_param_int(&dm_numa_node,
					 DM_NUMA_NODE, num_online_nodes() - 1);
}

static int __init local_init(void)
{
	int r;

	r = dm_uevent_init();
	if (r)
		return r;

	deferred_remove_workqueue = alloc_workqueue("kdmremove", WQ_UNBOUND, 1);
	if (!deferred_remove_workqueue) {
		r = -ENOMEM;
		goto out_uevent_exit;
	}

	_major = major;
	r = register_blkdev(_major, _name);
	if (r < 0)
		goto out_free_workqueue;

	if (!_major)
		_major = r;

	return 0;

out_free_workqueue:
	destroy_workqueue(deferred_remove_workqueue);
out_uevent_exit:
	dm_uevent_exit();

	return r;
}

static void local_exit(void)
{
	flush_scheduled_work();
	destroy_workqueue(deferred_remove_workqueue);

	unregister_blkdev(_major, _name);
	dm_uevent_exit();

	_major = 0;

	DMINFO("cleaned up");
}

static int (*_inits[])(void) __initdata = {
	local_init,
	dm_target_init,
	dm_linear_init,
	dm_stripe_init,
	dm_io_init,
	dm_kcopyd_init,
	dm_interface_init,
	dm_statistics_init,
};

static void (*_exits[])(void) = {
	local_exit,
	dm_target_exit,
	dm_linear_exit,
	dm_stripe_exit,
	dm_io_exit,
	dm_kcopyd_exit,
	dm_interface_exit,
	dm_statistics_exit,
};

static int __init dm_init(void)
{
	const int count = ARRAY_SIZE(_inits);

	int r, i;

	for (i = 0; i < count; i++) {
		r = _inits[i]();
		if (r)
			goto bad;
	}

	return 0;

      bad:
	while (i--)
		_exits[i]();

	return r;
}

static void __exit dm_exit(void)
{
	int i = ARRAY_SIZE(_exits);

	while (i--)
		_exits[i]();

	/*
	 * Should be empty by this point.
	 */
	idr_destroy(&_minor_idr);
}

/*
 * Block device functions
 */
int dm_deleting_md(struct mapped_device *md)
{
	return test_bit(DMF_DELETING, &md->flags);
}

static int dm_blk_open(struct block_device *bdev, fmode_t mode)
{
	struct mapped_device *md;

	spin_lock(&_minor_lock);

	md = bdev->bd_disk->private_data;
	if (!md)
		goto out;

	if (test_bit(DMF_FREEING, &md->flags) ||
	    dm_deleting_md(md)) {
		md = NULL;
		goto out;
	}

	dm_get(md);
	atomic_inc(&md->open_count);
out:
	spin_unlock(&_minor_lock);

	return md ? 0 : -ENXIO;
}

static void dm_blk_close(struct gendisk *disk, fmode_t mode)
{
	struct mapped_device *md;

	spin_lock(&_minor_lock);

	md = disk->private_data;
	if (WARN_ON(!md))
		goto out;

	if (atomic_dec_and_test(&md->open_count) &&
	    (test_bit(DMF_DEFERRED_REMOVE, &md->flags)))
		queue_work(deferred_remove_workqueue, &deferred_remove_work);

	dm_put(md);
out:
	spin_unlock(&_minor_lock);
}

int dm_open_count(struct mapped_device *md)
{
	return atomic_read(&md->open_count);
}

/*
 * Guarantees nothing is using the device before it's deleted.
 */
int dm_lock_for_deletion(struct mapped_device *md, bool mark_deferred, bool only_deferred)
{
	int r = 0;

	spin_lock(&_minor_lock);

	if (dm_open_count(md)) {
		r = -EBUSY;
		if (mark_deferred)
			set_bit(DMF_DEFERRED_REMOVE, &md->flags);
	} else if (only_deferred && !test_bit(DMF_DEFERRED_REMOVE, &md->flags))
		r = -EEXIST;
	else
		set_bit(DMF_DELETING, &md->flags);

	spin_unlock(&_minor_lock);

	return r;
}

int dm_cancel_deferred_remove(struct mapped_device *md)
{
	int r = 0;

	spin_lock(&_minor_lock);

	if (test_bit(DMF_DELETING, &md->flags))
		r = -EBUSY;
	else
		clear_bit(DMF_DEFERRED_REMOVE, &md->flags);

	spin_unlock(&_minor_lock);

	return r;
}

static void do_deferred_remove(struct work_struct *w)
{
	dm_deferred_remove();
}

sector_t dm_get_size(struct mapped_device *md)
{
	return get_capacity(md->disk);
}

struct request_queue *dm_get_md_queue(struct mapped_device *md)
{
	return md->queue;
}

struct dm_stats *dm_get_stats(struct mapped_device *md)
{
	return &md->stats;
}

static int dm_blk_getgeo(struct block_device *bdev, struct hd_geometry *geo)
{
	struct mapped_device *md = bdev->bd_disk->private_data;

	return dm_get_geometry(md, geo);
}

#ifdef CONFIG_BLK_DEV_ZONED
int dm_report_zones_cb(struct blk_zone *zone, unsigned int idx, void *data)
{
	struct dm_report_zones_args *args = data;
	sector_t sector_diff = args->tgt->begin - args->start;

	/*
	 * Ignore zones beyond the target range.
	 */
	if (zone->start >= args->start + args->tgt->len)
		return 0;

	/*
	 * Remap the start sector and write pointer position of the zone
	 * to match its position in the target range.
	 */
	zone->start += sector_diff;
	if (zone->type != BLK_ZONE_TYPE_CONVENTIONAL) {
		if (zone->cond == BLK_ZONE_COND_FULL)
			zone->wp = zone->start + zone->len;
		else if (zone->cond == BLK_ZONE_COND_EMPTY)
			zone->wp = zone->start;
		else
			zone->wp += sector_diff;
	}

	args->next_sector = zone->start + zone->len;
	return args->orig_cb(zone, args->zone_idx++, args->orig_data);
}
EXPORT_SYMBOL_GPL(dm_report_zones_cb);

static int dm_blk_report_zones(struct gendisk *disk, sector_t sector,
		unsigned int nr_zones, report_zones_cb cb, void *data)
{
	struct mapped_device *md = disk->private_data;
	struct dm_table *map;
	int srcu_idx, ret;
	struct dm_report_zones_args args = {
		.next_sector = sector,
		.orig_data = data,
		.orig_cb = cb,
	};

	if (dm_suspended_md(md))
		return -EAGAIN;

	map = dm_get_live_table(md, &srcu_idx);
	if (!map)
		return -EIO;

	do {
		struct dm_target *tgt;

		tgt = dm_table_find_target(map, args.next_sector);
		if (WARN_ON_ONCE(!tgt->type->report_zones)) {
			ret = -EIO;
			goto out;
		}

		args.tgt = tgt;
		ret = tgt->type->report_zones(tgt, &args, nr_zones);
		if (ret < 0)
			goto out;
	} while (args.zone_idx < nr_zones &&
		 args.next_sector < get_capacity(disk));

	ret = args.zone_idx;
out:
	dm_put_live_table(md, srcu_idx);
	return ret;
}
#else
#define dm_blk_report_zones		NULL
#endif /* CONFIG_BLK_DEV_ZONED */

static int dm_prepare_ioctl(struct mapped_device *md, int *srcu_idx,
			    struct block_device **bdev)
	__acquires(md->io_barrier)
{
	struct dm_target *tgt;
	struct dm_table *map;
	int r;

retry:
	r = -ENOTTY;
	map = dm_get_live_table(md, srcu_idx);
	if (!map || !dm_table_get_size(map))
		return r;

	/* We only support devices that have a single target */
	if (dm_table_get_num_targets(map) != 1)
		return r;

	tgt = dm_table_get_target(map, 0);
	if (!tgt->type->prepare_ioctl)
		return r;

	if (dm_suspended_md(md))
		return -EAGAIN;

	r = tgt->type->prepare_ioctl(tgt, bdev);
	if (r == -ENOTCONN && !fatal_signal_pending(current)) {
		dm_put_live_table(md, *srcu_idx);
		msleep(10);
		goto retry;
	}

	return r;
}

static void dm_unprepare_ioctl(struct mapped_device *md, int srcu_idx)
	__releases(md->io_barrier)
{
	dm_put_live_table(md, srcu_idx);
}

static int dm_blk_ioctl(struct block_device *bdev, fmode_t mode,
			unsigned int cmd, unsigned long arg)
{
	struct mapped_device *md = bdev->bd_disk->private_data;
	int r, srcu_idx;

	r = dm_prepare_ioctl(md, &srcu_idx, &bdev);
	if (r < 0)
		goto out;

	if (r > 0) {
		/*
		 * Target determined this ioctl is being issued against a
		 * subset of the parent bdev; require extra privileges.
		 */
		if (!capable(CAP_SYS_RAWIO)) {
			DMWARN_LIMIT(
	"%s: sending ioctl %x to DM device without required privilege.",
				current->comm, cmd);
			r = -ENOIOCTLCMD;
			goto out;
		}
	}

	r =  __blkdev_driver_ioctl(bdev, mode, cmd, arg);
out:
	dm_unprepare_ioctl(md, srcu_idx);
	return r;
}

static void start_io_acct(struct dm_io *io);

static struct dm_io *alloc_io(struct mapped_device *md, struct bio *bio)
{
	struct dm_io *io;
	struct dm_target_io *tio;
	struct bio *clone;

	clone = bio_alloc_bioset(GFP_NOIO, 0, &md->io_bs);
	if (!clone)
		return NULL;

	tio = container_of(clone, struct dm_target_io, clone);
	tio->inside_dm_io = true;
	tio->io = NULL;

	io = container_of(tio, struct dm_io, tio);
	io->magic = DM_IO_MAGIC;
	io->status = 0;
	atomic_set(&io->io_count, 1);
	io->orig_bio = bio;
	io->md = md;
	spin_lock_init(&io->endio_lock);

	start_io_acct(io);

	return io;
}

static void free_io(struct mapped_device *md, struct dm_io *io)
{
	bio_put(&io->tio.clone);
}

static struct dm_target_io *alloc_tio(struct clone_info *ci, struct dm_target *ti,
				      unsigned target_bio_nr, gfp_t gfp_mask)
{
	struct dm_target_io *tio;

	if (!ci->io->tio.io) {
		/* the dm_target_io embedded in ci->io is available */
		tio = &ci->io->tio;
	} else {
		struct bio *clone = bio_alloc_bioset(gfp_mask, 0, &ci->io->md->bs);
		if (!clone)
			return NULL;

		tio = container_of(clone, struct dm_target_io, clone);
		tio->inside_dm_io = false;
	}

	tio->magic = DM_TIO_MAGIC;
	tio->io = ci->io;
	tio->ti = ti;
	tio->target_bio_nr = target_bio_nr;

	return tio;
}

static void free_tio(struct dm_target_io *tio)
{
	if (tio->inside_dm_io)
		return;
	bio_put(&tio->clone);
}

static bool md_in_flight_bios(struct mapped_device *md)
{
	int cpu;
	struct hd_struct *part = &dm_disk(md)->part0;
	long sum = 0;

	for_each_possible_cpu(cpu) {
		sum += part_stat_local_read_cpu(part, in_flight[0], cpu);
		sum += part_stat_local_read_cpu(part, in_flight[1], cpu);
	}

	return sum != 0;
}

static bool md_in_flight(struct mapped_device *md)
{
	if (queue_is_mq(md->queue))
		return blk_mq_queue_inflight(md->queue);
	else
		return md_in_flight_bios(md);
}

static void start_io_acct(struct dm_io *io)
{
	struct mapped_device *md = io->md;
	struct bio *bio = io->orig_bio;

	io->start_time = jiffies;

	generic_start_io_acct(md->queue, bio_op(bio), bio_sectors(bio),
			      &dm_disk(md)->part0);

	if (unlikely(dm_stats_used(&md->stats)))
		dm_stats_account_io(&md->stats, bio_data_dir(bio),
				    bio->bi_iter.bi_sector, bio_sectors(bio),
				    false, 0, &io->stats_aux);
}

static void end_io_acct(struct dm_io *io)
{
	struct mapped_device *md = io->md;
	struct bio *bio = io->orig_bio;
	unsigned long duration = jiffies - io->start_time;

	generic_end_io_acct(md->queue, bio_op(bio), &dm_disk(md)->part0,
			    io->start_time);

	if (unlikely(dm_stats_used(&md->stats)))
		dm_stats_account_io(&md->stats, bio_data_dir(bio),
				    bio->bi_iter.bi_sector, bio_sectors(bio),
				    true, duration, &io->stats_aux);

	/* nudge anyone waiting on suspend queue */
	if (unlikely(wq_has_sleeper(&md->wait)))
		wake_up(&md->wait);
}

/*
 * Add the bio to the list of deferred io.
 */
static void queue_io(struct mapped_device *md, struct bio *bio)
{
	unsigned long flags;

	spin_lock_irqsave(&md->deferred_lock, flags);
	bio_list_add(&md->deferred, bio);
	spin_unlock_irqrestore(&md->deferred_lock, flags);
	queue_work(md->wq, &md->work);
}

/*
 * Everyone (including functions in this file), should use this
 * function to access the md->map field, and make sure they call
 * dm_put_live_table() when finished.
 */
struct dm_table *dm_get_live_table(struct mapped_device *md, int *srcu_idx) __acquires(md->io_barrier)
{
	*srcu_idx = srcu_read_lock(&md->io_barrier);

	return srcu_dereference(md->map, &md->io_barrier);
}

void dm_put_live_table(struct mapped_device *md, int srcu_idx) __releases(md->io_barrier)
{
	srcu_read_unlock(&md->io_barrier, srcu_idx);
}

void dm_sync_table(struct mapped_device *md)
{
	synchronize_srcu(&md->io_barrier);
	synchronize_rcu_expedited();
}

/*
 * A fast alternative to dm_get_live_table/dm_put_live_table.
 * The caller must not block between these two functions.
 */
static struct dm_table *dm_get_live_table_fast(struct mapped_device *md) __acquires(RCU)
{
	rcu_read_lock();
	return rcu_dereference(md->map);
}

static void dm_put_live_table_fast(struct mapped_device *md) __releases(RCU)
{
	rcu_read_unlock();
}

static char *_dm_claim_ptr = "I belong to device-mapper";

/*
 * Open a table device so we can use it as a map destination.
 */
static int open_table_device(struct table_device *td, dev_t dev,
			     struct mapped_device *md)
{
	struct block_device *bdev;

	int r;

	BUG_ON(td->dm_dev.bdev);

	bdev = blkdev_get_by_dev(dev, td->dm_dev.mode | FMODE_EXCL, _dm_claim_ptr);
	if (IS_ERR(bdev))
		return PTR_ERR(bdev);

	r = bd_link_disk_holder(bdev, dm_disk(md));
	if (r) {
		blkdev_put(bdev, td->dm_dev.mode | FMODE_EXCL);
		return r;
	}

	td->dm_dev.bdev = bdev;
	td->dm_dev.dax_dev = dax_get_by_host(bdev->bd_disk->disk_name);
	return 0;
}

/*
 * Close a table device that we've been using.
 */
static void close_table_device(struct table_device *td, struct mapped_device *md)
{
	if (!td->dm_dev.bdev)
		return;

	bd_unlink_disk_holder(td->dm_dev.bdev, dm_disk(md));
	blkdev_put(td->dm_dev.bdev, td->dm_dev.mode | FMODE_EXCL);
	put_dax(td->dm_dev.dax_dev);
	td->dm_dev.bdev = NULL;
	td->dm_dev.dax_dev = NULL;
}

static struct table_device *find_table_device(struct list_head *l, dev_t dev,
					      fmode_t mode)
{
	struct table_device *td;

	list_for_each_entry(td, l, list)
		if (td->dm_dev.bdev->bd_dev == dev && td->dm_dev.mode == mode)
			return td;

	return NULL;
}

int dm_get_table_device(struct mapped_device *md, dev_t dev, fmode_t mode,
			struct dm_dev **result)
{
	int r;
	struct table_device *td;

	mutex_lock(&md->table_devices_lock);
	td = find_table_device(&md->table_devices, dev, mode);
	if (!td) {
		td = kmalloc_node(sizeof(*td), GFP_KERNEL, md->numa_node_id);
		if (!td) {
			mutex_unlock(&md->table_devices_lock);
			return -ENOMEM;
		}

		td->dm_dev.mode = mode;
		td->dm_dev.bdev = NULL;

		if ((r = open_table_device(td, dev, md))) {
			mutex_unlock(&md->table_devices_lock);
			kfree(td);
			return r;
		}

		format_dev_t(td->dm_dev.name, dev);

		refcount_set(&td->count, 1);
		list_add(&td->list, &md->table_devices);
	} else {
		refcount_inc(&td->count);
	}
	mutex_unlock(&md->table_devices_lock);

	*result = &td->dm_dev;
	return 0;
}
EXPORT_SYMBOL_GPL(dm_get_table_device);

void dm_put_table_device(struct mapped_device *md, struct dm_dev *d)
{
	struct table_device *td = container_of(d, struct table_device, dm_dev);

	mutex_lock(&md->table_devices_lock);
	if (refcount_dec_and_test(&td->count)) {
		close_table_device(td, md);
		list_del(&td->list);
		kfree(td);
	}
	mutex_unlock(&md->table_devices_lock);
}
EXPORT_SYMBOL(dm_put_table_device);

static void free_table_devices(struct list_head *devices)
{
	struct list_head *tmp, *next;

	list_for_each_safe(tmp, next, devices) {
		struct table_device *td = list_entry(tmp, struct table_device, list);

		DMWARN("dm_destroy: %s still exists with %d references",
		       td->dm_dev.name, refcount_read(&td->count));
		kfree(td);
	}
}

/*
 * Get the geometry associated with a dm device
 */
int dm_get_geometry(struct mapped_device *md, struct hd_geometry *geo)
{
	*geo = md->geometry;

	return 0;
}

/*
 * Set the geometry of a device.
 */
int dm_set_geometry(struct mapped_device *md, struct hd_geometry *geo)
{
	sector_t sz = (sector_t)geo->cylinders * geo->heads * geo->sectors;

	if (geo->start > sz) {
		DMWARN("Start sector is beyond the geometry limits.");
		return -EINVAL;
	}

	md->geometry = *geo;

	return 0;
}

static int __noflush_suspending(struct mapped_device *md)
{
	return test_bit(DMF_NOFLUSH_SUSPENDING, &md->flags);
}

/*
 * Decrements the number of outstanding ios that a bio has been
 * cloned into, completing the original io if necc.
 */
static void dec_pending(struct dm_io *io, blk_status_t error)
{
	unsigned long flags;
	blk_status_t io_error;
	struct bio *bio;
	struct mapped_device *md = io->md;

	/* Push-back supersedes any I/O errors */
	if (unlikely(error)) {
		spin_lock_irqsave(&io->endio_lock, flags);
		if (!(io->status == BLK_STS_DM_REQUEUE && __noflush_suspending(md)))
			io->status = error;
		spin_unlock_irqrestore(&io->endio_lock, flags);
	}

	if (atomic_dec_and_test(&io->io_count)) {
		if (io->status == BLK_STS_DM_REQUEUE) {
			/*
			 * Target requested pushing back the I/O.
			 */
			spin_lock_irqsave(&md->deferred_lock, flags);
			if (__noflush_suspending(md))
				/* NOTE early return due to BLK_STS_DM_REQUEUE below */
				bio_list_add_head(&md->deferred, io->orig_bio);
			else
				/* noflush suspend was interrupted. */
				io->status = BLK_STS_IOERR;
			spin_unlock_irqrestore(&md->deferred_lock, flags);
		}

		io_error = io->status;
		bio = io->orig_bio;
		end_io_acct(io);
		free_io(md, io);

		if (io_error == BLK_STS_DM_REQUEUE)
			return;

		if ((bio->bi_opf & REQ_PREFLUSH) && bio->bi_iter.bi_size) {
			/*
			 * Preflush done for flush with data, reissue
			 * without REQ_PREFLUSH.
			 */
			bio->bi_opf &= ~REQ_PREFLUSH;
			queue_io(md, bio);
		} else {
			/* done with normal IO or empty flush */
			if (io_error)
				bio->bi_status = io_error;
			bio_endio(bio);
		}
	}
}

void disable_discard(struct mapped_device *md)
{
	struct queue_limits *limits = dm_get_queue_limits(md);

	/* device doesn't really support DISCARD, disable it */
	limits->max_discard_sectors = 0;
	blk_queue_flag_clear(QUEUE_FLAG_DISCARD, md->queue);
}

void disable_write_same(struct mapped_device *md)
{
	struct queue_limits *limits = dm_get_queue_limits(md);

	/* device doesn't really support WRITE SAME, disable it */
	limits->max_write_same_sectors = 0;
}

void disable_write_zeroes(struct mapped_device *md)
{
	struct queue_limits *limits = dm_get_queue_limits(md);

	/* device doesn't really support WRITE ZEROES, disable it */
	limits->max_write_zeroes_sectors = 0;
}

static void clone_endio(struct bio *bio)
{
	blk_status_t error = bio->bi_status;
	struct dm_target_io *tio = container_of(bio, struct dm_target_io, clone);
	struct dm_io *io = tio->io;
	struct mapped_device *md = tio->io->md;
	dm_endio_fn endio = tio->ti->type->end_io;

	if (unlikely(error == BLK_STS_TARGET) && md->type != DM_TYPE_NVME_BIO_BASED) {
		if (bio_op(bio) == REQ_OP_DISCARD &&
		    !bio->bi_disk->queue->limits.max_discard_sectors)
			disable_discard(md);
		else if (bio_op(bio) == REQ_OP_WRITE_SAME &&
			 !bio->bi_disk->queue->limits.max_write_same_sectors)
			disable_write_same(md);
		else if (bio_op(bio) == REQ_OP_WRITE_ZEROES &&
			 !bio->bi_disk->queue->limits.max_write_zeroes_sectors)
			disable_write_zeroes(md);
	}

	if (endio) {
		int r = endio(tio->ti, bio, &error);
		switch (r) {
		case DM_ENDIO_REQUEUE:
			error = BLK_STS_DM_REQUEUE;
			/*FALLTHRU*/
		case DM_ENDIO_DONE:
			break;
		case DM_ENDIO_INCOMPLETE:
			/* The target will handle the io */
			return;
		default:
			DMWARN("unimplemented target endio return value: %d", r);
			BUG();
		}
	}

	free_tio(tio);
	dec_pending(io, error);
}

/*
 * Return maximum size of I/O possible at the supplied sector up to the current
 * target boundary.
 */
static sector_t max_io_len_target_boundary(sector_t sector, struct dm_target *ti)
{
	sector_t target_offset = dm_target_offset(ti, sector);

	return ti->len - target_offset;
}

static sector_t max_io_len(sector_t sector, struct dm_target *ti)
{
	sector_t len = max_io_len_target_boundary(sector, ti);
	sector_t offset, max_len;

	/*
	 * Does the target need to split even further?
	 */
	if (ti->max_io_len) {
		offset = dm_target_offset(ti, sector);
		if (unlikely(ti->max_io_len & (ti->max_io_len - 1)))
			max_len = sector_div(offset, ti->max_io_len);
		else
			max_len = offset & (ti->max_io_len - 1);
		max_len = ti->max_io_len - max_len;

		if (len > max_len)
			len = max_len;
	}

	return len;
}

int dm_set_target_max_io_len(struct dm_target *ti, sector_t len)
{
	if (len > UINT_MAX) {
		DMERR("Specified maximum size of target IO (%llu) exceeds limit (%u)",
		      (unsigned long long)len, UINT_MAX);
		ti->error = "Maximum size of target IO is too large";
		return -EINVAL;
	}

	ti->max_io_len = (uint32_t) len;

	return 0;
}
EXPORT_SYMBOL_GPL(dm_set_target_max_io_len);

static struct dm_target *dm_dax_get_live_target(struct mapped_device *md,
						sector_t sector, int *srcu_idx)
	__acquires(md->io_barrier)
{
	struct dm_table *map;
	struct dm_target *ti;

	map = dm_get_live_table(md, srcu_idx);
	if (!map)
		return NULL;

	ti = dm_table_find_target(map, sector);
	if (!ti)
		return NULL;

	return ti;
}

static long dm_dax_direct_access(struct dax_device *dax_dev, pgoff_t pgoff,
				 long nr_pages, void **kaddr, pfn_t *pfn)
{
	struct mapped_device *md = dax_get_private(dax_dev);
	sector_t sector = pgoff * PAGE_SECTORS;
	struct dm_target *ti;
	long len, ret = -EIO;
	int srcu_idx;

	ti = dm_dax_get_live_target(md, sector, &srcu_idx);

	if (!ti)
		goto out;
	if (!ti->type->direct_access)
		goto out;
	len = max_io_len(sector, ti) / PAGE_SECTORS;
	if (len < 1)
		goto out;
	nr_pages = min(len, nr_pages);
	ret = ti->type->direct_access(ti, pgoff, nr_pages, kaddr, pfn);

 out:
	dm_put_live_table(md, srcu_idx);

	return ret;
}

static bool dm_dax_supported(struct dax_device *dax_dev, struct block_device *bdev,
		int blocksize, sector_t start, sector_t len)
{
	struct mapped_device *md = dax_get_private(dax_dev);
	struct dm_table *map;
	int srcu_idx;
	bool ret;

	map = dm_get_live_table(md, &srcu_idx);
	if (!map)
		return false;

	ret = dm_table_supports_dax(map, device_supports_dax, &blocksize);

	dm_put_live_table(md, srcu_idx);

	return ret;
}

static size_t dm_dax_copy_from_iter(struct dax_device *dax_dev, pgoff_t pgoff,
				    void *addr, size_t bytes, struct iov_iter *i)
{
	struct mapped_device *md = dax_get_private(dax_dev);
	sector_t sector = pgoff * PAGE_SECTORS;
	struct dm_target *ti;
	long ret = 0;
	int srcu_idx;

	ti = dm_dax_get_live_target(md, sector, &srcu_idx);

	if (!ti)
		goto out;
	if (!ti->type->dax_copy_from_iter) {
		ret = copy_from_iter(addr, bytes, i);
		goto out;
	}
	ret = ti->type->dax_copy_from_iter(ti, pgoff, addr, bytes, i);
 out:
	dm_put_live_table(md, srcu_idx);

	return ret;
}

static size_t dm_dax_copy_to_iter(struct dax_device *dax_dev, pgoff_t pgoff,
		void *addr, size_t bytes, struct iov_iter *i)
{
	struct mapped_device *md = dax_get_private(dax_dev);
	sector_t sector = pgoff * PAGE_SECTORS;
	struct dm_target *ti;
	long ret = 0;
	int srcu_idx;

	ti = dm_dax_get_live_target(md, sector, &srcu_idx);

	if (!ti)
		goto out;
	if (!ti->type->dax_copy_to_iter) {
		ret = copy_to_iter(addr, bytes, i);
		goto out;
	}
	ret = ti->type->dax_copy_to_iter(ti, pgoff, addr, bytes, i);
 out:
	dm_put_live_table(md, srcu_idx);

	return ret;
}

/*
 * A target may call dm_accept_partial_bio only from the map routine.  It is
 * allowed for all bio types except REQ_PREFLUSH and REQ_OP_ZONE_RESET.
 *
 * dm_accept_partial_bio informs the dm that the target only wants to process
 * additional n_sectors sectors of the bio and the rest of the data should be
 * sent in a next bio.
 *
 * A diagram that explains the arithmetics:
 * +--------------------+---------------+-------+
 * |         1          |       2       |   3   |
 * +--------------------+---------------+-------+
 *
 * <-------------- *tio->len_ptr --------------->
 *                      <------- bi_size ------->
 *                      <-- n_sectors -->
 *
 * Region 1 was already iterated over with bio_advance or similar function.
 *	(it may be empty if the target doesn't use bio_advance)
 * Region 2 is the remaining bio size that the target wants to process.
 *	(it may be empty if region 1 is non-empty, although there is no reason
 *	 to make it empty)
 * The target requires that region 3 is to be sent in the next bio.
 *
 * If the target wants to receive multiple copies of the bio (via num_*bios, etc),
 * the partially processed part (the sum of regions 1+2) must be the same for all
 * copies of the bio.
 */
void dm_accept_partial_bio(struct bio *bio, unsigned n_sectors)
{
	struct dm_target_io *tio = container_of(bio, struct dm_target_io, clone);
	unsigned bi_size = bio->bi_iter.bi_size >> SECTOR_SHIFT;
	BUG_ON(bio->bi_opf & REQ_PREFLUSH);
	BUG_ON(bi_size > *tio->len_ptr);
	BUG_ON(n_sectors > bi_size);
	*tio->len_ptr -= bi_size - n_sectors;
	bio->bi_iter.bi_size = n_sectors << SECTOR_SHIFT;
}
EXPORT_SYMBOL_GPL(dm_accept_partial_bio);

static blk_qc_t __map_bio(struct dm_target_io *tio)
{
	int r;
	sector_t sector;
	struct bio *clone = &tio->clone;
	struct dm_io *io = tio->io;
	struct mapped_device *md = io->md;
	struct dm_target *ti = tio->ti;
	blk_qc_t ret = BLK_QC_T_NONE;

	clone->bi_end_io = clone_endio;

	/*
	 * Map the clone.  If r == 0 we don't need to do
	 * anything, the target has assumed ownership of
	 * this io.
	 */
	atomic_inc(&io->io_count);
	sector = clone->bi_iter.bi_sector;

	r = ti->type->map(ti, clone);
	switch (r) {
	case DM_MAPIO_SUBMITTED:
		break;
	case DM_MAPIO_REMAPPED:
		/* the bio has been remapped so dispatch it */
		trace_block_bio_remap(clone->bi_disk->queue, clone,
				      bio_dev(io->orig_bio), sector);
		if (md->type == DM_TYPE_NVME_BIO_BASED)
			ret = direct_make_request(clone);
		else
			ret = generic_make_request(clone);
		break;
	case DM_MAPIO_KILL:
		free_tio(tio);
		dec_pending(io, BLK_STS_IOERR);
		break;
	case DM_MAPIO_REQUEUE:
		free_tio(tio);
		dec_pending(io, BLK_STS_DM_REQUEUE);
		break;
	default:
		DMWARN("unimplemented target map return value: %d", r);
		BUG();
	}

	return ret;
}

static void bio_setup_sector(struct bio *bio, sector_t sector, unsigned len)
{
	bio->bi_iter.bi_sector = sector;
	bio->bi_iter.bi_size = to_bytes(len);
}

/*
 * Creates a bio that consists of range of complete bvecs.
 */
static int clone_bio(struct dm_target_io *tio, struct bio *bio,
		     sector_t sector, unsigned len)
{
	struct bio *clone = &tio->clone;
	int ret;

	__bio_clone_fast(clone, bio);

<<<<<<< HEAD
	ret = bio_crypt_clone(clone, bio, GFP_NOIO);
	if (ret < 0)
		return ret;

	if (bio_integrity(bio)) {
=======
	bio_crypt_clone(clone, bio, GFP_NOIO);

	if (bio_integrity(bio)) {
		int r;
>>>>>>> c24d7797
		if (unlikely(!dm_target_has_integrity(tio->ti->type) &&
			     !dm_target_passes_integrity(tio->ti->type))) {
			DMWARN("%s: the target %s doesn't support integrity data.",
				dm_device_name(tio->io->md),
				tio->ti->type->name);
			return -EIO;
		}

		ret = bio_integrity_clone(clone, bio, GFP_NOIO);
		if (ret < 0) {
			bio_crypt_free_ctx(clone);
			return ret;
		}
	}

	bio_advance(clone, to_bytes(sector - clone->bi_iter.bi_sector));
	clone->bi_iter.bi_size = to_bytes(len);

	if (bio_integrity(bio))
		bio_integrity_trim(clone);

	return 0;
}

static void alloc_multiple_bios(struct bio_list *blist, struct clone_info *ci,
				struct dm_target *ti, unsigned num_bios)
{
	struct dm_target_io *tio;
	int try;

	if (!num_bios)
		return;

	if (num_bios == 1) {
		tio = alloc_tio(ci, ti, 0, GFP_NOIO);
		bio_list_add(blist, &tio->clone);
		return;
	}

	for (try = 0; try < 2; try++) {
		int bio_nr;
		struct bio *bio;

		if (try)
			mutex_lock(&ci->io->md->table_devices_lock);
		for (bio_nr = 0; bio_nr < num_bios; bio_nr++) {
			tio = alloc_tio(ci, ti, bio_nr, try ? GFP_NOIO : GFP_NOWAIT);
			if (!tio)
				break;

			bio_list_add(blist, &tio->clone);
		}
		if (try)
			mutex_unlock(&ci->io->md->table_devices_lock);
		if (bio_nr == num_bios)
			return;

		while ((bio = bio_list_pop(blist))) {
			tio = container_of(bio, struct dm_target_io, clone);
			free_tio(tio);
		}
	}
}

static blk_qc_t __clone_and_map_simple_bio(struct clone_info *ci,
					   struct dm_target_io *tio, unsigned *len)
{
	struct bio *clone = &tio->clone;

	tio->len_ptr = len;

	__bio_clone_fast(clone, ci->bio);
	if (len)
		bio_setup_sector(clone, ci->sector, *len);

	return __map_bio(tio);
}

static void __send_duplicate_bios(struct clone_info *ci, struct dm_target *ti,
				  unsigned num_bios, unsigned *len)
{
	struct bio_list blist = BIO_EMPTY_LIST;
	struct bio *bio;
	struct dm_target_io *tio;

	alloc_multiple_bios(&blist, ci, ti, num_bios);

	while ((bio = bio_list_pop(&blist))) {
		tio = container_of(bio, struct dm_target_io, clone);
		(void) __clone_and_map_simple_bio(ci, tio, len);
	}
}

static int __send_empty_flush(struct clone_info *ci)
{
	unsigned target_nr = 0;
	struct dm_target *ti;

	/*
	 * Empty flush uses a statically initialized bio, as the base for
	 * cloning.  However, blkg association requires that a bdev is
	 * associated with a gendisk, which doesn't happen until the bdev is
	 * opened.  So, blkg association is done at issue time of the flush
	 * rather than when the device is created in alloc_dev().
	 */
	bio_set_dev(ci->bio, ci->io->md->bdev);

	BUG_ON(bio_has_data(ci->bio));
	while ((ti = dm_table_get_target(ci->map, target_nr++)))
		__send_duplicate_bios(ci, ti, ti->num_flush_bios, NULL);

	bio_disassociate_blkg(ci->bio);

	return 0;
}

static int __clone_and_map_data_bio(struct clone_info *ci, struct dm_target *ti,
				    sector_t sector, unsigned *len)
{
	struct bio *bio = ci->bio;
	struct dm_target_io *tio;
	int r;

	tio = alloc_tio(ci, ti, 0, GFP_NOIO);
	tio->len_ptr = len;
	r = clone_bio(tio, bio, sector, *len);
	if (r < 0) {
		free_tio(tio);
		return r;
	}
	(void) __map_bio(tio);

	return 0;
}

typedef unsigned (*get_num_bios_fn)(struct dm_target *ti);

static unsigned get_num_discard_bios(struct dm_target *ti)
{
	return ti->num_discard_bios;
}

static unsigned get_num_secure_erase_bios(struct dm_target *ti)
{
	return ti->num_secure_erase_bios;
}

static unsigned get_num_write_same_bios(struct dm_target *ti)
{
	return ti->num_write_same_bios;
}

static unsigned get_num_write_zeroes_bios(struct dm_target *ti)
{
	return ti->num_write_zeroes_bios;
}

static int __send_changing_extent_only(struct clone_info *ci, struct dm_target *ti,
				       unsigned num_bios)
{
	unsigned len;

	/*
	 * Even though the device advertised support for this type of
	 * request, that does not mean every target supports it, and
	 * reconfiguration might also have changed that since the
	 * check was performed.
	 */
	if (!num_bios)
		return -EOPNOTSUPP;

	len = min((sector_t)ci->sector_count, max_io_len_target_boundary(ci->sector, ti));

	__send_duplicate_bios(ci, ti, num_bios, &len);

	ci->sector += len;
	ci->sector_count -= len;

	return 0;
}

static int __send_discard(struct clone_info *ci, struct dm_target *ti)
{
	return __send_changing_extent_only(ci, ti, get_num_discard_bios(ti));
}

static int __send_secure_erase(struct clone_info *ci, struct dm_target *ti)
{
	return __send_changing_extent_only(ci, ti, get_num_secure_erase_bios(ti));
}

static int __send_write_same(struct clone_info *ci, struct dm_target *ti)
{
	return __send_changing_extent_only(ci, ti, get_num_write_same_bios(ti));
}

static int __send_write_zeroes(struct clone_info *ci, struct dm_target *ti)
{
	return __send_changing_extent_only(ci, ti, get_num_write_zeroes_bios(ti));
}

static bool is_abnormal_io(struct bio *bio)
{
	bool r = false;

	switch (bio_op(bio)) {
	case REQ_OP_DISCARD:
	case REQ_OP_SECURE_ERASE:
	case REQ_OP_WRITE_SAME:
	case REQ_OP_WRITE_ZEROES:
		r = true;
		break;
	}

	return r;
}

static bool __process_abnormal_io(struct clone_info *ci, struct dm_target *ti,
				  int *result)
{
	struct bio *bio = ci->bio;

	if (bio_op(bio) == REQ_OP_DISCARD)
		*result = __send_discard(ci, ti);
	else if (bio_op(bio) == REQ_OP_SECURE_ERASE)
		*result = __send_secure_erase(ci, ti);
	else if (bio_op(bio) == REQ_OP_WRITE_SAME)
		*result = __send_write_same(ci, ti);
	else if (bio_op(bio) == REQ_OP_WRITE_ZEROES)
		*result = __send_write_zeroes(ci, ti);
	else
		return false;

	return true;
}

/*
 * Select the correct strategy for processing a non-flush bio.
 */
static int __split_and_process_non_flush(struct clone_info *ci)
{
	struct dm_target *ti;
	unsigned len;
	int r;

	ti = dm_table_find_target(ci->map, ci->sector);
	if (!ti)
		return -EIO;

	if (__process_abnormal_io(ci, ti, &r))
		return r;

	len = min_t(sector_t, max_io_len(ci->sector, ti), ci->sector_count);

	r = __clone_and_map_data_bio(ci, ti, ci->sector, &len);
	if (r < 0)
		return r;

	ci->sector += len;
	ci->sector_count -= len;

	return 0;
}

static void init_clone_info(struct clone_info *ci, struct mapped_device *md,
			    struct dm_table *map, struct bio *bio)
{
	ci->map = map;
	ci->io = alloc_io(md, bio);
	ci->sector = bio->bi_iter.bi_sector;
}

#define __dm_part_stat_sub(part, field, subnd)	\
	(part_stat_get(part, field) -= (subnd))

/*
 * Entry point to split a bio into clones and submit them to the targets.
 */
static blk_qc_t __split_and_process_bio(struct mapped_device *md,
					struct dm_table *map, struct bio *bio)
{
	struct clone_info ci;
	blk_qc_t ret = BLK_QC_T_NONE;
	int error = 0;

	init_clone_info(&ci, md, map, bio);

	if (bio->bi_opf & REQ_PREFLUSH) {
		struct bio flush_bio;

		/*
		 * Use an on-stack bio for this, it's safe since we don't
		 * need to reference it after submit. It's just used as
		 * the basis for the clone(s).
		 */
		bio_init(&flush_bio, NULL, 0);
		flush_bio.bi_opf = REQ_OP_WRITE | REQ_PREFLUSH | REQ_SYNC;
		ci.bio = &flush_bio;
		ci.sector_count = 0;
		error = __send_empty_flush(&ci);
		/* dec_pending submits any data associated with flush */
	} else if (bio_op(bio) == REQ_OP_ZONE_RESET) {
		ci.bio = bio;
		ci.sector_count = 0;
		error = __split_and_process_non_flush(&ci);
	} else {
		ci.bio = bio;
		ci.sector_count = bio_sectors(bio);
		while (ci.sector_count && !error) {
			error = __split_and_process_non_flush(&ci);
			if (current->bio_list && ci.sector_count && !error) {
				/*
				 * Remainder must be passed to generic_make_request()
				 * so that it gets handled *after* bios already submitted
				 * have been completely processed.
				 * We take a clone of the original to store in
				 * ci.io->orig_bio to be used by end_io_acct() and
				 * for dec_pending to use for completion handling.
				 */
				struct bio *b = bio_split(bio, bio_sectors(bio) - ci.sector_count,
							  GFP_NOIO, &md->queue->bio_split);
				ci.io->orig_bio = b;

				/*
				 * Adjust IO stats for each split, otherwise upon queue
				 * reentry there will be redundant IO accounting.
				 * NOTE: this is a stop-gap fix, a proper fix involves
				 * significant refactoring of DM core's bio splitting
				 * (by eliminating DM's splitting and just using bio_split)
				 */
				part_stat_lock();
				__dm_part_stat_sub(&dm_disk(md)->part0,
						   sectors[op_stat_group(bio_op(bio))], ci.sector_count);
				part_stat_unlock();

				bio_chain(b, bio);
				trace_block_split(md->queue, b, bio->bi_iter.bi_sector);
				ret = generic_make_request(bio);
				break;
			}
		}
	}

	/* drop the extra reference count */
	dec_pending(ci.io, errno_to_blk_status(error));
	return ret;
}

/*
 * Optimized variant of __split_and_process_bio that leverages the
 * fact that targets that use it do _not_ have a need to split bios.
 */
static blk_qc_t __process_bio(struct mapped_device *md, struct dm_table *map,
			      struct bio *bio, struct dm_target *ti)
{
	struct clone_info ci;
	blk_qc_t ret = BLK_QC_T_NONE;
	int error = 0;

	init_clone_info(&ci, md, map, bio);

	if (bio->bi_opf & REQ_PREFLUSH) {
		struct bio flush_bio;

		/*
		 * Use an on-stack bio for this, it's safe since we don't
		 * need to reference it after submit. It's just used as
		 * the basis for the clone(s).
		 */
		bio_init(&flush_bio, NULL, 0);
		flush_bio.bi_opf = REQ_OP_WRITE | REQ_PREFLUSH | REQ_SYNC;
		ci.bio = &flush_bio;
		ci.sector_count = 0;
		error = __send_empty_flush(&ci);
		/* dec_pending submits any data associated with flush */
	} else {
		struct dm_target_io *tio;

		ci.bio = bio;
		ci.sector_count = bio_sectors(bio);
		if (__process_abnormal_io(&ci, ti, &error))
			goto out;

		tio = alloc_tio(&ci, ti, 0, GFP_NOIO);
		ret = __clone_and_map_simple_bio(&ci, tio, NULL);
	}
out:
	/* drop the extra reference count */
	dec_pending(ci.io, errno_to_blk_status(error));
	return ret;
}

static void dm_queue_split(struct mapped_device *md, struct dm_target *ti, struct bio **bio)
{
	unsigned len, sector_count;

	sector_count = bio_sectors(*bio);
	len = min_t(sector_t, max_io_len((*bio)->bi_iter.bi_sector, ti), sector_count);

	if (sector_count > len) {
		struct bio *split = bio_split(*bio, len, GFP_NOIO, &md->queue->bio_split);

		bio_chain(split, *bio);
		trace_block_split(md->queue, split, (*bio)->bi_iter.bi_sector);
		generic_make_request(*bio);
		*bio = split;
	}
}

static blk_qc_t dm_process_bio(struct mapped_device *md,
			       struct dm_table *map, struct bio *bio)
{
	blk_qc_t ret = BLK_QC_T_NONE;
	struct dm_target *ti = md->immutable_target;

	if (unlikely(!map)) {
		bio_io_error(bio);
		return ret;
	}

	if (!ti) {
		ti = dm_table_find_target(map, bio->bi_iter.bi_sector);
		if (unlikely(!ti)) {
			bio_io_error(bio);
			return ret;
		}
	}

	/*
	 * If in ->make_request_fn we need to use blk_queue_split(), otherwise
	 * queue_limits for abnormal requests (e.g. discard, writesame, etc)
	 * won't be imposed.
	 */
	if (current->bio_list) {
		blk_queue_split(md->queue, &bio);
		if (!is_abnormal_io(bio))
			dm_queue_split(md, ti, &bio);
	}

	if (dm_get_md_type(md) == DM_TYPE_NVME_BIO_BASED)
		return __process_bio(md, map, bio, ti);
	else
		return __split_and_process_bio(md, map, bio);
}

static blk_qc_t dm_make_request(struct request_queue *q, struct bio *bio)
{
	struct mapped_device *md = q->queuedata;
	blk_qc_t ret = BLK_QC_T_NONE;
	int srcu_idx;
	struct dm_table *map;

	map = dm_get_live_table(md, &srcu_idx);

	/* if we're suspended, we have to queue this io for later */
	if (unlikely(test_bit(DMF_BLOCK_IO_FOR_SUSPEND, &md->flags))) {
		dm_put_live_table(md, srcu_idx);

		if (!(bio->bi_opf & REQ_RAHEAD))
			queue_io(md, bio);
		else
			bio_io_error(bio);
		return ret;
	}

	ret = dm_process_bio(md, map, bio);

	dm_put_live_table(md, srcu_idx);
	return ret;
}

static int dm_any_congested(void *congested_data, int bdi_bits)
{
	int r = bdi_bits;
	struct mapped_device *md = congested_data;
	struct dm_table *map;

	if (!test_bit(DMF_BLOCK_IO_FOR_SUSPEND, &md->flags)) {
		if (dm_request_based(md)) {
			/*
			 * With request-based DM we only need to check the
			 * top-level queue for congestion.
			 */
			r = md->queue->backing_dev_info->wb.state & bdi_bits;
		} else {
			map = dm_get_live_table_fast(md);
			if (map)
				r = dm_table_any_congested(map, bdi_bits);
			dm_put_live_table_fast(md);
		}
	}

	return r;
}

/*-----------------------------------------------------------------
 * An IDR is used to keep track of allocated minor numbers.
 *---------------------------------------------------------------*/
static void free_minor(int minor)
{
	spin_lock(&_minor_lock);
	idr_remove(&_minor_idr, minor);
	spin_unlock(&_minor_lock);
}

/*
 * See if the device with a specific minor # is free.
 */
static int specific_minor(int minor)
{
	int r;

	if (minor >= (1 << MINORBITS))
		return -EINVAL;

	idr_preload(GFP_KERNEL);
	spin_lock(&_minor_lock);

	r = idr_alloc(&_minor_idr, MINOR_ALLOCED, minor, minor + 1, GFP_NOWAIT);

	spin_unlock(&_minor_lock);
	idr_preload_end();
	if (r < 0)
		return r == -ENOSPC ? -EBUSY : r;
	return 0;
}

static int next_free_minor(int *minor)
{
	int r;

	idr_preload(GFP_KERNEL);
	spin_lock(&_minor_lock);

	r = idr_alloc(&_minor_idr, MINOR_ALLOCED, 0, 1 << MINORBITS, GFP_NOWAIT);

	spin_unlock(&_minor_lock);
	idr_preload_end();
	if (r < 0)
		return r;
	*minor = r;
	return 0;
}

static const struct block_device_operations dm_blk_dops;
static const struct dax_operations dm_dax_ops;

static void dm_wq_work(struct work_struct *work);

static void dm_init_normal_md_queue(struct mapped_device *md)
{
	/*
	 * Initialize aspects of queue that aren't relevant for blk-mq
	 */
	md->queue->backing_dev_info->congested_data = md;
	md->queue->backing_dev_info->congested_fn = dm_any_congested;
}

static void dm_destroy_inline_encryption(struct request_queue *q);

static void cleanup_mapped_device(struct mapped_device *md)
{
	if (md->wq)
		destroy_workqueue(md->wq);
	bioset_exit(&md->bs);
	bioset_exit(&md->io_bs);

	if (md->dax_dev) {
		kill_dax(md->dax_dev);
		put_dax(md->dax_dev);
		md->dax_dev = NULL;
	}

	if (md->disk) {
		spin_lock(&_minor_lock);
		md->disk->private_data = NULL;
		spin_unlock(&_minor_lock);
		del_gendisk(md->disk);
		put_disk(md->disk);
	}

	if (md->queue) {
		dm_destroy_inline_encryption(md->queue);
		blk_cleanup_queue(md->queue);
	}

	cleanup_srcu_struct(&md->io_barrier);

	if (md->bdev) {
		bdput(md->bdev);
		md->bdev = NULL;
	}

	mutex_destroy(&md->suspend_lock);
	mutex_destroy(&md->type_lock);
	mutex_destroy(&md->table_devices_lock);

	dm_mq_cleanup_mapped_device(md);
}

/*
 * Allocate and initialise a blank device with a given minor.
 */
static struct mapped_device *alloc_dev(int minor)
{
	int r, numa_node_id = dm_get_numa_node();
	struct mapped_device *md;
	void *old_md;

	md = kvzalloc_node(sizeof(*md), GFP_KERNEL, numa_node_id);
	if (!md) {
		DMWARN("unable to allocate device, out of memory.");
		return NULL;
	}

	if (!try_module_get(THIS_MODULE))
		goto bad_module_get;

	/* get a minor number for the dev */
	if (minor == DM_ANY_MINOR)
		r = next_free_minor(&minor);
	else
		r = specific_minor(minor);
	if (r < 0)
		goto bad_minor;

	r = init_srcu_struct(&md->io_barrier);
	if (r < 0)
		goto bad_io_barrier;

	md->numa_node_id = numa_node_id;
	md->init_tio_pdu = false;
	md->type = DM_TYPE_NONE;
	mutex_init(&md->suspend_lock);
	mutex_init(&md->type_lock);
	mutex_init(&md->table_devices_lock);
	spin_lock_init(&md->deferred_lock);
	atomic_set(&md->holders, 1);
	atomic_set(&md->open_count, 0);
	atomic_set(&md->event_nr, 0);
	atomic_set(&md->uevent_seq, 0);
	INIT_LIST_HEAD(&md->uevent_list);
	INIT_LIST_HEAD(&md->table_devices);
	spin_lock_init(&md->uevent_lock);

	md->queue = blk_alloc_queue_node(GFP_KERNEL, numa_node_id);
	if (!md->queue)
		goto bad;
	md->queue->queuedata = md;
	/*
	 * default to bio-based required ->make_request_fn until DM
	 * table is loaded and md->type established. If request-based
	 * table is loaded: blk-mq will override accordingly.
	 */
	blk_queue_make_request(md->queue, dm_make_request);

	md->disk = alloc_disk_node(1, md->numa_node_id);
	if (!md->disk)
		goto bad;

	init_waitqueue_head(&md->wait);
	INIT_WORK(&md->work, dm_wq_work);
	init_waitqueue_head(&md->eventq);
	init_completion(&md->kobj_holder.completion);

	md->disk->major = _major;
	md->disk->first_minor = minor;
	md->disk->fops = &dm_blk_dops;
	md->disk->queue = md->queue;
	md->disk->private_data = md;
	sprintf(md->disk->disk_name, "dm-%d", minor);

	if (IS_ENABLED(CONFIG_DAX_DRIVER)) {
		md->dax_dev = alloc_dax(md, md->disk->disk_name,
					&dm_dax_ops, 0);
		if (!md->dax_dev)
			goto bad;
	}

	add_disk_no_queue_reg(md->disk);
	format_dev_t(md->name, MKDEV(_major, minor));

	md->wq = alloc_workqueue("kdmflush", WQ_MEM_RECLAIM, 0);
	if (!md->wq)
		goto bad;

	md->bdev = bdget_disk(md->disk, 0);
	if (!md->bdev)
		goto bad;

	dm_stats_init(&md->stats);

	/* Populate the mapping, nobody knows we exist yet */
	spin_lock(&_minor_lock);
	old_md = idr_replace(&_minor_idr, md, minor);
	spin_unlock(&_minor_lock);

	BUG_ON(old_md != MINOR_ALLOCED);

	return md;

bad:
	cleanup_mapped_device(md);
bad_io_barrier:
	free_minor(minor);
bad_minor:
	module_put(THIS_MODULE);
bad_module_get:
	kvfree(md);
	return NULL;
}

static void unlock_fs(struct mapped_device *md);

static void free_dev(struct mapped_device *md)
{
	int minor = MINOR(disk_devt(md->disk));

	unlock_fs(md);

	cleanup_mapped_device(md);

	free_table_devices(&md->table_devices);
	dm_stats_cleanup(&md->stats);
	free_minor(minor);

	module_put(THIS_MODULE);
	kvfree(md);
}

static int __bind_mempools(struct mapped_device *md, struct dm_table *t)
{
	struct dm_md_mempools *p = dm_table_get_md_mempools(t);
	int ret = 0;

	if (dm_table_bio_based(t)) {
		/*
		 * The md may already have mempools that need changing.
		 * If so, reload bioset because front_pad may have changed
		 * because a different table was loaded.
		 */
		bioset_exit(&md->bs);
		bioset_exit(&md->io_bs);

	} else if (bioset_initialized(&md->bs)) {
		/*
		 * There's no need to reload with request-based dm
		 * because the size of front_pad doesn't change.
		 * Note for future: If you are to reload bioset,
		 * prep-ed requests in the queue may refer
		 * to bio from the old bioset, so you must walk
		 * through the queue to unprep.
		 */
		goto out;
	}

	BUG_ON(!p ||
	       bioset_initialized(&md->bs) ||
	       bioset_initialized(&md->io_bs));

	ret = bioset_init_from_src(&md->bs, &p->bs);
	if (ret)
		goto out;
	ret = bioset_init_from_src(&md->io_bs, &p->io_bs);
	if (ret)
		bioset_exit(&md->bs);
out:
	/* mempool bind completed, no longer need any mempools in the table */
	dm_table_free_md_mempools(t);
	return ret;
}

/*
 * Bind a table to the device.
 */
static void event_callback(void *context)
{
	unsigned long flags;
	LIST_HEAD(uevents);
	struct mapped_device *md = (struct mapped_device *) context;

	spin_lock_irqsave(&md->uevent_lock, flags);
	list_splice_init(&md->uevent_list, &uevents);
	spin_unlock_irqrestore(&md->uevent_lock, flags);

	dm_send_uevents(&uevents, &disk_to_dev(md->disk)->kobj);

	atomic_inc(&md->event_nr);
	wake_up(&md->eventq);
	dm_issue_global_event();
}

/*
 * Protected by md->suspend_lock obtained by dm_swap_table().
 */
static void __set_size(struct mapped_device *md, sector_t size)
{
	lockdep_assert_held(&md->suspend_lock);

	set_capacity(md->disk, size);

	i_size_write(md->bdev->bd_inode, (loff_t)size << SECTOR_SHIFT);
}

/*
 * Returns old map, which caller must destroy.
 */
static struct dm_table *__bind(struct mapped_device *md, struct dm_table *t,
			       struct queue_limits *limits)
{
	struct dm_table *old_map;
	struct request_queue *q = md->queue;
	bool request_based = dm_table_request_based(t);
	sector_t size;
	int ret;

	lockdep_assert_held(&md->suspend_lock);

	size = dm_table_get_size(t);

	/*
	 * Wipe any geometry if the size of the table changed.
	 */
	if (size != dm_get_size(md))
		memset(&md->geometry, 0, sizeof(md->geometry));

	__set_size(md, size);

	dm_table_event_callback(t, event_callback, md);

	/*
	 * The queue hasn't been stopped yet, if the old table type wasn't
	 * for request-based during suspension.  So stop it to prevent
	 * I/O mapping before resume.
	 * This must be done before setting the queue restrictions,
	 * because request-based dm may be run just after the setting.
	 */
	if (request_based)
		dm_stop_queue(q);

	if (request_based || md->type == DM_TYPE_NVME_BIO_BASED) {
		/*
		 * Leverage the fact that request-based DM targets and
		 * NVMe bio based targets are immutable singletons
		 * - used to optimize both dm_request_fn and dm_mq_queue_rq;
		 *   and __process_bio.
		 */
		md->immutable_target = dm_table_get_immutable_target(t);
	}

	ret = __bind_mempools(md, t);
	if (ret) {
		old_map = ERR_PTR(ret);
		goto out;
	}

	old_map = rcu_dereference_protected(md->map, lockdep_is_held(&md->suspend_lock));
	rcu_assign_pointer(md->map, (void *)t);
	md->immutable_target_type = dm_table_get_immutable_target_type(t);

	dm_table_set_restrictions(t, q, limits);
	if (old_map)
		dm_sync_table(md);

out:
	return old_map;
}

/*
 * Returns unbound table for the caller to free.
 */
static struct dm_table *__unbind(struct mapped_device *md)
{
	struct dm_table *map = rcu_dereference_protected(md->map, 1);

	if (!map)
		return NULL;

	dm_table_event_callback(map, NULL, NULL);
	RCU_INIT_POINTER(md->map, NULL);
	dm_sync_table(md);

	return map;
}

/*
 * Constructor for a new device.
 */
int dm_create(int minor, struct mapped_device **result)
{
	int r;
	struct mapped_device *md;

	md = alloc_dev(minor);
	if (!md)
		return -ENXIO;

	r = dm_sysfs_init(md);
	if (r) {
		free_dev(md);
		return r;
	}

	*result = md;
	return 0;
}

/*
 * Functions to manage md->type.
 * All are required to hold md->type_lock.
 */
void dm_lock_md_type(struct mapped_device *md)
{
	mutex_lock(&md->type_lock);
}

void dm_unlock_md_type(struct mapped_device *md)
{
	mutex_unlock(&md->type_lock);
}

void dm_set_md_type(struct mapped_device *md, enum dm_queue_mode type)
{
	BUG_ON(!mutex_is_locked(&md->type_lock));
	md->type = type;
}

enum dm_queue_mode dm_get_md_type(struct mapped_device *md)
{
	return md->type;
}

struct target_type *dm_get_immutable_target_type(struct mapped_device *md)
{
	return md->immutable_target_type;
}

/*
 * The queue_limits are only valid as long as you have a reference
 * count on 'md'.
 */
struct queue_limits *dm_get_queue_limits(struct mapped_device *md)
{
	BUG_ON(!atomic_read(&md->holders));
	return &md->queue->limits;
}
EXPORT_SYMBOL_GPL(dm_get_queue_limits);

#ifdef CONFIG_BLK_INLINE_ENCRYPTION
struct dm_keyslot_evict_args {
	const struct blk_crypto_key *key;
	int err;
};

static int dm_keyslot_evict_callback(struct dm_target *ti, struct dm_dev *dev,
				     sector_t start, sector_t len, void *data)
{
	struct dm_keyslot_evict_args *args = data;
	int err;

	err = blk_crypto_evict_key(dev->bdev->bd_queue, args->key);
	if (!args->err)
		args->err = err;
	/* Always try to evict the key from all devices. */
	return 0;
}

/*
 * When an inline encryption key is evicted from a device-mapper device, evict
 * it from all the underlying devices.
 */
static int dm_keyslot_evict(struct keyslot_manager *ksm,
			    const struct blk_crypto_key *key, unsigned int slot)
{
	struct mapped_device *md = keyslot_manager_private(ksm);
	struct dm_keyslot_evict_args args = { key };
	struct dm_table *t;
	int srcu_idx;
	int i;
	struct dm_target *ti;

	t = dm_get_live_table(md, &srcu_idx);
	if (!t)
		return 0;
	for (i = 0; i < dm_table_get_num_targets(t); i++) {
		ti = dm_table_get_target(t, i);
		if (!ti->type->iterate_devices)
			continue;
		ti->type->iterate_devices(ti, dm_keyslot_evict_callback, &args);
	}
	dm_put_live_table(md, srcu_idx);
	return args.err;
}

struct dm_derive_raw_secret_args {
	const u8 *wrapped_key;
	unsigned int wrapped_key_size;
	u8 *secret;
	unsigned int secret_size;
	int err;
};

static int dm_derive_raw_secret_callback(struct dm_target *ti,
					 struct dm_dev *dev, sector_t start,
					 sector_t len, void *data)
{
	struct dm_derive_raw_secret_args *args = data;
	struct request_queue *q = dev->bdev->bd_queue;

	if (!args->err)
		return 0;

	if (!q->ksm) {
		args->err = -EOPNOTSUPP;
		return 0;
	}

	args->err = keyslot_manager_derive_raw_secret(q->ksm, args->wrapped_key,
						args->wrapped_key_size,
						args->secret,
						args->secret_size);
	/* Try another device in case this fails. */
	return 0;
}

/*
 * Retrieve the raw_secret from the underlying device. Given that
 * only only one raw_secret can exist for a particular wrappedkey,
 * retrieve it only from the first device that supports derive_raw_secret()
 */
static int dm_derive_raw_secret(struct keyslot_manager *ksm,
				const u8 *wrapped_key,
				unsigned int wrapped_key_size,
				u8 *secret, unsigned int secret_size)
{
	struct mapped_device *md = keyslot_manager_private(ksm);
	struct dm_derive_raw_secret_args args = {
		.wrapped_key = wrapped_key,
		.wrapped_key_size = wrapped_key_size,
		.secret = secret,
		.secret_size = secret_size,
		.err = -EOPNOTSUPP,
	};
	struct dm_table *t;
	int srcu_idx;
	int i;
	struct dm_target *ti;

	t = dm_get_live_table(md, &srcu_idx);
	if (!t)
		return -EOPNOTSUPP;
	for (i = 0; i < dm_table_get_num_targets(t); i++) {
		ti = dm_table_get_target(t, i);
		if (!ti->type->iterate_devices)
			continue;
		ti->type->iterate_devices(ti, dm_derive_raw_secret_callback,
					  &args);
		if (!args.err)
			break;
	}
	dm_put_live_table(md, srcu_idx);
	return args.err;
}

static struct keyslot_mgmt_ll_ops dm_ksm_ll_ops = {
	.keyslot_evict = dm_keyslot_evict,
	.derive_raw_secret = dm_derive_raw_secret,
};

static int dm_init_inline_encryption(struct mapped_device *md)
{
	unsigned int mode_masks[BLK_ENCRYPTION_MODE_MAX];

	/*
	 * Start out with all crypto mode support bits set.  Any unsupported
	 * bits will be cleared later when calculating the device restrictions.
	 */
	memset(mode_masks, 0xFF, sizeof(mode_masks));

	md->queue->ksm = keyslot_manager_create_passthrough(NULL,
							    &dm_ksm_ll_ops,
							    mode_masks, md);
	if (!md->queue->ksm)
		return -ENOMEM;
	return 0;
}

static void dm_destroy_inline_encryption(struct request_queue *q)
{
	keyslot_manager_destroy(q->ksm);
	q->ksm = NULL;
}
#else /* CONFIG_BLK_INLINE_ENCRYPTION */
static inline int dm_init_inline_encryption(struct mapped_device *md)
{
	return 0;
}

static inline void dm_destroy_inline_encryption(struct request_queue *q)
{
}
#endif /* !CONFIG_BLK_INLINE_ENCRYPTION */

/*
 * Setup the DM device's queue based on md's type
 */
int dm_setup_md_queue(struct mapped_device *md, struct dm_table *t)
{
	int r;
	struct queue_limits limits;
	enum dm_queue_mode type = dm_get_md_type(md);

	switch (type) {
	case DM_TYPE_REQUEST_BASED:
		r = dm_mq_init_request_queue(md, t);
		if (r) {
			DMERR("Cannot initialize queue for request-based dm-mq mapped device");
			return r;
		}
		break;
	case DM_TYPE_BIO_BASED:
	case DM_TYPE_DAX_BIO_BASED:
	case DM_TYPE_NVME_BIO_BASED:
		dm_init_normal_md_queue(md);
		break;
	case DM_TYPE_NONE:
		WARN_ON_ONCE(true);
		break;
	}

	r = dm_calculate_queue_limits(t, &limits);
	if (r) {
		DMERR("Cannot calculate initial queue limits");
		return r;
	}

	r = dm_init_inline_encryption(md);
	if (r) {
		DMERR("Cannot initialize inline encryption");
		return r;
	}

	dm_table_set_restrictions(t, md->queue, &limits);
	blk_register_queue(md->disk);

	return 0;
}

struct mapped_device *dm_get_md(dev_t dev)
{
	struct mapped_device *md;
	unsigned minor = MINOR(dev);

	if (MAJOR(dev) != _major || minor >= (1 << MINORBITS))
		return NULL;

	spin_lock(&_minor_lock);

	md = idr_find(&_minor_idr, minor);
	if (!md || md == MINOR_ALLOCED || (MINOR(disk_devt(dm_disk(md))) != minor) ||
	    test_bit(DMF_FREEING, &md->flags) || dm_deleting_md(md)) {
		md = NULL;
		goto out;
	}
	dm_get(md);
out:
	spin_unlock(&_minor_lock);

	return md;
}
EXPORT_SYMBOL_GPL(dm_get_md);

void *dm_get_mdptr(struct mapped_device *md)
{
	return md->interface_ptr;
}

void dm_set_mdptr(struct mapped_device *md, void *ptr)
{
	md->interface_ptr = ptr;
}

void dm_get(struct mapped_device *md)
{
	atomic_inc(&md->holders);
	BUG_ON(test_bit(DMF_FREEING, &md->flags));
}

int dm_hold(struct mapped_device *md)
{
	spin_lock(&_minor_lock);
	if (test_bit(DMF_FREEING, &md->flags)) {
		spin_unlock(&_minor_lock);
		return -EBUSY;
	}
	dm_get(md);
	spin_unlock(&_minor_lock);
	return 0;
}
EXPORT_SYMBOL_GPL(dm_hold);

const char *dm_device_name(struct mapped_device *md)
{
	return md->name;
}
EXPORT_SYMBOL_GPL(dm_device_name);

static void __dm_destroy(struct mapped_device *md, bool wait)
{
	struct dm_table *map;
	int srcu_idx;

	might_sleep();

	spin_lock(&_minor_lock);
	idr_replace(&_minor_idr, MINOR_ALLOCED, MINOR(disk_devt(dm_disk(md))));
	set_bit(DMF_FREEING, &md->flags);
	spin_unlock(&_minor_lock);

	blk_set_queue_dying(md->queue);

	/*
	 * Take suspend_lock so that presuspend and postsuspend methods
	 * do not race with internal suspend.
	 */
	mutex_lock(&md->suspend_lock);
	map = dm_get_live_table(md, &srcu_idx);
	if (!dm_suspended_md(md)) {
		dm_table_presuspend_targets(map);
		dm_table_postsuspend_targets(map);
	}
	/* dm_put_live_table must be before msleep, otherwise deadlock is possible */
	dm_put_live_table(md, srcu_idx);
	mutex_unlock(&md->suspend_lock);

	/*
	 * Rare, but there may be I/O requests still going to complete,
	 * for example.  Wait for all references to disappear.
	 * No one should increment the reference count of the mapped_device,
	 * after the mapped_device state becomes DMF_FREEING.
	 */
	if (wait)
		while (atomic_read(&md->holders))
			msleep(1);
	else if (atomic_read(&md->holders))
		DMWARN("%s: Forcibly removing mapped_device still in use! (%d users)",
		       dm_device_name(md), atomic_read(&md->holders));

	dm_sysfs_exit(md);
	dm_table_destroy(__unbind(md));
	free_dev(md);
}

void dm_destroy(struct mapped_device *md)
{
	__dm_destroy(md, true);
}

void dm_destroy_immediate(struct mapped_device *md)
{
	__dm_destroy(md, false);
}

void dm_put(struct mapped_device *md)
{
	atomic_dec(&md->holders);
}
EXPORT_SYMBOL_GPL(dm_put);

static int dm_wait_for_completion(struct mapped_device *md, long task_state)
{
	int r = 0;
	DEFINE_WAIT(wait);

	while (1) {
		prepare_to_wait(&md->wait, &wait, task_state);

		if (!md_in_flight(md))
			break;

		if (signal_pending_state(task_state, current)) {
			r = -EINTR;
			break;
		}

		io_schedule();
	}
	finish_wait(&md->wait, &wait);

	return r;
}

/*
 * Process the deferred bios
 */
static void dm_wq_work(struct work_struct *work)
{
	struct mapped_device *md = container_of(work, struct mapped_device,
						work);
	struct bio *c;
	int srcu_idx;
	struct dm_table *map;

	map = dm_get_live_table(md, &srcu_idx);

	while (!test_bit(DMF_BLOCK_IO_FOR_SUSPEND, &md->flags)) {
		spin_lock_irq(&md->deferred_lock);
		c = bio_list_pop(&md->deferred);
		spin_unlock_irq(&md->deferred_lock);

		if (!c)
			break;

		if (dm_request_based(md))
			(void) generic_make_request(c);
		else
			(void) dm_process_bio(md, map, c);
	}

	dm_put_live_table(md, srcu_idx);
}

static void dm_queue_flush(struct mapped_device *md)
{
	clear_bit(DMF_BLOCK_IO_FOR_SUSPEND, &md->flags);
	smp_mb__after_atomic();
	queue_work(md->wq, &md->work);
}

/*
 * Swap in a new table, returning the old one for the caller to destroy.
 */
struct dm_table *dm_swap_table(struct mapped_device *md, struct dm_table *table)
{
	struct dm_table *live_map = NULL, *map = ERR_PTR(-EINVAL);
	struct queue_limits limits;
	int r;

	mutex_lock(&md->suspend_lock);

	/* device must be suspended */
	if (!dm_suspended_md(md))
		goto out;

	/*
	 * If the new table has no data devices, retain the existing limits.
	 * This helps multipath with queue_if_no_path if all paths disappear,
	 * then new I/O is queued based on these limits, and then some paths
	 * reappear.
	 */
	if (dm_table_has_no_data_devices(table)) {
		live_map = dm_get_live_table_fast(md);
		if (live_map)
			limits = md->queue->limits;
		dm_put_live_table_fast(md);
	}

	if (!live_map) {
		r = dm_calculate_queue_limits(table, &limits);
		if (r) {
			map = ERR_PTR(r);
			goto out;
		}
	}

	map = __bind(md, table, &limits);
	dm_issue_global_event();

out:
	mutex_unlock(&md->suspend_lock);
	return map;
}

/*
 * Functions to lock and unlock any filesystem running on the
 * device.
 */
static int lock_fs(struct mapped_device *md)
{
	int r;

	WARN_ON(md->frozen_sb);

	md->frozen_sb = freeze_bdev(md->bdev);
	if (IS_ERR(md->frozen_sb)) {
		r = PTR_ERR(md->frozen_sb);
		md->frozen_sb = NULL;
		return r;
	}

	set_bit(DMF_FROZEN, &md->flags);

	return 0;
}

static void unlock_fs(struct mapped_device *md)
{
	if (!test_bit(DMF_FROZEN, &md->flags))
		return;

	thaw_bdev(md->bdev, md->frozen_sb);
	md->frozen_sb = NULL;
	clear_bit(DMF_FROZEN, &md->flags);
}

/*
 * @suspend_flags: DM_SUSPEND_LOCKFS_FLAG and/or DM_SUSPEND_NOFLUSH_FLAG
 * @task_state: e.g. TASK_INTERRUPTIBLE or TASK_UNINTERRUPTIBLE
 * @dmf_suspended_flag: DMF_SUSPENDED or DMF_SUSPENDED_INTERNALLY
 *
 * If __dm_suspend returns 0, the device is completely quiescent
 * now. There is no request-processing activity. All new requests
 * are being added to md->deferred list.
 */
static int __dm_suspend(struct mapped_device *md, struct dm_table *map,
			unsigned suspend_flags, long task_state,
			int dmf_suspended_flag)
{
	bool do_lockfs = suspend_flags & DM_SUSPEND_LOCKFS_FLAG;
	bool noflush = suspend_flags & DM_SUSPEND_NOFLUSH_FLAG;
	int r;

	lockdep_assert_held(&md->suspend_lock);

	/*
	 * DMF_NOFLUSH_SUSPENDING must be set before presuspend.
	 * This flag is cleared before dm_suspend returns.
	 */
	if (noflush)
		set_bit(DMF_NOFLUSH_SUSPENDING, &md->flags);
	else
		pr_debug("%s: suspending with flush\n", dm_device_name(md));

	/*
	 * This gets reverted if there's an error later and the targets
	 * provide the .presuspend_undo hook.
	 */
	dm_table_presuspend_targets(map);

	/*
	 * Flush I/O to the device.
	 * Any I/O submitted after lock_fs() may not be flushed.
	 * noflush takes precedence over do_lockfs.
	 * (lock_fs() flushes I/Os and waits for them to complete.)
	 */
	if (!noflush && do_lockfs) {
		r = lock_fs(md);
		if (r) {
			dm_table_presuspend_undo_targets(map);
			return r;
		}
	}

	/*
	 * Here we must make sure that no processes are submitting requests
	 * to target drivers i.e. no one may be executing
	 * __split_and_process_bio. This is called from dm_request and
	 * dm_wq_work.
	 *
	 * To get all processes out of __split_and_process_bio in dm_request,
	 * we take the write lock. To prevent any process from reentering
	 * __split_and_process_bio from dm_request and quiesce the thread
	 * (dm_wq_work), we set BMF_BLOCK_IO_FOR_SUSPEND and call
	 * flush_workqueue(md->wq).
	 */
	set_bit(DMF_BLOCK_IO_FOR_SUSPEND, &md->flags);
	if (map)
		synchronize_srcu(&md->io_barrier);

	/*
	 * Stop md->queue before flushing md->wq in case request-based
	 * dm defers requests to md->wq from md->queue.
	 */
	if (dm_request_based(md))
		dm_stop_queue(md->queue);

	flush_workqueue(md->wq);

	/*
	 * At this point no more requests are entering target request routines.
	 * We call dm_wait_for_completion to wait for all existing requests
	 * to finish.
	 */
	r = dm_wait_for_completion(md, task_state);
	if (!r)
		set_bit(dmf_suspended_flag, &md->flags);

	if (noflush)
		clear_bit(DMF_NOFLUSH_SUSPENDING, &md->flags);
	if (map)
		synchronize_srcu(&md->io_barrier);

	/* were we interrupted ? */
	if (r < 0) {
		dm_queue_flush(md);

		if (dm_request_based(md))
			dm_start_queue(md->queue);

		unlock_fs(md);
		dm_table_presuspend_undo_targets(map);
		/* pushback list is already flushed, so skip flush */
	}

	return r;
}

/*
 * We need to be able to change a mapping table under a mounted
 * filesystem.  For example we might want to move some data in
 * the background.  Before the table can be swapped with
 * dm_bind_table, dm_suspend must be called to flush any in
 * flight bios and ensure that any further io gets deferred.
 */
/*
 * Suspend mechanism in request-based dm.
 *
 * 1. Flush all I/Os by lock_fs() if needed.
 * 2. Stop dispatching any I/O by stopping the request_queue.
 * 3. Wait for all in-flight I/Os to be completed or requeued.
 *
 * To abort suspend, start the request_queue.
 */
int dm_suspend(struct mapped_device *md, unsigned suspend_flags)
{
	struct dm_table *map = NULL;
	int r = 0;

retry:
	mutex_lock_nested(&md->suspend_lock, SINGLE_DEPTH_NESTING);

	if (dm_suspended_md(md)) {
		r = -EINVAL;
		goto out_unlock;
	}

	if (dm_suspended_internally_md(md)) {
		/* already internally suspended, wait for internal resume */
		mutex_unlock(&md->suspend_lock);
		r = wait_on_bit(&md->flags, DMF_SUSPENDED_INTERNALLY, TASK_INTERRUPTIBLE);
		if (r)
			return r;
		goto retry;
	}

	map = rcu_dereference_protected(md->map, lockdep_is_held(&md->suspend_lock));

	r = __dm_suspend(md, map, suspend_flags, TASK_INTERRUPTIBLE, DMF_SUSPENDED);
	if (r)
		goto out_unlock;

	dm_table_postsuspend_targets(map);

out_unlock:
	mutex_unlock(&md->suspend_lock);
	return r;
}

static int __dm_resume(struct mapped_device *md, struct dm_table *map)
{
	if (map) {
		int r = dm_table_resume_targets(map);
		if (r)
			return r;
	}

	dm_queue_flush(md);

	/*
	 * Flushing deferred I/Os must be done after targets are resumed
	 * so that mapping of targets can work correctly.
	 * Request-based dm is queueing the deferred I/Os in its request_queue.
	 */
	if (dm_request_based(md))
		dm_start_queue(md->queue);

	unlock_fs(md);

	return 0;
}

int dm_resume(struct mapped_device *md)
{
	int r;
	struct dm_table *map = NULL;

retry:
	r = -EINVAL;
	mutex_lock_nested(&md->suspend_lock, SINGLE_DEPTH_NESTING);

	if (!dm_suspended_md(md))
		goto out;

	if (dm_suspended_internally_md(md)) {
		/* already internally suspended, wait for internal resume */
		mutex_unlock(&md->suspend_lock);
		r = wait_on_bit(&md->flags, DMF_SUSPENDED_INTERNALLY, TASK_INTERRUPTIBLE);
		if (r)
			return r;
		goto retry;
	}

	map = rcu_dereference_protected(md->map, lockdep_is_held(&md->suspend_lock));
	if (!map || !dm_table_get_size(map))
		goto out;

	r = __dm_resume(md, map);
	if (r)
		goto out;

	clear_bit(DMF_SUSPENDED, &md->flags);
out:
	mutex_unlock(&md->suspend_lock);

	return r;
}

/*
 * Internal suspend/resume works like userspace-driven suspend. It waits
 * until all bios finish and prevents issuing new bios to the target drivers.
 * It may be used only from the kernel.
 */

static void __dm_internal_suspend(struct mapped_device *md, unsigned suspend_flags)
{
	struct dm_table *map = NULL;

	lockdep_assert_held(&md->suspend_lock);

	if (md->internal_suspend_count++)
		return; /* nested internal suspend */

	if (dm_suspended_md(md)) {
		set_bit(DMF_SUSPENDED_INTERNALLY, &md->flags);
		return; /* nest suspend */
	}

	map = rcu_dereference_protected(md->map, lockdep_is_held(&md->suspend_lock));

	/*
	 * Using TASK_UNINTERRUPTIBLE because only NOFLUSH internal suspend is
	 * supported.  Properly supporting a TASK_INTERRUPTIBLE internal suspend
	 * would require changing .presuspend to return an error -- avoid this
	 * until there is a need for more elaborate variants of internal suspend.
	 */
	(void) __dm_suspend(md, map, suspend_flags, TASK_UNINTERRUPTIBLE,
			    DMF_SUSPENDED_INTERNALLY);

	dm_table_postsuspend_targets(map);
}

static void __dm_internal_resume(struct mapped_device *md)
{
	BUG_ON(!md->internal_suspend_count);

	if (--md->internal_suspend_count)
		return; /* resume from nested internal suspend */

	if (dm_suspended_md(md))
		goto done; /* resume from nested suspend */

	/*
	 * NOTE: existing callers don't need to call dm_table_resume_targets
	 * (which may fail -- so best to avoid it for now by passing NULL map)
	 */
	(void) __dm_resume(md, NULL);

done:
	clear_bit(DMF_SUSPENDED_INTERNALLY, &md->flags);
	smp_mb__after_atomic();
	wake_up_bit(&md->flags, DMF_SUSPENDED_INTERNALLY);
}

void dm_internal_suspend_noflush(struct mapped_device *md)
{
	mutex_lock(&md->suspend_lock);
	__dm_internal_suspend(md, DM_SUSPEND_NOFLUSH_FLAG);
	mutex_unlock(&md->suspend_lock);
}
EXPORT_SYMBOL_GPL(dm_internal_suspend_noflush);

void dm_internal_resume(struct mapped_device *md)
{
	mutex_lock(&md->suspend_lock);
	__dm_internal_resume(md);
	mutex_unlock(&md->suspend_lock);
}
EXPORT_SYMBOL_GPL(dm_internal_resume);

/*
 * Fast variants of internal suspend/resume hold md->suspend_lock,
 * which prevents interaction with userspace-driven suspend.
 */

void dm_internal_suspend_fast(struct mapped_device *md)
{
	mutex_lock(&md->suspend_lock);
	if (dm_suspended_md(md) || dm_suspended_internally_md(md))
		return;

	set_bit(DMF_BLOCK_IO_FOR_SUSPEND, &md->flags);
	synchronize_srcu(&md->io_barrier);
	flush_workqueue(md->wq);
	dm_wait_for_completion(md, TASK_UNINTERRUPTIBLE);
}
EXPORT_SYMBOL_GPL(dm_internal_suspend_fast);

void dm_internal_resume_fast(struct mapped_device *md)
{
	if (dm_suspended_md(md) || dm_suspended_internally_md(md))
		goto done;

	dm_queue_flush(md);

done:
	mutex_unlock(&md->suspend_lock);
}
EXPORT_SYMBOL_GPL(dm_internal_resume_fast);

/*-----------------------------------------------------------------
 * Event notification.
 *---------------------------------------------------------------*/
int dm_kobject_uevent(struct mapped_device *md, enum kobject_action action,
		       unsigned cookie)
{
	char udev_cookie[DM_COOKIE_LENGTH];
	char *envp[] = { udev_cookie, NULL };

	if (!cookie)
		return kobject_uevent(&disk_to_dev(md->disk)->kobj, action);
	else {
		snprintf(udev_cookie, DM_COOKIE_LENGTH, "%s=%u",
			 DM_COOKIE_ENV_VAR_NAME, cookie);
		return kobject_uevent_env(&disk_to_dev(md->disk)->kobj,
					  action, envp);
	}
}

uint32_t dm_next_uevent_seq(struct mapped_device *md)
{
	return atomic_add_return(1, &md->uevent_seq);
}

uint32_t dm_get_event_nr(struct mapped_device *md)
{
	return atomic_read(&md->event_nr);
}

int dm_wait_event(struct mapped_device *md, int event_nr)
{
	return wait_event_interruptible(md->eventq,
			(event_nr != atomic_read(&md->event_nr)));
}

void dm_uevent_add(struct mapped_device *md, struct list_head *elist)
{
	unsigned long flags;

	spin_lock_irqsave(&md->uevent_lock, flags);
	list_add(elist, &md->uevent_list);
	spin_unlock_irqrestore(&md->uevent_lock, flags);
}

/*
 * The gendisk is only valid as long as you have a reference
 * count on 'md'.
 */
struct gendisk *dm_disk(struct mapped_device *md)
{
	return md->disk;
}
EXPORT_SYMBOL_GPL(dm_disk);

struct kobject *dm_kobject(struct mapped_device *md)
{
	return &md->kobj_holder.kobj;
}

struct mapped_device *dm_get_from_kobject(struct kobject *kobj)
{
	struct mapped_device *md;

	md = container_of(kobj, struct mapped_device, kobj_holder.kobj);

	spin_lock(&_minor_lock);
	if (test_bit(DMF_FREEING, &md->flags) || dm_deleting_md(md)) {
		md = NULL;
		goto out;
	}
	dm_get(md);
out:
	spin_unlock(&_minor_lock);

	return md;
}

int dm_suspended_md(struct mapped_device *md)
{
	return test_bit(DMF_SUSPENDED, &md->flags);
}

int dm_suspended_internally_md(struct mapped_device *md)
{
	return test_bit(DMF_SUSPENDED_INTERNALLY, &md->flags);
}

int dm_test_deferred_remove_flag(struct mapped_device *md)
{
	return test_bit(DMF_DEFERRED_REMOVE, &md->flags);
}

int dm_suspended(struct dm_target *ti)
{
	return dm_suspended_md(dm_table_get_md(ti->table));
}
EXPORT_SYMBOL_GPL(dm_suspended);

int dm_noflush_suspending(struct dm_target *ti)
{
	return __noflush_suspending(dm_table_get_md(ti->table));
}
EXPORT_SYMBOL_GPL(dm_noflush_suspending);

struct dm_md_mempools *dm_alloc_md_mempools(struct mapped_device *md, enum dm_queue_mode type,
					    unsigned integrity, unsigned per_io_data_size,
					    unsigned min_pool_size)
{
	struct dm_md_mempools *pools = kzalloc_node(sizeof(*pools), GFP_KERNEL, md->numa_node_id);
	unsigned int pool_size = 0;
	unsigned int front_pad, io_front_pad;
	int ret;

	if (!pools)
		return NULL;

	switch (type) {
	case DM_TYPE_BIO_BASED:
	case DM_TYPE_DAX_BIO_BASED:
	case DM_TYPE_NVME_BIO_BASED:
		pool_size = max(dm_get_reserved_bio_based_ios(), min_pool_size);
		front_pad = roundup(per_io_data_size, __alignof__(struct dm_target_io)) + offsetof(struct dm_target_io, clone);
		io_front_pad = roundup(front_pad,  __alignof__(struct dm_io)) + offsetof(struct dm_io, tio);
		ret = bioset_init(&pools->io_bs, pool_size, io_front_pad, 0);
		if (ret)
			goto out;
		if (integrity && bioset_integrity_create(&pools->io_bs, pool_size))
			goto out;
		break;
	case DM_TYPE_REQUEST_BASED:
		pool_size = max(dm_get_reserved_rq_based_ios(), min_pool_size);
		front_pad = offsetof(struct dm_rq_clone_bio_info, clone);
		/* per_io_data_size is used for blk-mq pdu at queue allocation */
		break;
	default:
		BUG();
	}

	ret = bioset_init(&pools->bs, pool_size, front_pad, 0);
	if (ret)
		goto out;

	if (integrity && bioset_integrity_create(&pools->bs, pool_size))
		goto out;

	return pools;

out:
	dm_free_md_mempools(pools);

	return NULL;
}

void dm_free_md_mempools(struct dm_md_mempools *pools)
{
	if (!pools)
		return;

	bioset_exit(&pools->bs);
	bioset_exit(&pools->io_bs);

	kfree(pools);
}

struct dm_pr {
	u64	old_key;
	u64	new_key;
	u32	flags;
	bool	fail_early;
};

static int dm_call_pr(struct block_device *bdev, iterate_devices_callout_fn fn,
		      void *data)
{
	struct mapped_device *md = bdev->bd_disk->private_data;
	struct dm_table *table;
	struct dm_target *ti;
	int ret = -ENOTTY, srcu_idx;

	table = dm_get_live_table(md, &srcu_idx);
	if (!table || !dm_table_get_size(table))
		goto out;

	/* We only support devices that have a single target */
	if (dm_table_get_num_targets(table) != 1)
		goto out;
	ti = dm_table_get_target(table, 0);

	ret = -EINVAL;
	if (!ti->type->iterate_devices)
		goto out;

	ret = ti->type->iterate_devices(ti, fn, data);
out:
	dm_put_live_table(md, srcu_idx);
	return ret;
}

/*
 * For register / unregister we need to manually call out to every path.
 */
static int __dm_pr_register(struct dm_target *ti, struct dm_dev *dev,
			    sector_t start, sector_t len, void *data)
{
	struct dm_pr *pr = data;
	const struct pr_ops *ops = dev->bdev->bd_disk->fops->pr_ops;

	if (!ops || !ops->pr_register)
		return -EOPNOTSUPP;
	return ops->pr_register(dev->bdev, pr->old_key, pr->new_key, pr->flags);
}

static int dm_pr_register(struct block_device *bdev, u64 old_key, u64 new_key,
			  u32 flags)
{
	struct dm_pr pr = {
		.old_key	= old_key,
		.new_key	= new_key,
		.flags		= flags,
		.fail_early	= true,
	};
	int ret;

	ret = dm_call_pr(bdev, __dm_pr_register, &pr);
	if (ret && new_key) {
		/* unregister all paths if we failed to register any path */
		pr.old_key = new_key;
		pr.new_key = 0;
		pr.flags = 0;
		pr.fail_early = false;
		dm_call_pr(bdev, __dm_pr_register, &pr);
	}

	return ret;
}

static int dm_pr_reserve(struct block_device *bdev, u64 key, enum pr_type type,
			 u32 flags)
{
	struct mapped_device *md = bdev->bd_disk->private_data;
	const struct pr_ops *ops;
	int r, srcu_idx;

	r = dm_prepare_ioctl(md, &srcu_idx, &bdev);
	if (r < 0)
		goto out;

	ops = bdev->bd_disk->fops->pr_ops;
	if (ops && ops->pr_reserve)
		r = ops->pr_reserve(bdev, key, type, flags);
	else
		r = -EOPNOTSUPP;
out:
	dm_unprepare_ioctl(md, srcu_idx);
	return r;
}

static int dm_pr_release(struct block_device *bdev, u64 key, enum pr_type type)
{
	struct mapped_device *md = bdev->bd_disk->private_data;
	const struct pr_ops *ops;
	int r, srcu_idx;

	r = dm_prepare_ioctl(md, &srcu_idx, &bdev);
	if (r < 0)
		goto out;

	ops = bdev->bd_disk->fops->pr_ops;
	if (ops && ops->pr_release)
		r = ops->pr_release(bdev, key, type);
	else
		r = -EOPNOTSUPP;
out:
	dm_unprepare_ioctl(md, srcu_idx);
	return r;
}

static int dm_pr_preempt(struct block_device *bdev, u64 old_key, u64 new_key,
			 enum pr_type type, bool abort)
{
	struct mapped_device *md = bdev->bd_disk->private_data;
	const struct pr_ops *ops;
	int r, srcu_idx;

	r = dm_prepare_ioctl(md, &srcu_idx, &bdev);
	if (r < 0)
		goto out;

	ops = bdev->bd_disk->fops->pr_ops;
	if (ops && ops->pr_preempt)
		r = ops->pr_preempt(bdev, old_key, new_key, type, abort);
	else
		r = -EOPNOTSUPP;
out:
	dm_unprepare_ioctl(md, srcu_idx);
	return r;
}

static int dm_pr_clear(struct block_device *bdev, u64 key)
{
	struct mapped_device *md = bdev->bd_disk->private_data;
	const struct pr_ops *ops;
	int r, srcu_idx;

	r = dm_prepare_ioctl(md, &srcu_idx, &bdev);
	if (r < 0)
		goto out;

	ops = bdev->bd_disk->fops->pr_ops;
	if (ops && ops->pr_clear)
		r = ops->pr_clear(bdev, key);
	else
		r = -EOPNOTSUPP;
out:
	dm_unprepare_ioctl(md, srcu_idx);
	return r;
}

static const struct pr_ops dm_pr_ops = {
	.pr_register	= dm_pr_register,
	.pr_reserve	= dm_pr_reserve,
	.pr_release	= dm_pr_release,
	.pr_preempt	= dm_pr_preempt,
	.pr_clear	= dm_pr_clear,
};

static const struct block_device_operations dm_blk_dops = {
	.open = dm_blk_open,
	.release = dm_blk_close,
	.ioctl = dm_blk_ioctl,
	.getgeo = dm_blk_getgeo,
	.report_zones = dm_blk_report_zones,
	.pr_ops = &dm_pr_ops,
	.owner = THIS_MODULE
};

static const struct dax_operations dm_dax_ops = {
	.direct_access = dm_dax_direct_access,
	.dax_supported = dm_dax_supported,
	.copy_from_iter = dm_dax_copy_from_iter,
	.copy_to_iter = dm_dax_copy_to_iter,
};

/*
 * module hooks
 */
module_init(dm_init);
module_exit(dm_exit);

module_param(major, uint, 0);
MODULE_PARM_DESC(major, "The major number of the device mapper");

module_param(reserved_bio_based_ios, uint, S_IRUGO | S_IWUSR);
MODULE_PARM_DESC(reserved_bio_based_ios, "Reserved IOs in bio-based mempools");

module_param(dm_numa_node, int, S_IRUGO | S_IWUSR);
MODULE_PARM_DESC(dm_numa_node, "NUMA node for DM device memory allocations");

MODULE_DESCRIPTION(DM_NAME " driver");
MODULE_AUTHOR("Joe Thornber <dm-devel@redhat.com>");
MODULE_LICENSE("GPL");<|MERGE_RESOLUTION|>--- conflicted
+++ resolved
@@ -1302,22 +1302,13 @@
 		     sector_t sector, unsigned len)
 {
 	struct bio *clone = &tio->clone;
-	int ret;
 
 	__bio_clone_fast(clone, bio);
 
-<<<<<<< HEAD
-	ret = bio_crypt_clone(clone, bio, GFP_NOIO);
-	if (ret < 0)
-		return ret;
-
-	if (bio_integrity(bio)) {
-=======
 	bio_crypt_clone(clone, bio, GFP_NOIO);
 
 	if (bio_integrity(bio)) {
 		int r;
->>>>>>> c24d7797
 		if (unlikely(!dm_target_has_integrity(tio->ti->type) &&
 			     !dm_target_passes_integrity(tio->ti->type))) {
 			DMWARN("%s: the target %s doesn't support integrity data.",
@@ -1326,11 +1317,9 @@
 			return -EIO;
 		}
 
-		ret = bio_integrity_clone(clone, bio, GFP_NOIO);
-		if (ret < 0) {
-			bio_crypt_free_ctx(clone);
-			return ret;
-		}
+		r = bio_integrity_clone(clone, bio, GFP_NOIO);
+		if (r < 0)
+			return r;
 	}
 
 	bio_advance(clone, to_bytes(sector - clone->bi_iter.bi_sector));
