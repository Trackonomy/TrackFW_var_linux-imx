--- conflicted
+++ resolved
@@ -3602,11 +3602,7 @@
 	struct timeval t;
 	ENTER();
 
-<<<<<<< HEAD
-	if(GET_BSS_ROLE(priv) == MLAN_BSS_ROLE_UAP){
-=======
 	if(GET_BSS_ROLE(priv) == MLAN_BSS_ROLE_UAP) {
->>>>>>> ebb4e34e
 		LEAVE();
 		return MTRUE;
 	}
