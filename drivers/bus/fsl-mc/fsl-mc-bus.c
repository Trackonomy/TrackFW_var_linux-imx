--- conflicted
+++ resolved
@@ -1247,16 +1247,10 @@
 	struct fsl_mc_io *mc_io;
 
 	if (!fsl_mc_is_root_dprc(&mc->root_mc_bus_dev->dev))
-<<<<<<< HEAD
 		return;
-
-	mc_io = mc->root_mc_bus_dev->mc_io;
-=======
-		return -EINVAL;
 
 	mc_io = mc->root_mc_bus_dev->mc_io;
 	fsl_mc_device_remove(mc->root_mc_bus_dev);
->>>>>>> ee039006
 	fsl_destroy_mc_io(mc_io);
 
 	bus_unregister_notifier(&fsl_mc_bus_type, &fsl_mc_nb);
