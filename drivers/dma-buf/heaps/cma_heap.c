--- conflicted
+++ resolved
@@ -20,10 +20,7 @@
 #include <linux/module.h>
 #include <linux/scatterlist.h>
 #include <linux/slab.h>
-<<<<<<< HEAD
-=======
 #include <linux/vmalloc.h>
->>>>>>> f4d6e832
 
 
 struct cma_heap {
@@ -41,10 +38,7 @@
 	pgoff_t pagecount;
 	int vmap_cnt;
 	void *vaddr;
-<<<<<<< HEAD
 	bool uncached;
-=======
->>>>>>> f4d6e832
 };
 
 struct dma_heap_attachment {
@@ -52,10 +46,7 @@
 	struct sg_table table;
 	struct list_head list;
 	bool mapped;
-<<<<<<< HEAD
 	bool uncached;
-=======
->>>>>>> f4d6e832
 };
 
 static int cma_heap_attach(struct dma_buf *dmabuf,
@@ -81,10 +72,7 @@
 	a->dev = attachment->dev;
 	INIT_LIST_HEAD(&a->list);
 	a->mapped = false;
-<<<<<<< HEAD
 	a->uncached = buffer->uncached;
-=======
->>>>>>> f4d6e832
 
 	attachment->priv = a;
 
@@ -114,7 +102,6 @@
 {
 	struct dma_heap_attachment *a = attachment->priv;
 	struct sg_table *table = &a->table;
-<<<<<<< HEAD
 	int attr = 0;
 	int ret;
 
@@ -122,11 +109,6 @@
 		attr = DMA_ATTR_SKIP_CPU_SYNC;
 
 	ret = dma_map_sgtable(attachment->dev, table, direction, attr);
-=======
-	int ret;
-
-	ret = dma_map_sgtable(attachment->dev, table, direction, 0);
->>>>>>> f4d6e832
 	if (ret)
 		return ERR_PTR(-ENOMEM);
 	a->mapped = true;
@@ -138,7 +120,6 @@
 				   enum dma_data_direction direction)
 {
 	struct dma_heap_attachment *a = attachment->priv;
-<<<<<<< HEAD
 	int attr = 0;
 
 	if (a->uncached)
@@ -146,11 +127,6 @@
 
 	a->mapped = false;
 	dma_unmap_sgtable(attachment->dev, table, direction, attr);
-=======
-
-	a->mapped = false;
-	dma_unmap_sgtable(attachment->dev, table, direction, 0);
->>>>>>> f4d6e832
 }
 
 static int cma_heap_dma_buf_begin_cpu_access(struct dma_buf *dmabuf,
@@ -163,19 +139,12 @@
 		invalidate_kernel_vmap_range(buffer->vaddr, buffer->len);
 
 	mutex_lock(&buffer->lock);
-<<<<<<< HEAD
 	if (!buffer->uncached) {
 		list_for_each_entry(a, &buffer->attachments, list) {
 			if (!a->mapped)
 				continue;
 			dma_sync_sgtable_for_cpu(a->dev, &a->table, direction);
 		}
-=======
-	list_for_each_entry(a, &buffer->attachments, list) {
-		if (!a->mapped)
-			continue;
-		dma_sync_sgtable_for_cpu(a->dev, &a->table, direction);
->>>>>>> f4d6e832
 	}
 	mutex_unlock(&buffer->lock);
 
@@ -192,19 +161,12 @@
 		flush_kernel_vmap_range(buffer->vaddr, buffer->len);
 
 	mutex_lock(&buffer->lock);
-<<<<<<< HEAD
 	if (!buffer->uncached) {
 		list_for_each_entry(a, &buffer->attachments, list) {
 			if (!a->mapped)
 				continue;
 			dma_sync_sgtable_for_device(a->dev, &a->table, direction);
 		}
-=======
-	list_for_each_entry(a, &buffer->attachments, list) {
-		if (!a->mapped)
-			continue;
-		dma_sync_sgtable_for_device(a->dev, &a->table, direction);
->>>>>>> f4d6e832
 	}
 	mutex_unlock(&buffer->lock);
 
@@ -236,12 +198,9 @@
 	if ((vma->vm_flags & (VM_SHARED | VM_MAYSHARE)) == 0)
 		return -EINVAL;
 
-<<<<<<< HEAD
 	if (buffer->uncached)
 		vma->vm_page_prot = pgprot_writecombine(vma->vm_page_prot);
 
-=======
->>>>>>> f4d6e832
 	vma->vm_ops = &dma_heap_vm_ops;
 	vma->vm_private_data = buffer;
 
@@ -250,7 +209,6 @@
 
 static void *cma_heap_do_vmap(struct cma_heap_buffer *buffer)
 {
-<<<<<<< HEAD
 	pgprot_t pgprot = PAGE_KERNEL;
 	void *vaddr;
 
@@ -258,11 +216,6 @@
 		pgprot = pgprot_writecombine(PAGE_KERNEL);
 
 	vaddr = vmap(buffer->pages, buffer->pagecount, VM_MAP, pgprot);
-=======
-	void *vaddr;
-
-	vaddr = vmap(buffer->pages, buffer->pagecount, VM_MAP, PAGE_KERNEL);
->>>>>>> f4d6e832
 	if (!vaddr)
 		return ERR_PTR(-ENOMEM);
 
@@ -335,18 +288,11 @@
 	.release = cma_heap_dma_buf_release,
 };
 
-<<<<<<< HEAD
 static struct dma_buf *cma_heap_do_allocate(struct dma_heap *heap,
 					 unsigned long len,
 					 unsigned long fd_flags,
 					 unsigned long heap_flags,
 					 bool uncached)
-=======
-static struct dma_buf *cma_heap_allocate(struct dma_heap *heap,
-					 unsigned long len,
-					 unsigned long fd_flags,
-					 unsigned long heap_flags)
->>>>>>> f4d6e832
 {
 	struct cma_heap *cma_heap = dma_heap_get_drvdata(heap);
 	struct cma_heap_buffer *buffer;
@@ -355,10 +301,7 @@
 	pgoff_t pagecount = size >> PAGE_SHIFT;
 	unsigned long align = get_order(size);
 	struct page *cma_pages;
-<<<<<<< HEAD
 	struct sg_table table;
-=======
->>>>>>> f4d6e832
 	struct dma_buf *dmabuf;
 	int ret = -ENOMEM, ret_sg_table;
 	pgoff_t pg;
@@ -370,10 +313,7 @@
 	INIT_LIST_HEAD(&buffer->attachments);
 	mutex_init(&buffer->lock);
 	buffer->len = size;
-<<<<<<< HEAD
 	buffer->uncached = uncached;
-=======
->>>>>>> f4d6e832
 
 	if (align > CONFIG_CMA_ALIGNMENT)
 		align = CONFIG_CMA_ALIGNMENT;
@@ -417,7 +357,6 @@
 	buffer->cma_pages = cma_pages;
 	buffer->heap = cma_heap;
 	buffer->pagecount = pagecount;
-<<<<<<< HEAD
 
 	if (buffer->uncached) {
 		ret_sg_table = sg_alloc_table(&table, 1, GFP_KERNEL);
@@ -432,8 +371,6 @@
 		dma_unmap_sgtable(dma_heap_get_dev(heap), &table, DMA_BIDIRECTIONAL, 0);
 		sg_free_table(&table);
 	}
-=======
->>>>>>> f4d6e832
 
 	/* create the dmabuf */
 	exp_info.exp_name = dma_heap_get_name(heap);
@@ -457,7 +394,6 @@
 	kfree(buffer);
 
 	return ERR_PTR(ret);
-<<<<<<< HEAD
 }
 
 static struct dma_buf *cma_heap_allocate(struct dma_heap *heap,
@@ -483,8 +419,6 @@
 						unsigned long heap_flags)
 {
 	return ERR_PTR(-EBUSY);
-=======
->>>>>>> f4d6e832
 }
 
 static const struct dma_heap_ops cma_heap_ops = {
