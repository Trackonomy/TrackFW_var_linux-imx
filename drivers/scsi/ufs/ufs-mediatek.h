/* SPDX-License-Identifier: GPL-2.0 */
/*
 * Copyright (C) 2019 MediaTek Inc.
 */

#ifndef _UFS_MEDIATEK_H
#define _UFS_MEDIATEK_H

#include <linux/bitops.h>
#include <linux/soc/mediatek/mtk_sip_svc.h>

/*
 * Vendor specific UFSHCI Registers
 */
#define REG_UFS_REFCLK_CTRL         0x144
#define REG_UFS_EXTREG              0x2100
#define REG_UFS_MPHYCTRL            0x2200
#define REG_UFS_REJECT_MON          0x22AC
#define REG_UFS_DEBUG_SEL           0x22C0
#define REG_UFS_PROBE               0x22C8

/*
 * Ref-clk control
 *
 * Values for register REG_UFS_REFCLK_CTRL
 */
#define REFCLK_RELEASE              0x0
#define REFCLK_REQUEST              BIT(0)
#define REFCLK_ACK                  BIT(1)

#define REFCLK_REQ_TIMEOUT_MS       3

/*
 * Vendor specific pre-defined parameters
 */
#define UFS_MTK_LIMIT_NUM_LANES_RX  1
#define UFS_MTK_LIMIT_NUM_LANES_TX  1
#define UFS_MTK_LIMIT_HSGEAR_RX     UFS_HS_G3
#define UFS_MTK_LIMIT_HSGEAR_TX     UFS_HS_G3
#define UFS_MTK_LIMIT_PWMGEAR_RX    UFS_PWM_G4
#define UFS_MTK_LIMIT_PWMGEAR_TX    UFS_PWM_G4
#define UFS_MTK_LIMIT_RX_PWR_PWM    SLOW_MODE
#define UFS_MTK_LIMIT_TX_PWR_PWM    SLOW_MODE
#define UFS_MTK_LIMIT_RX_PWR_HS     FAST_MODE
#define UFS_MTK_LIMIT_TX_PWR_HS     FAST_MODE
#define UFS_MTK_LIMIT_HS_RATE       PA_HS_MODE_B
#define UFS_MTK_LIMIT_DESIRED_MODE  UFS_HS_MODE

/*
 * Other attributes
 */
#define VS_DEBUGCLOCKENABLE         0xD0A1
#define VS_SAVEPOWERCONTROL         0xD0A6
#define VS_UNIPROPOWERDOWNCONTROL   0xD0A8

/*
<<<<<<< HEAD
=======
 * Vendor specific link state
 */
enum {
	VS_LINK_DISABLED            = 0,
	VS_LINK_DOWN                = 1,
	VS_LINK_UP                  = 2,
	VS_LINK_HIBERN8             = 3,
	VS_LINK_LOST                = 4,
	VS_LINK_CFG                 = 5,
};

/*
>>>>>>> a9ca5eca
 * SiP commands
 */
#define MTK_SIP_UFS_CONTROL               MTK_SIP_SMC_CMD(0x276)
#define UFS_MTK_SIP_DEVICE_RESET          BIT(1)
#define UFS_MTK_SIP_REF_CLK_NOTIFICATION  BIT(3)

/*
 * VS_DEBUGCLOCKENABLE
 */
enum {
	TX_SYMBOL_CLK_REQ_FORCE = 5,
};

/*
 * VS_SAVEPOWERCONTROL
 */
enum {
	RX_SYMBOL_CLK_GATE_EN   = 0,
	SYS_CLK_GATE_EN         = 2,
	TX_CLK_GATE_EN          = 3,
};

struct ufs_mtk_host {
	struct ufs_hba *hba;
	struct phy *mphy;
	bool ref_clk_enabled;
<<<<<<< HEAD
=======
	u16 ref_clk_ungating_wait_us;
	u16 ref_clk_gating_wait_us;
>>>>>>> a9ca5eca
};

#endif /* !_UFS_MEDIATEK_H */<|MERGE_RESOLUTION|>--- conflicted
+++ resolved
@@ -54,8 +54,6 @@
 #define VS_UNIPROPOWERDOWNCONTROL   0xD0A8
 
 /*
-<<<<<<< HEAD
-=======
  * Vendor specific link state
  */
 enum {
@@ -68,7 +66,6 @@
 };
 
 /*
->>>>>>> a9ca5eca
  * SiP commands
  */
 #define MTK_SIP_UFS_CONTROL               MTK_SIP_SMC_CMD(0x276)
@@ -95,11 +92,8 @@
 	struct ufs_hba *hba;
 	struct phy *mphy;
 	bool ref_clk_enabled;
-<<<<<<< HEAD
-=======
 	u16 ref_clk_ungating_wait_us;
 	u16 ref_clk_gating_wait_us;
->>>>>>> a9ca5eca
 };
 
 #endif /* !_UFS_MEDIATEK_H */