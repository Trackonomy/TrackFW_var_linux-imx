// SPDX-License-Identifier: GPL-2.0
/*
 * PCIe host controller driver for Freescale i.MX6 SoCs
 *
 * Copyright (C) 2013 Kosagi
 *		https://www.kosagi.com
 *
 * Author: Sean Cross <xobs@kosagi.com>
 */

#include <dt-bindings/soc/imx8_hsio.h>
#include <linux/bitfield.h>
#include <linux/clk.h>
#include <linux/delay.h>
#include <linux/gpio.h>
#include <linux/kernel.h>
#include <linux/mfd/syscon.h>
#include <linux/mfd/syscon/imx6q-iomuxc-gpr.h>
#include <linux/mfd/syscon/imx7-iomuxc-gpr.h>
#include <linux/module.h>
#include <linux/of_address.h>
#include <linux/of_gpio.h>
#include <linux/of_device.h>
#include <linux/of_address.h>
#include <linux/pci.h>
#include <linux/platform_device.h>
#include <linux/regmap.h>
#include <linux/regulator/consumer.h>
#include <linux/resource.h>
#include <linux/signal.h>
#include <linux/types.h>
#include <linux/interrupt.h>
#include <linux/phy/phy.h>
#include <linux/reset.h>
#include <linux/pm_domain.h>
#include <linux/pm_runtime.h>
#include <linux/busfreq-imx.h>
#include "../../pci.h"

#include "pcie-designware.h"

#define IMX8MQ_PCIE_LINK_CAP_REG_OFFSET		0x7c
#define IMX8MQ_PCIE_LINK_CAP_L1EL_64US		GENMASK(18, 17)
#define IMX8MQ_PCIE_L1SUB_CTRL1_REG_EN_MASK	0xf
#define IMX8MQ_GPR_PCIE_REF_USE_PAD		BIT(9)
#define IMX8MQ_GPR_PCIE_CLK_REQ_OVERRIDE_EN	BIT(10)
#define IMX8MQ_GPR_PCIE_CLK_REQ_OVERRIDE	BIT(11)
#define IMX8MQ_GPR_PCIE_VREG_BYPASS		BIT(12)
#define IMX8MQ_GPR12_PCIE2_CTRL_DEVICE_TYPE	GENMASK(11, 8)
#define IMX8MQ_PCIE2_BASE_ADDR			0x33c00000
#define IMX8_HSIO_PCIEB_BASE_ADDR		0x5f010000
#define IMX8MP_GPR_REG0				0x0
#define IMX8MP_GPR_REG0_CLK_MOD_EN		BIT(0)
#define IMX8MP_GPR_REG0_PHY_APB_RST		BIT(4)
#define IMX8MP_GPR_REG0_PHY_INIT_RST		BIT(5)
#define IMX8MP_GPR_REG1				0x4
#define IMX8MP_GPR_REG1_PM_EN_CORE_CLK		BIT(0)
#define IMX8MP_GPR_REG1_PLL_LOCK		BIT(13)
#define IMX8MP_GPR_REG2				0x8
#define IMX8MP_GPR_REG2_P_PLL_MASK		GENMASK(5, 0)
#define IMX8MP_GPR_REG2_M_PLL_MASK		GENMASK(15, 6)
#define IMX8MP_GPR_REG2_S_PLL_MASK		GENMASK(18, 16)
#define IMX8MP_GPR_REG2_P_PLL			(0xc << 0)
#define IMX8MP_GPR_REG2_M_PLL			(0x320 << 6)
#define IMX8MP_GPR_REG2_S_PLL			(0x4 << 16)
#define IMX8MP_GPR_REG3				0xc
#define IMX8MP_GPR_REG3_PLL_CKE			BIT(17)
#define IMX8MP_GPR_REG3_PLL_RST			BIT(31)
#define IMX8MP_GPR_PCIE_SSC_EN			BIT(16)
#define IMX8MP_GPR_PCIE_PWR_OFF			BIT(17)
#define IMX8MP_GPR_PCIE_CMN_RSTN		BIT(18)
#define IMX8MP_GPR_PCIE_AUX_EN			BIT(19)
#define IMX8MP_GPR_PCIE_REF_SEL_MASK		GENMASK(25, 24)
#define IMX8MP_GPR_PCIE_REF_PLL_SYS		GENMASK(25, 24)
#define IMX8MP_GPR_PCIE_REF_EXT_OSC		BIT(25)

#define to_imx6_pcie(x)	dev_get_drvdata((x)->dev)

enum imx6_pcie_variants {
	IMX6Q,
	IMX6SX,
	IMX6QP,
	IMX7D,
	IMX8MQ,
	IMX8MM,
	IMX8QM,
	IMX8QXP,
	IMX8MP,
	IMX8QXP_EP,
	IMX8QM_EP,
	IMX8MQ_EP,
	IMX8MM_EP,
	IMX8MP_EP,
	IMX6SX_EP,
	IMX7D_EP,
	IMX6Q_EP,
	IMX6QP_EP,
};

#define IMX6_PCIE_FLAG_IMX6_PHY			BIT(0)
#define IMX6_PCIE_FLAG_IMX6_SPEED_CHANGE	BIT(1)
#define IMX6_PCIE_FLAG_SUPPORTS_SUSPEND		BIT(2)
#define IMX6_PCIE_FLAG_IMX6_CPU_ADDR_FIXUP	BIT(3)
#define IMX6_PCIE_FLAG_SUPPORTS_L1SS		BIT(4)

struct imx6_pcie_drvdata {
	enum imx6_pcie_variants variant;
	enum dw_pcie_device_mode mode;
	u32 flags;
	int dbi_length;
};

struct imx6_pcie {
	struct dw_pcie		*pci;
	int			clkreq_gpio;
	int			dis_gpio;
	int			reset_gpio;
	bool			gpio_active_high;
	struct clk		*pcie_bus;
	struct clk		*pcie_phy;
	struct clk		*pcie_phy_pclk;
	struct clk		*pcie_per;
	struct clk		*pciex2_per;
	struct clk		*pcie_inbound_axi;
	struct clk		*pcie;
	struct clk		*pcie_aux;
	struct clk		*phy_per;
	struct clk		*misc_per;
	struct regmap		*iomuxc_gpr;
	u32			controller_id;
	struct reset_control	*pciephy_reset;
	struct reset_control	*pciephy_perst;
	struct reset_control	*apps_reset;
	struct reset_control	*turnoff_reset;
	struct reset_control	*clkreq_reset;
	u32			tx_deemph_gen1;
	u32			tx_deemph_gen2_3p5db;
	u32			tx_deemph_gen2_6db;
	u32			tx_swing_full;
	u32			tx_swing_low;
	u32			hsio_cfg;
	u32			ext_osc;
	u32			local_addr;
	u32			l1ss_clkreq;
	int			link_gen;
	struct regulator	*vpcie;
	struct regulator	*vph;
	void __iomem		*phy_base;
	void __iomem		*hsmix_base;

	/* power domain for pcie */
	struct device		*pd_pcie;
	/* power domain for pcie csr access */
	struct device		*pd_pcie_per;
	/* power domain for pcie phy */
	struct device		*pd_pcie_phy;
	/* power domain for hsio gpio used by pcie */
	struct device		*pd_hsio_gpio;
	struct device_link	*pd_link;
	struct device_link	*pd_per_link;
	struct device_link	*pd_phy_link;
	struct device_link	*pd_hsio_link;

	const struct imx6_pcie_drvdata *drvdata;
	struct regulator	*epdev_on;
	struct phy		*phy;
};

/* Parameters for the waiting for PCIe PHY PLL to lock on i.MX7 */
#define PHY_PLL_LOCK_WAIT_USLEEP_MAX	200
#define PHY_PLL_LOCK_WAIT_TIMEOUT	(2000 * PHY_PLL_LOCK_WAIT_USLEEP_MAX)

/* PCIe Port Logic registers (memory-mapped) */
#define PL_OFFSET 0x700

#define PCIE_PHY_CTRL (PL_OFFSET + 0x114)
#define PCIE_PHY_CTRL_DATA(x)		FIELD_PREP(GENMASK(15, 0), (x))
#define PCIE_PHY_CTRL_CAP_ADR		BIT(16)
#define PCIE_PHY_CTRL_CAP_DAT		BIT(17)
#define PCIE_PHY_CTRL_WR		BIT(18)
#define PCIE_PHY_CTRL_RD		BIT(19)

#define PCIE_PHY_STAT (PL_OFFSET + 0x110)
#define PCIE_PHY_STAT_ACK		BIT(16)

#define PCIE_LINK_WIDTH_SPEED_CONTROL	0x80C

/* PHY registers (not memory-mapped) */
#define PCIE_PHY_ATEOVRD			0x10
#define  PCIE_PHY_ATEOVRD_EN			BIT(2)
#define  PCIE_PHY_ATEOVRD_REF_CLKDIV_SHIFT	0
#define  PCIE_PHY_ATEOVRD_REF_CLKDIV_MASK	0x1

#define PCIE_PHY_MPLL_OVRD_IN_LO		0x11
#define  PCIE_PHY_MPLL_MULTIPLIER_SHIFT		2
#define  PCIE_PHY_MPLL_MULTIPLIER_MASK		0x7f
#define  PCIE_PHY_MPLL_MULTIPLIER_OVRD		BIT(9)

/* iMX7 PCIe PHY registers */
#define PCIE_PHY_CMN_REG4		0x14
/* These are probably the bits that *aren't* DCC_FB_EN */
#define PCIE_PHY_CMN_REG4_DCC_FB_EN	0x29

#define PCIE_PHY_CMN_REG24		0x90
#define PCIE_PHY_CMN_REG24_RX_EQ	BIT(6)
#define PCIE_PHY_CMN_REG24_RX_EQ_SEL	BIT(3)

#define PCIE_PHY_CMN_REG26		0x98
#define PCIE_PHY_CMN_REG26_ATT_MODE	0xBC

#define PCIE_PHY_CMN_REG62			0x188
#define PCIE_PHY_CMN_REG62_PLL_CLK_OUT		0x08
#define PCIE_PHY_CMN_REG64			0x190
#define PCIE_PHY_CMN_REG64_AUX_RX_TX_TERM	0x8C
#define PCIE_PHY_CMN_REG75			0x1D4
#define PCIE_PHY_CMN_REG75_PLL_DONE		0x3
#define PCIE_PHY_TRSV_REG5			0x414
#define PCIE_PHY_TRSV_REG5_GEN1_DEEMP		0x2D
#define PCIE_PHY_TRSV_REG6			0x418
#define PCIE_PHY_TRSV_REG6_GEN2_DEEMP		0xF

#define PHY_RX_OVRD_IN_LO 0x1005
#define PHY_RX_OVRD_IN_LO_RX_DATA_EN		BIT(5)
#define PHY_RX_OVRD_IN_LO_RX_PLL_EN		BIT(3)

/* iMX8 HSIO registers */
#define IMX8QM_PHYX2_LPCG_OFFSET		0x00000
#define	IMX8QM_PHYX2_LPCG_PCLK0_MASK		GENMASK(17, 16)
#define	IMX8QM_PHYX2_LPCG_PCLK1_MASK		GENMASK(21, 20)
#define IMX8QM_CSR_PHYX2_OFFSET			0x90000
#define IMX8QM_CSR_PHYX1_OFFSET			0xA0000
#define IMX8QM_CSR_PHYX_STTS0_OFFSET		0x4
#define IMX8QM_CSR_PCIEA_OFFSET			0xB0000
#define IMX8QM_CSR_PCIEB_OFFSET			0xC0000
#define IMX8QM_CSR_PCIE_CTRL1_OFFSET		0x4
#define IMX8QM_CSR_PCIE_CTRL2_OFFSET		0x8
#define IMX8QM_CSR_PCIE_STTS0_OFFSET		0xC
#define IMX8QM_CSR_MISC_OFFSET			0xE0000

#define IMX8QM_CTRL_LTSSM_ENABLE		BIT(4)
#define IMX8QM_CTRL_READY_ENTR_L23		BIT(5)
#define IMX8QM_CTRL_PM_XMT_TURNOFF		BIT(9)
#define IMX8QM_CTRL_BUTTON_RST_N		BIT(21)
#define IMX8QM_CTRL_PERST_N			BIT(22)
#define IMX8QM_CTRL_POWER_UP_RST_N		BIT(23)

#define IMX8QM_CTRL_STTS0_PM_LINKST_IN_L2	BIT(13)
#define IMX8QM_CTRL_STTS0_PM_REQ_CORE_RST	BIT(19)
#define IMX8QM_STTS0_LANE0_TX_PLL_LOCK		BIT(4)
#define IMX8QM_STTS0_LANE1_TX_PLL_LOCK		BIT(12)

#define IMX8QM_PCIE_TYPE_MASK			GENMASK(27, 24)

#define IMX8QM_PHYX2_CTRL0_APB_MASK		0x3
#define IMX8QM_PHY_APB_RSTN_0			BIT(0)
#define IMX8QM_PHY_APB_RSTN_1			BIT(1)

#define IMX8QM_MISC_IOB_RXENA			BIT(0)
#define IMX8QM_MISC_IOB_TXENA			BIT(1)
#define IMX8QM_CSR_MISC_IOB_A_0_TXOE		BIT(2)
#define IMX8QM_CSR_MISC_IOB_A_0_M1M0_MASK	(0x3 << 3)
#define IMX8QM_CSR_MISC_IOB_A_0_M1M0_2		BIT(4)
#define IMX8QM_MISC_PHYX1_EPCS_SEL		BIT(12)
#define IMX8QM_MISC_PCIE_AB_SELECT		BIT(13)
#define IMX8QM_MISC_CLKREQ_1			BIT(22)
#define IMX8QM_MISC_CLKREQ_0			BIT(23)
#define IMX8QM_MISC_CLKREQ_OVERRIDE_EN_1	BIT(24)
#define IMX8QM_MISC_CLKREQ_OVERRIDE_EN_0	BIT(25)

#define IMX8MM_GPR_PCIE_REF_CLK_SEL		(0x3 << 24)
#define IMX8MM_GPR_PCIE_REF_CLK_PLL		(0x3 << 24)
#define IMX8MM_GPR_PCIE_REF_CLK_EXT		(0x2 << 24)
#define IMX8MM_GPR_PCIE_AUX_EN			BIT(19)
#define IMX8MM_GPR_PCIE_CMN_RST			BIT(18)
#define IMX8MM_GPR_PCIE_POWER_OFF		BIT(17)
#define IMX8MM_GPR_PCIE_SSC_EN			BIT(16)

static int imx6_pcie_cz_enabled;
static void imx6_pcie_ltssm_disable(struct device *dev);

static bool imx6_pcie_readable_reg(struct device *dev, unsigned int reg)
{
	enum imx6_pcie_variants variant;
	struct imx6_pcie *imx6_pcie = dev_get_drvdata(dev);

	variant = imx6_pcie->drvdata->variant;
	if (variant == IMX8QXP || variant == IMX8QXP_EP) {
		switch (reg) {
		case IMX8QM_CSR_PHYX1_OFFSET:
		case IMX8QM_CSR_PCIEB_OFFSET:
		case IMX8QM_CSR_MISC_OFFSET:
		case IMX8QM_CSR_PHYX1_OFFSET + IMX8QM_CSR_PHYX_STTS0_OFFSET:
		case IMX8QM_CSR_PCIEB_OFFSET + IMX8QM_CSR_PCIE_CTRL1_OFFSET:
		case IMX8QM_CSR_PCIEB_OFFSET + IMX8QM_CSR_PCIE_CTRL2_OFFSET:
		case IMX8QM_CSR_PCIEB_OFFSET + IMX8QM_CSR_PCIE_STTS0_OFFSET:
			return true;

		default:
			return false;
		}
	} else {
		switch (reg) {
		case IMX8QM_PHYX2_LPCG_OFFSET:
		case IMX8QM_CSR_PHYX2_OFFSET:
		case IMX8QM_CSR_PHYX1_OFFSET:
		case IMX8QM_CSR_PCIEA_OFFSET:
		case IMX8QM_CSR_PCIEB_OFFSET:
		case IMX8QM_CSR_MISC_OFFSET:
		case IMX8QM_CSR_PHYX2_OFFSET + IMX8QM_CSR_PHYX_STTS0_OFFSET:
		case IMX8QM_CSR_PHYX1_OFFSET + IMX8QM_CSR_PHYX_STTS0_OFFSET:
		case IMX8QM_CSR_PCIEA_OFFSET + IMX8QM_CSR_PCIE_CTRL1_OFFSET:
		case IMX8QM_CSR_PCIEA_OFFSET + IMX8QM_CSR_PCIE_CTRL2_OFFSET:
		case IMX8QM_CSR_PCIEA_OFFSET + IMX8QM_CSR_PCIE_STTS0_OFFSET:
		case IMX8QM_CSR_PCIEB_OFFSET + IMX8QM_CSR_PCIE_CTRL1_OFFSET:
		case IMX8QM_CSR_PCIEB_OFFSET + IMX8QM_CSR_PCIE_CTRL2_OFFSET:
		case IMX8QM_CSR_PCIEB_OFFSET + IMX8QM_CSR_PCIE_STTS0_OFFSET:
			return true;
		default:
			return false;
		}
	}
}

static bool imx6_pcie_writeable_reg(struct device *dev, unsigned int reg)
{
	enum imx6_pcie_variants variant;
	struct imx6_pcie *imx6_pcie = dev_get_drvdata(dev);

	variant = imx6_pcie->drvdata->variant;
	if (variant == IMX8QXP || variant == IMX8QXP_EP) {
		switch (reg) {
		case IMX8QM_CSR_PHYX1_OFFSET:
		case IMX8QM_CSR_PCIEB_OFFSET:
		case IMX8QM_CSR_MISC_OFFSET:
		case IMX8QM_CSR_PCIEB_OFFSET + IMX8QM_CSR_PCIE_CTRL1_OFFSET:
		case IMX8QM_CSR_PCIEB_OFFSET + IMX8QM_CSR_PCIE_CTRL2_OFFSET:
			return true;

		default:
			return false;
		}
	} else {
		switch (reg) {
		case IMX8QM_PHYX2_LPCG_OFFSET:
		case IMX8QM_CSR_PHYX2_OFFSET:
		case IMX8QM_CSR_PHYX1_OFFSET:
		case IMX8QM_CSR_PCIEA_OFFSET:
		case IMX8QM_CSR_PCIEB_OFFSET:
		case IMX8QM_CSR_MISC_OFFSET:
		case IMX8QM_CSR_PCIEA_OFFSET + IMX8QM_CSR_PCIE_CTRL1_OFFSET:
		case IMX8QM_CSR_PCIEA_OFFSET + IMX8QM_CSR_PCIE_CTRL2_OFFSET:
		case IMX8QM_CSR_PCIEB_OFFSET + IMX8QM_CSR_PCIE_CTRL1_OFFSET:
		case IMX8QM_CSR_PCIEB_OFFSET + IMX8QM_CSR_PCIE_CTRL2_OFFSET:
			return true;
		default:
			return false;
		}
	}
}

static const struct regmap_config imx6_pcie_regconfig = {
	.max_register = IMX8QM_CSR_MISC_OFFSET,
	.reg_bits = 32,
	.val_bits = 32,
	.reg_stride = 4,
	.val_format_endian = REGMAP_ENDIAN_NATIVE,
	.num_reg_defaults_raw =  IMX8QM_CSR_MISC_OFFSET / sizeof(uint32_t) + 1,
	.readable_reg = imx6_pcie_readable_reg,
	.writeable_reg = imx6_pcie_writeable_reg,
	.cache_type = REGCACHE_NONE,
};

static int pcie_phy_poll_ack(struct imx6_pcie *imx6_pcie, bool exp_val)
{
	struct dw_pcie *pci = imx6_pcie->pci;
	bool val;
	u32 max_iterations = 10;
	u32 wait_counter = 0;

	do {
		val = dw_pcie_readl_dbi(pci, PCIE_PHY_STAT) &
			PCIE_PHY_STAT_ACK;
		wait_counter++;

		if (val == exp_val)
			return 0;

		udelay(1);
	} while (wait_counter < max_iterations);

	return -ETIMEDOUT;
}

static int pcie_phy_wait_ack(struct imx6_pcie *imx6_pcie, int addr)
{
	struct dw_pcie *pci = imx6_pcie->pci;
	u32 val;
	int ret;

	val = PCIE_PHY_CTRL_DATA(addr);
	dw_pcie_writel_dbi(pci, PCIE_PHY_CTRL, val);

	val |= PCIE_PHY_CTRL_CAP_ADR;
	dw_pcie_writel_dbi(pci, PCIE_PHY_CTRL, val);

	ret = pcie_phy_poll_ack(imx6_pcie, true);
	if (ret)
		return ret;

	val = PCIE_PHY_CTRL_DATA(addr);
	dw_pcie_writel_dbi(pci, PCIE_PHY_CTRL, val);

	return pcie_phy_poll_ack(imx6_pcie, false);
}

/* Read from the 16-bit PCIe PHY control registers (not memory-mapped) */
static int pcie_phy_read(struct imx6_pcie *imx6_pcie, int addr, u16 *data)
{
	struct dw_pcie *pci = imx6_pcie->pci;
	u32 phy_ctl;
	int ret;

	ret = pcie_phy_wait_ack(imx6_pcie, addr);
	if (ret)
		return ret;

	/* assert Read signal */
	phy_ctl = PCIE_PHY_CTRL_RD;
	dw_pcie_writel_dbi(pci, PCIE_PHY_CTRL, phy_ctl);

	ret = pcie_phy_poll_ack(imx6_pcie, true);
	if (ret)
		return ret;

	*data = dw_pcie_readl_dbi(pci, PCIE_PHY_STAT);

	/* deassert Read signal */
	dw_pcie_writel_dbi(pci, PCIE_PHY_CTRL, 0x00);

	return pcie_phy_poll_ack(imx6_pcie, false);
}

static int pcie_phy_write(struct imx6_pcie *imx6_pcie, int addr, u16 data)
{
	struct dw_pcie *pci = imx6_pcie->pci;
	u32 var;
	int ret;

	/* write addr */
	/* cap addr */
	ret = pcie_phy_wait_ack(imx6_pcie, addr);
	if (ret)
		return ret;

	var = PCIE_PHY_CTRL_DATA(data);
	dw_pcie_writel_dbi(pci, PCIE_PHY_CTRL, var);

	/* capture data */
	var |= PCIE_PHY_CTRL_CAP_DAT;
	dw_pcie_writel_dbi(pci, PCIE_PHY_CTRL, var);

	ret = pcie_phy_poll_ack(imx6_pcie, true);
	if (ret)
		return ret;

	/* deassert cap data */
	var = PCIE_PHY_CTRL_DATA(data);
	dw_pcie_writel_dbi(pci, PCIE_PHY_CTRL, var);

	/* wait for ack de-assertion */
	ret = pcie_phy_poll_ack(imx6_pcie, false);
	if (ret)
		return ret;

	/* assert wr signal */
	var = PCIE_PHY_CTRL_WR;
	dw_pcie_writel_dbi(pci, PCIE_PHY_CTRL, var);

	/* wait for ack */
	ret = pcie_phy_poll_ack(imx6_pcie, true);
	if (ret)
		return ret;

	/* deassert wr signal */
	var = PCIE_PHY_CTRL_DATA(data);
	dw_pcie_writel_dbi(pci, PCIE_PHY_CTRL, var);

	/* wait for ack de-assertion */
	ret = pcie_phy_poll_ack(imx6_pcie, false);
	if (ret)
		return ret;

	dw_pcie_writel_dbi(pci, PCIE_PHY_CTRL, 0x0);

	return 0;
}

static void imx6_pcie_reset_phy(struct imx6_pcie *imx6_pcie)
{
	u16 tmp;

	if (!(imx6_pcie->drvdata->flags & IMX6_PCIE_FLAG_IMX6_PHY))
		return;

	pcie_phy_read(imx6_pcie, PHY_RX_OVRD_IN_LO, &tmp);
	tmp |= (PHY_RX_OVRD_IN_LO_RX_DATA_EN |
		PHY_RX_OVRD_IN_LO_RX_PLL_EN);
	pcie_phy_write(imx6_pcie, PHY_RX_OVRD_IN_LO, tmp);

	usleep_range(2000, 3000);

	pcie_phy_read(imx6_pcie, PHY_RX_OVRD_IN_LO, &tmp);
	tmp &= ~(PHY_RX_OVRD_IN_LO_RX_DATA_EN |
		  PHY_RX_OVRD_IN_LO_RX_PLL_EN);
	pcie_phy_write(imx6_pcie, PHY_RX_OVRD_IN_LO, tmp);
}

#ifdef CONFIG_ARM
/*  Added for PCI abort handling */
static int imx6q_pcie_abort_handler(unsigned long addr,
		unsigned int fsr, struct pt_regs *regs)
{
	unsigned long pc = instruction_pointer(regs);
	unsigned long instr;
	int reg;

	/* if the abort from user-space, just return and report it */
	if (user_mode(regs))
		return 1;

	instr = *(unsigned long *)pc;
	reg = (instr >> 12) & 15;

	/*
	 * If the instruction being executed was a read,
	 * make it look like it read all-ones.
	 */
	if ((instr & 0x0c100000) == 0x04100000) {
		unsigned long val;

		if (instr & 0x00400000)
			val = 255;
		else
			val = -1;

		regs->uregs[reg] = val;
		regs->ARM_pc += 4;
		return 0;
	}

	if ((instr & 0x0e100090) == 0x00100090) {
		regs->uregs[reg] = -1;
		regs->ARM_pc += 4;
		return 0;
	}

	return 1;
}
#endif

static void imx6_pcie_detach_pd(struct device *dev)
{
	struct imx6_pcie *imx6_pcie = dev_get_drvdata(dev);

	if (imx6_pcie->pd_hsio_link && !IS_ERR(imx6_pcie->pd_hsio_link))
		device_link_del(imx6_pcie->pd_hsio_link);
	if (imx6_pcie->pd_hsio_gpio && !IS_ERR(imx6_pcie->pd_hsio_gpio))
		dev_pm_domain_detach(imx6_pcie->pd_hsio_gpio, true);
	if (imx6_pcie->pd_phy_link && !IS_ERR(imx6_pcie->pd_phy_link))
		device_link_del(imx6_pcie->pd_phy_link);
	if (imx6_pcie->pd_pcie_phy && !IS_ERR(imx6_pcie->pd_pcie_phy))
		dev_pm_domain_detach(imx6_pcie->pd_pcie_phy, true);
	if (imx6_pcie->pd_per_link && !IS_ERR(imx6_pcie->pd_per_link))
		device_link_del(imx6_pcie->pd_per_link);
	if (imx6_pcie->pd_pcie_per && !IS_ERR(imx6_pcie->pd_pcie_per))
		dev_pm_domain_detach(imx6_pcie->pd_pcie_per, true);
	if (imx6_pcie->pd_link && !IS_ERR(imx6_pcie->pd_link))
		device_link_del(imx6_pcie->pd_link);
	if (imx6_pcie->pd_pcie && !IS_ERR(imx6_pcie->pd_pcie))
		dev_pm_domain_detach(imx6_pcie->pd_pcie, true);

	imx6_pcie->pd_hsio_gpio = NULL;
	imx6_pcie->pd_hsio_link = NULL;
	imx6_pcie->pd_pcie_phy = NULL;
	imx6_pcie->pd_phy_link = NULL;
	imx6_pcie->pd_pcie_per = NULL;
	imx6_pcie->pd_per_link = NULL;
	imx6_pcie->pd_pcie = NULL;
	imx6_pcie->pd_link = NULL;
}

static int imx6_pcie_attach_pd(struct device *dev)
{
	int ret = 0;
	struct imx6_pcie *imx6_pcie = dev_get_drvdata(dev);
	struct device_link *link;
	struct device *pd_dev;

	/* Do nothing when in a single power domain */
	if (dev->pm_domain)
		return 0;

	imx6_pcie->pd_pcie = dev_pm_domain_attach_by_name(dev, "pcie");
	if (IS_ERR(imx6_pcie->pd_pcie))
		return PTR_ERR(imx6_pcie->pd_pcie);
	/* Do nothing when power domain missing */
	if (!imx6_pcie->pd_pcie)
		return 0;
	link = device_link_add(dev, imx6_pcie->pd_pcie,
			DL_FLAG_STATELESS |
			DL_FLAG_PM_RUNTIME |
			DL_FLAG_RPM_ACTIVE);
	if (!link) {
		dev_err(dev, "Failed to add device_link to pcie pd.\n");
		return -EINVAL;
	} else {
		imx6_pcie->pd_link = link;
	}

	imx6_pcie->pd_pcie_phy = dev_pm_domain_attach_by_name(dev, "pcie_phy");
	if (IS_ERR(imx6_pcie->pd_pcie_phy)) {
		ret = PTR_ERR(imx6_pcie->pd_pcie_phy);
		goto err_ret;
	}

	link = device_link_add(dev, imx6_pcie->pd_pcie_phy,
			DL_FLAG_STATELESS |
			DL_FLAG_PM_RUNTIME |
			DL_FLAG_RPM_ACTIVE);
	if (!link) {
		dev_err(dev, "Failed to add device_link to pcie_phy pd.\n");
		ret = -EINVAL;
		goto err_ret;
	} else {
		imx6_pcie->pd_phy_link = link;
	}

	switch (imx6_pcie->drvdata->variant) {
	case IMX8QM:
	case IMX8QM_EP:
		/*
		 * PCIA CSR would be touched during the initialization of the
		 * PCIEB of 8QM.
		 * Enable the PCIEA PD for this case here.
		 */
		if (imx6_pcie->controller_id) {
			pd_dev = dev_pm_domain_attach_by_name(dev, "pcie_per");
			if (IS_ERR(pd_dev)) {
				ret = PTR_ERR(pd_dev);
				goto err_ret;
			} else {
				imx6_pcie->pd_pcie_per = pd_dev;
			}
			link = device_link_add(dev, imx6_pcie->pd_pcie_per,
					DL_FLAG_STATELESS |
					DL_FLAG_PM_RUNTIME |
					DL_FLAG_RPM_ACTIVE);
			if (!link) {
				dev_err(dev, "Failed to link pcie_per pd\n");
				ret = -EINVAL;
				goto err_ret;
			} else {
				imx6_pcie->pd_per_link = link;
			}
		}
		fallthrough;
	case IMX8QXP:
	case IMX8QXP_EP:
		pd_dev = dev_pm_domain_attach_by_name(dev, "hsio_gpio");
		if (IS_ERR(pd_dev)) {
			ret = PTR_ERR(pd_dev);
			goto err_ret;
		} else {
			imx6_pcie->pd_hsio_gpio = pd_dev;
		}

		link = device_link_add(dev, imx6_pcie->pd_hsio_gpio,
				DL_FLAG_STATELESS |
				DL_FLAG_PM_RUNTIME |
				DL_FLAG_RPM_ACTIVE);
		if (!link) {
			dev_err(dev, "Failed to add device_link to hsio_gpio pd.\n");
			ret = -EINVAL;
			goto err_ret;
		} else {
			imx6_pcie->pd_hsio_link = link;
		}

		break;
	default:
		break;
	}

	return 0;

<<<<<<< HEAD
err_ret:
	imx6_pcie_detach_pd(dev);
	return ret;
=======
		if (ret)
			dev_err(dev, "failed to disable vpcie regulator: %d\n",
				ret);
	}

	/* Some boards don't have PCIe reset GPIO. */
	if (gpio_is_valid(imx6_pcie->reset_gpio))
		gpio_set_value_cansleep(imx6_pcie->reset_gpio,
					imx6_pcie->gpio_active_high);
>>>>>>> aed23654
}

static unsigned int imx6_pcie_grp_offset(const struct imx6_pcie *imx6_pcie)
{
	return imx6_pcie->controller_id == 1 ? IOMUXC_GPR16 : IOMUXC_GPR14;
}

static int imx6_pcie_enable_ref_clk(struct imx6_pcie *imx6_pcie)
{
	struct dw_pcie *pci = imx6_pcie->pci;
	struct device *dev = pci->dev;
	unsigned int offset;
	int ret = 0;

	switch (imx6_pcie->drvdata->variant) {
	case IMX6SX:
	case IMX6SX_EP:
		ret = clk_prepare_enable(imx6_pcie->pcie_inbound_axi);
		if (ret) {
			dev_err(dev, "unable to enable pcie_axi clock\n");
			break;
		}

		regmap_update_bits(imx6_pcie->iomuxc_gpr, IOMUXC_GPR12,
				   IMX6SX_GPR12_PCIE_TEST_POWERDOWN, 0);
		break;
	case IMX6QP:
	case IMX6QP_EP:
	case IMX6Q:
	case IMX6Q_EP:
		/* power up core phy and enable ref clock */
		regmap_update_bits(imx6_pcie->iomuxc_gpr, IOMUXC_GPR1,
				   IMX6Q_GPR1_PCIE_TEST_PD, 0 << 18);
		/*
		 * the async reset input need ref clock to sync internally,
		 * when the ref clock comes after reset, internal synced
		 * reset time is too short, cannot meet the requirement.
		 * add one ~10us delay here.
		 */
		usleep_range(10, 100);
		regmap_update_bits(imx6_pcie->iomuxc_gpr, IOMUXC_GPR1,
				   IMX6Q_GPR1_PCIE_REF_CLK_EN, 1 << 16);
		break;
	case IMX7D:
	case IMX7D_EP:
		break;
	case IMX8MQ:
	case IMX8MM:
	case IMX8MP:
	case IMX8MQ_EP:
	case IMX8MM_EP:
	case IMX8MP_EP:
		ret = clk_prepare_enable(imx6_pcie->pcie_aux);
		if (ret) {
			dev_err(dev, "unable to enable pcie_aux clock\n");
			break;
		}

		offset = imx6_pcie_grp_offset(imx6_pcie);
		/*
		 * Set the over ride low and enabled
		 * make sure that REF_CLK is turned on.
		 */
		regmap_update_bits(imx6_pcie->iomuxc_gpr, offset,
				   IMX8MQ_GPR_PCIE_CLK_REQ_OVERRIDE,
				   0);
		regmap_update_bits(imx6_pcie->iomuxc_gpr, offset,
				   IMX8MQ_GPR_PCIE_CLK_REQ_OVERRIDE_EN,
				   IMX8MQ_GPR_PCIE_CLK_REQ_OVERRIDE_EN);
		break;
	case IMX8QXP:
	case IMX8QXP_EP:
	case IMX8QM:
	case IMX8QM_EP:
		ret = clk_prepare_enable(imx6_pcie->pcie_inbound_axi);
		if (ret) {
			dev_err(dev, "unable to enable pcie_axi clock\n");
			return ret;
		}
		ret = clk_prepare_enable(imx6_pcie->pcie_per);
		if (ret) {
			dev_err(dev, "unable to enable pcie_per clock\n");
			goto err_pcie_per;
		}

		ret = clk_prepare_enable(imx6_pcie->phy_per);
		if (unlikely(ret)) {
			dev_err(dev, "unable to enable phy per clock\n");
			goto err_phy_per;
		}
		ret = clk_prepare_enable(imx6_pcie->misc_per);
		if (unlikely(ret)) {
			dev_err(dev, "unable to enable misc per clock\n");
			goto err_misc_per;
		}
		/*
		 * PCIA CSR would be touched during the initialization of the
		 * PCIEB of 8QM.
		 * Enable the PCIEA peripheral clock for this case here.
		 */
		if (imx6_pcie->drvdata->variant == IMX8QM
				&& imx6_pcie->controller_id == 1) {
			ret = clk_prepare_enable(imx6_pcie->pcie_phy_pclk);
			if (unlikely(ret)) {
				dev_err(dev, "can't enable pciephyp clock\n");
				goto err_pcie_phy_pclk;
			}
			ret = clk_prepare_enable(imx6_pcie->pciex2_per);
			if (unlikely(ret)) {
				dev_err(dev, "can't enable pciex2 per clock\n");
				goto err_pciex2_per;
			}
		}
		break;
	default:
		break;
	}

	return ret;
err_pciex2_per:
	clk_disable_unprepare(imx6_pcie->pcie_phy_pclk);
err_pcie_phy_pclk:
	clk_disable_unprepare(imx6_pcie->misc_per);
err_misc_per:
	clk_disable_unprepare(imx6_pcie->phy_per);
err_phy_per:
	clk_disable_unprepare(imx6_pcie->pcie_per);
err_pcie_per:
	clk_disable_unprepare(imx6_pcie->pcie_inbound_axi);
	return ret;
}

static void imx7d_pcie_wait_for_phy_pll_lock(struct imx6_pcie *imx6_pcie)
{
	u32 val;
	struct device *dev = imx6_pcie->pci->dev;

	if (regmap_read_poll_timeout(imx6_pcie->iomuxc_gpr,
				     IOMUXC_GPR22, val,
				     val & IMX7D_GPR22_PCIE_PHY_PLL_LOCKED,
				     PHY_PLL_LOCK_WAIT_USLEEP_MAX,
				     PHY_PLL_LOCK_WAIT_TIMEOUT))
		dev_err(dev, "PCIe PLL lock timeout\n");
}

static void imx8_pcie_wait_for_phy_pll_lock(struct imx6_pcie *imx6_pcie)
{
	u32 val, offset = 0, cond = 0;
	int ret = 0;
	struct dw_pcie *pci = imx6_pcie->pci;
	struct device *dev = pci->dev;

	switch (imx6_pcie->drvdata->variant) {
	case IMX8MP:
	case IMX8MP_EP:
		if (phy_init(imx6_pcie->phy) != 0)
			dev_err(dev, "Waiting for PHY PLL ready timeout!\n");
		/* wait for core_clk enabled */
		for (cond = 0; cond < 2000; cond++) {
			val = readl(imx6_pcie->hsmix_base + IMX8MP_GPR_REG1);
			if (val & IMX8MP_GPR_REG1_PM_EN_CORE_CLK)
				break;
			udelay(10);
		}
		if (cond >= 2000)
			ret = -ETIMEDOUT;
		break;
	case IMX8MM:
	case IMX8MM_EP:
		for (cond = 0; cond < 2000; cond++) {
			val = readl(imx6_pcie->phy_base + PCIE_PHY_CMN_REG75);
			if (val == PCIE_PHY_CMN_REG75_PLL_DONE)
				break;
			udelay(10);
		}
		if (cond >= 2000)
			ret = -ETIMEDOUT;
		break;
	case IMX8QXP:
	case IMX8QXP_EP:
	case IMX8QM:
	case IMX8QM_EP:
		if (imx6_pcie->hsio_cfg == PCIEAX1PCIEBX1SATA) {
			if (imx6_pcie->controller_id == 0) /* pciea 1 lanes */
				cond = IMX8QM_STTS0_LANE0_TX_PLL_LOCK;
			else /* pcieb 1 lanes */
				cond = IMX8QM_STTS0_LANE1_TX_PLL_LOCK;
			offset = IMX8QM_CSR_PHYX2_OFFSET + 0x4;
		} else if (imx6_pcie->hsio_cfg == PCIEAX2PCIEBX1) {
			offset = IMX8QM_CSR_PHYX2_OFFSET
				+ imx6_pcie->controller_id * SZ_64K
				+ IMX8QM_CSR_PHYX_STTS0_OFFSET;
			cond = IMX8QM_STTS0_LANE0_TX_PLL_LOCK;
			if (imx6_pcie->controller_id == 0) /* pciea 2 lanes */
				cond |= IMX8QM_STTS0_LANE1_TX_PLL_LOCK;
		} else if (imx6_pcie->hsio_cfg == PCIEAX2SATA) {
			offset = IMX8QM_CSR_PHYX2_OFFSET + 0x4;
			cond = IMX8QM_STTS0_LANE0_TX_PLL_LOCK;
			cond |= IMX8QM_STTS0_LANE1_TX_PLL_LOCK;
		}

		ret = regmap_read_poll_timeout(imx6_pcie->iomuxc_gpr, offset,
					       val, val & cond,
					       PHY_PLL_LOCK_WAIT_USLEEP_MAX,
					       PHY_PLL_LOCK_WAIT_TIMEOUT);
		break;
	default:
		break;
	}
	if (ret)
		dev_err(dev, "PCIe PLL lock timeout\n");
	else
		dev_info(dev, "PCIe PLL is locked.\n");
}

static void imx6_pcie_clk_enable(struct imx6_pcie *imx6_pcie)
{
	int ret;
	struct dw_pcie *pci = imx6_pcie->pci;
	struct device *dev = pci->dev;

	ret = clk_prepare_enable(imx6_pcie->pcie_phy);
	if (ret)
		dev_err(dev, "unable to enable pcie_phy clock\n");

	ret = clk_prepare_enable(imx6_pcie->pcie_bus);
	if (ret)
		dev_err(dev, "unable to enable pcie_bus clock\n");

	ret = clk_prepare_enable(imx6_pcie->pcie);
	if (ret)
		dev_err(dev, "unable to enable pcie clock\n");

	ret = imx6_pcie_enable_ref_clk(imx6_pcie);
	if (ret)
		dev_err(dev, "unable to enable pcie ref clock\n");

	/* allow the clocks to stabilize */
	usleep_range(200, 500);
}

<<<<<<< HEAD
static void imx6_pcie_clk_disable(struct imx6_pcie *imx6_pcie)
{
	clk_disable_unprepare(imx6_pcie->pcie);
	clk_disable_unprepare(imx6_pcie->pcie_phy);
	clk_disable_unprepare(imx6_pcie->pcie_bus);

=======
>>>>>>> aed23654
	switch (imx6_pcie->drvdata->variant) {
	case IMX6Q:
	case IMX6Q_EP:
	case IMX6QP:
	case IMX6QP_EP:
		regmap_update_bits(imx6_pcie->iomuxc_gpr, IOMUXC_GPR1,
				IMX6Q_GPR1_PCIE_REF_CLK_EN, 0);
		regmap_update_bits(imx6_pcie->iomuxc_gpr, IOMUXC_GPR1,
				IMX6Q_GPR1_PCIE_TEST_PD,
				IMX6Q_GPR1_PCIE_TEST_PD);
		break;
	case IMX6SX:
	case IMX6SX_EP:
		clk_disable_unprepare(imx6_pcie->pcie_inbound_axi);
		break;
	case IMX7D:
	case IMX7D_EP:
		regmap_update_bits(imx6_pcie->iomuxc_gpr, IOMUXC_GPR12,
				   IMX7D_GPR12_PCIE_PHY_REFCLK_SEL,
				   IMX7D_GPR12_PCIE_PHY_REFCLK_SEL);
		break;
	case IMX8MP:
	case IMX8MP_EP:
		phy_exit(imx6_pcie->phy);
		phy_power_off(imx6_pcie->phy);
		fallthrough;
	case IMX8MQ:
	case IMX8MM:
	case IMX8MQ_EP:
	case IMX8MM_EP:
		clk_disable_unprepare(imx6_pcie->pcie_aux);
		break;
	case IMX8QM:
	case IMX8QM_EP:
		if (imx6_pcie->controller_id == 1) {
			clk_disable_unprepare(imx6_pcie->pciex2_per);
			clk_disable_unprepare(imx6_pcie->pcie_phy_pclk);
		}
		fallthrough;
	case IMX8QXP:
	case IMX8QXP_EP:
		clk_disable_unprepare(imx6_pcie->pcie_per);
		clk_disable_unprepare(imx6_pcie->pcie_inbound_axi);
		clk_disable_unprepare(imx6_pcie->phy_per);
		clk_disable_unprepare(imx6_pcie->misc_per);
		break;
	default:
		break;
	}
<<<<<<< HEAD
=======

	/* Some boards don't have PCIe reset GPIO. */
	if (gpio_is_valid(imx6_pcie->reset_gpio)) {
		msleep(100);
		gpio_set_value_cansleep(imx6_pcie->reset_gpio,
					!imx6_pcie->gpio_active_high);
		/* Wait for 100ms after PERST# deassertion (PCIe r5.0, 6.6.1) */
		msleep(100);
	}

	return;

err_ref_clk:
	clk_disable_unprepare(imx6_pcie->pcie);
err_pcie:
	clk_disable_unprepare(imx6_pcie->pcie_bus);
err_pcie_bus:
	clk_disable_unprepare(imx6_pcie->pcie_phy);
err_pcie_phy:
	if (imx6_pcie->vpcie && regulator_is_enabled(imx6_pcie->vpcie) > 0) {
		ret = regulator_disable(imx6_pcie->vpcie);
		if (ret)
			dev_err(dev, "failed to disable vpcie regulator: %d\n",
				ret);
	}
>>>>>>> aed23654
}

static void imx6_pcie_assert_core_reset(struct imx6_pcie *imx6_pcie)
{
	u32 val;
	int i;
	struct device *dev = imx6_pcie->pci->dev;

	switch (imx6_pcie->drvdata->variant) {
	case IMX7D:
	case IMX7D_EP:
	case IMX8MQ:
	case IMX8MM:
	case IMX8MQ_EP:
	case IMX8MM_EP:
		reset_control_assert(imx6_pcie->pciephy_reset);
		fallthrough;
	case IMX8MP:
	case IMX8MP_EP:
		imx6_pcie_ltssm_disable(dev);
		reset_control_assert(imx6_pcie->pciephy_reset);
		reset_control_assert(imx6_pcie->pciephy_perst);
		break;
	case IMX6SX:
	case IMX6SX_EP:
		regmap_update_bits(imx6_pcie->iomuxc_gpr, IOMUXC_GPR12,
				   IMX6SX_GPR12_PCIE_TEST_POWERDOWN,
				   IMX6SX_GPR12_PCIE_TEST_POWERDOWN);
		/* Force PCIe PHY reset */
		regmap_update_bits(imx6_pcie->iomuxc_gpr, IOMUXC_GPR5,
				   IMX6SX_GPR5_PCIE_BTNRST_RESET,
				   IMX6SX_GPR5_PCIE_BTNRST_RESET);
		break;
	case IMX6QP:
	case IMX6QP_EP:
		regmap_update_bits(imx6_pcie->iomuxc_gpr, IOMUXC_GPR1,
				   IMX6Q_GPR1_PCIE_SW_RST,
				   IMX6Q_GPR1_PCIE_SW_RST);
		break;
	case IMX6Q:
	case IMX6Q_EP:
		regmap_update_bits(imx6_pcie->iomuxc_gpr, IOMUXC_GPR1,
				   IMX6Q_GPR1_PCIE_TEST_PD, 1 << 18);
		regmap_update_bits(imx6_pcie->iomuxc_gpr, IOMUXC_GPR1,
				   IMX6Q_GPR1_PCIE_REF_CLK_EN, 0 << 16);
		break;
	case IMX8QXP:
	case IMX8QXP_EP:
		imx6_pcie_clk_enable(imx6_pcie);
		/*
		 * Set the over ride low and enabled
		 * make sure that REF_CLK is turned on.
		 */
		regmap_update_bits(imx6_pcie->iomuxc_gpr,
			IMX8QM_CSR_MISC_OFFSET,
			IMX8QM_MISC_CLKREQ_1,
			0);
		regmap_update_bits(imx6_pcie->iomuxc_gpr,
			IMX8QM_CSR_MISC_OFFSET,
			IMX8QM_MISC_CLKREQ_OVERRIDE_EN_1,
			IMX8QM_MISC_CLKREQ_OVERRIDE_EN_1);
		val = IMX8QM_CSR_PCIEB_OFFSET;
		regmap_update_bits(imx6_pcie->iomuxc_gpr,
				val + IMX8QM_CSR_PCIE_CTRL2_OFFSET,
				IMX8QM_CTRL_BUTTON_RST_N,
				IMX8QM_CTRL_BUTTON_RST_N);
		regmap_update_bits(imx6_pcie->iomuxc_gpr,
				val + IMX8QM_CSR_PCIE_CTRL2_OFFSET,
				IMX8QM_CTRL_PERST_N,
				IMX8QM_CTRL_PERST_N);
		regmap_update_bits(imx6_pcie->iomuxc_gpr,
				val + IMX8QM_CSR_PCIE_CTRL2_OFFSET,
				IMX8QM_CTRL_POWER_UP_RST_N,
				IMX8QM_CTRL_POWER_UP_RST_N);
		break;
	case IMX8QM:
	case IMX8QM_EP:
		imx6_pcie_clk_enable(imx6_pcie);
		/*
		 * Set the over ride low and enabled
		 * make sure that REF_CLK is turned on.
		 */
		if (imx6_pcie->controller_id) {
			regmap_update_bits(imx6_pcie->iomuxc_gpr,
				IMX8QM_CSR_MISC_OFFSET,
				IMX8QM_MISC_CLKREQ_1,
				0);
			regmap_update_bits(imx6_pcie->iomuxc_gpr,
				IMX8QM_CSR_MISC_OFFSET,
				IMX8QM_MISC_CLKREQ_OVERRIDE_EN_1,
				IMX8QM_MISC_CLKREQ_OVERRIDE_EN_1);
		} else {
			regmap_update_bits(imx6_pcie->iomuxc_gpr,
				IMX8QM_CSR_MISC_OFFSET,
				IMX8QM_MISC_CLKREQ_0,
				0);
			regmap_update_bits(imx6_pcie->iomuxc_gpr,
				IMX8QM_CSR_MISC_OFFSET,
				IMX8QM_MISC_CLKREQ_OVERRIDE_EN_0,
				IMX8QM_MISC_CLKREQ_OVERRIDE_EN_0);
		}
		for (i = 0; i <= imx6_pcie->controller_id; i++) {
			val = IMX8QM_CSR_PCIEA_OFFSET + i * SZ_64K;
			regmap_update_bits(imx6_pcie->iomuxc_gpr,
					val + IMX8QM_CSR_PCIE_CTRL2_OFFSET,
					IMX8QM_CTRL_BUTTON_RST_N,
					IMX8QM_CTRL_BUTTON_RST_N);
			regmap_update_bits(imx6_pcie->iomuxc_gpr,
					val + IMX8QM_CSR_PCIE_CTRL2_OFFSET,
					IMX8QM_CTRL_PERST_N,
					IMX8QM_CTRL_PERST_N);
			regmap_update_bits(imx6_pcie->iomuxc_gpr,
					val + IMX8QM_CSR_PCIE_CTRL2_OFFSET,
					IMX8QM_CTRL_POWER_UP_RST_N,
					IMX8QM_CTRL_POWER_UP_RST_N);
		}
		break;
	}

	if (imx6_pcie->vpcie && regulator_is_enabled(imx6_pcie->vpcie) > 0) {
		int ret = regulator_disable(imx6_pcie->vpcie);

		if (ret)
			dev_err(dev, "failed to disable vpcie regulator: %d\n",
				ret);
	}
}

static void imx6_pcie_set_l1_latency(struct imx6_pcie *imx6_pcie)
{
	u32 val;
	struct dw_pcie *pci = imx6_pcie->pci;

	switch (imx6_pcie->drvdata->variant) {
	case IMX8MQ:
	case IMX8MM:
	case IMX8MP:
		/*
		 * Configure the L1 latency of rc to less than 64us
		 * Otherwise, the L1/L1SUB wouldn't be enable by ASPM.
		 */
		dw_pcie_dbi_ro_wr_en(pci);
		val = readl(pci->dbi_base + SZ_1M +
				IMX8MQ_PCIE_LINK_CAP_REG_OFFSET);
		val &= ~PCI_EXP_LNKCAP_L1EL;
		val |= IMX8MQ_PCIE_LINK_CAP_L1EL_64US;
		writel(val, pci->dbi_base + SZ_1M +
				IMX8MQ_PCIE_LINK_CAP_REG_OFFSET);
		dw_pcie_dbi_ro_wr_dis(pci);
		break;
	default:
		break;
	}
}

static void imx6_pcie_deassert_core_reset(struct imx6_pcie *imx6_pcie)
{
	struct dw_pcie *pci = imx6_pcie->pci;
	struct device *dev = pci->dev;
	int ret, i;
	u32 val, tmp;

	if (imx6_pcie->vpcie && !regulator_is_enabled(imx6_pcie->vpcie)) {
		ret = regulator_enable(imx6_pcie->vpcie);
		if (ret) {
			dev_err(dev, "failed to enable vpcie regulator: %d\n",
				ret);
			return;
		}
	}

	switch (imx6_pcie->drvdata->variant) {
	case IMX8QXP:
	case IMX8QXP_EP:
	case IMX8QM:
	case IMX8QM_EP:
	case IMX8MP:
	case IMX8MP_EP:
		/* ClKs had been enabled */
		break;
	default:
		imx6_pcie_clk_enable(imx6_pcie);
		break;
	}

	/* Some boards don't have PCIe reset GPIO. */
	if (gpio_is_valid(imx6_pcie->reset_gpio)) {
		gpio_set_value_cansleep(imx6_pcie->reset_gpio,
					imx6_pcie->gpio_active_high);
		msleep(20);
		gpio_set_value_cansleep(imx6_pcie->reset_gpio,
					!imx6_pcie->gpio_active_high);
	}

	switch (imx6_pcie->drvdata->variant) {
	case IMX8QM:
	case IMX8QM_EP:
		if (imx6_pcie->controller_id)
			/* Set the APB clock masks */
			regmap_update_bits(imx6_pcie->iomuxc_gpr,
				IMX8QM_PHYX2_LPCG_OFFSET,
				IMX8QM_PHYX2_LPCG_PCLK0_MASK |
				IMX8QM_PHYX2_LPCG_PCLK1_MASK,
				IMX8QM_PHYX2_LPCG_PCLK0_MASK |
				IMX8QM_PHYX2_LPCG_PCLK1_MASK);
		fallthrough;
	case IMX8QXP:
	case IMX8QXP_EP:
		val = IMX8QM_CSR_PCIEA_OFFSET
			+ imx6_pcie->controller_id * SZ_64K;
		/* bit19 PM_REQ_CORE_RST of pciex#_stts0 should be cleared. */
		for (i = 0; i < 2000; i++) {
			regmap_read(imx6_pcie->iomuxc_gpr,
					val + IMX8QM_CSR_PCIE_STTS0_OFFSET,
					&tmp);
			if ((tmp & IMX8QM_CTRL_STTS0_PM_REQ_CORE_RST) == 0)
				break;
			udelay(10);
		}

		if ((tmp & IMX8QM_CTRL_STTS0_PM_REQ_CORE_RST) != 0)
			dev_err(dev, "ERROR PM_REQ_CORE_RST is still set.\n");

		/* wait for phy pll lock firstly. */
		imx8_pcie_wait_for_phy_pll_lock(imx6_pcie);
		break;
	case IMX8MQ:
	case IMX8MM:
	case IMX8MQ_EP:
	case IMX8MM_EP:
		reset_control_deassert(imx6_pcie->pciephy_reset);

		imx8_pcie_wait_for_phy_pll_lock(imx6_pcie);

		if (imx6_pcie->drvdata->flags & IMX6_PCIE_FLAG_SUPPORTS_L1SS)
			/*
			 * Configure the CLK_REQ# high, let the L1SS
			 * automatically controlled by HW later.
			 */
			reset_control_deassert(imx6_pcie->clkreq_reset);
		imx6_pcie_set_l1_latency(imx6_pcie);
		break;
	case IMX8MP:
	case IMX8MP_EP:
		msleep(20);
		reset_control_deassert(imx6_pcie->pciephy_reset);
		reset_control_deassert(imx6_pcie->pciephy_perst);

		/* release pcie_phy_apb_reset and pcie_phy_init_resetn */
		val = readl(imx6_pcie->hsmix_base + IMX8MP_GPR_REG0);
		val |= IMX8MP_GPR_REG0_PHY_APB_RST;
		val |= IMX8MP_GPR_REG0_PHY_INIT_RST;
		writel(val, imx6_pcie->hsmix_base + IMX8MP_GPR_REG0);

		val = imx6_pcie_grp_offset(imx6_pcie);
		if (imx6_pcie->ext_osc) {
			/*TODO Configure the external OSC as REF clock */
			regmap_update_bits(imx6_pcie->iomuxc_gpr, val,
					   IMX8MP_GPR_PCIE_REF_SEL_MASK,
					   IMX8MP_GPR_PCIE_REF_SEL_MASK);
			regmap_update_bits(imx6_pcie->iomuxc_gpr, val,
					   IMX8MP_GPR_PCIE_AUX_EN,
					   IMX8MP_GPR_PCIE_AUX_EN);
			regmap_update_bits(imx6_pcie->iomuxc_gpr, val,
					   IMX8MP_GPR_PCIE_SSC_EN, 0);
			regmap_update_bits(imx6_pcie->iomuxc_gpr, val,
					   IMX8MP_GPR_PCIE_PWR_OFF, 0);
			regmap_update_bits(imx6_pcie->iomuxc_gpr, val,
					   IMX8MP_GPR_PCIE_CMN_RSTN, 0);
			regmap_update_bits(imx6_pcie->iomuxc_gpr, val,
					   IMX8MP_GPR_PCIE_REF_SEL_MASK,
					   IMX8MP_GPR_PCIE_REF_EXT_OSC);
		} else {
			/* Configure the internal PLL as REF clock */
			regmap_update_bits(imx6_pcie->iomuxc_gpr, val,
					   IMX8MP_GPR_PCIE_REF_SEL_MASK,
					   IMX8MP_GPR_PCIE_REF_PLL_SYS);
			regmap_update_bits(imx6_pcie->iomuxc_gpr, val,
					   IMX8MP_GPR_PCIE_AUX_EN,
					   IMX8MP_GPR_PCIE_AUX_EN);
			regmap_update_bits(imx6_pcie->iomuxc_gpr, val,
					   IMX8MP_GPR_PCIE_SSC_EN, 0);
			regmap_update_bits(imx6_pcie->iomuxc_gpr, val,
					   IMX8MP_GPR_PCIE_PWR_OFF, 0);
			regmap_update_bits(imx6_pcie->iomuxc_gpr, val,
					   IMX8MP_GPR_PCIE_CMN_RSTN, 0);
		}

		phy_calibrate(imx6_pcie->phy);
		/*
		 * GPR_PCIE_PHY_CTRL_BUS[3:0]
		 * 0:i_ssc_en 1:i_power_off
		 * 2:i_cmn_rstn 3:aux_en_glue.ctrl_bus
		 */
		val = imx6_pcie_grp_offset(imx6_pcie);
		regmap_update_bits(imx6_pcie->iomuxc_gpr, val,
				   IMX8MP_GPR_PCIE_CMN_RSTN,
				   IMX8MP_GPR_PCIE_CMN_RSTN);

		imx8_pcie_wait_for_phy_pll_lock(imx6_pcie);

		if (imx6_pcie->drvdata->flags & IMX6_PCIE_FLAG_SUPPORTS_L1SS)
			/*
			 * Configure the CLK_REQ# high, let the L1SS
			 * automatically controlled by HW later.
			 */
			reset_control_deassert(imx6_pcie->clkreq_reset);
		imx6_pcie_set_l1_latency(imx6_pcie);
		break;
	case IMX7D:
	case IMX7D_EP:
		reset_control_deassert(imx6_pcie->pciephy_reset);

		/* Workaround for ERR010728, failure of PCI-e PLL VCO to
		 * oscillate, especially when cold.  This turns off "Duty-cycle
		 * Corrector" and other mysterious undocumented things.
		 */
		if (likely(imx6_pcie->phy_base)) {
			/* De-assert DCC_FB_EN */
			writel(PCIE_PHY_CMN_REG4_DCC_FB_EN,
			       imx6_pcie->phy_base + PCIE_PHY_CMN_REG4);
			/* Assert RX_EQS and RX_EQS_SEL */
			writel(PCIE_PHY_CMN_REG24_RX_EQ_SEL
				| PCIE_PHY_CMN_REG24_RX_EQ,
			       imx6_pcie->phy_base + PCIE_PHY_CMN_REG24);
			/* Assert ATT_MODE */
			writel(PCIE_PHY_CMN_REG26_ATT_MODE,
			       imx6_pcie->phy_base + PCIE_PHY_CMN_REG26);
		} else {
			dev_warn(dev, "Unable to apply ERR010728 workaround. DT missing fsl,imx7d-pcie-phy phandle ?\n");
		}

		imx7d_pcie_wait_for_phy_pll_lock(imx6_pcie);
		break;
	case IMX6SX:
	case IMX6SX_EP:
		regmap_update_bits(imx6_pcie->iomuxc_gpr, IOMUXC_GPR5,
				   IMX6SX_GPR5_PCIE_BTNRST_RESET, 0);
		break;
	case IMX6QP:
	case IMX6QP_EP:
		regmap_update_bits(imx6_pcie->iomuxc_gpr, IOMUXC_GPR1,
				   IMX6Q_GPR1_PCIE_SW_RST, 0);

		usleep_range(200, 500);
		break;
	case IMX6Q:		/* Nothing to do */
	case IMX6Q_EP:
		break;
	}

	return;
}

static void imx6_pcie_configure_type(struct imx6_pcie *imx6_pcie)
{
	unsigned int addr, mask, val, mode;
	unsigned int variant = imx6_pcie->drvdata->variant;
	struct dw_pcie *pci = imx6_pcie->pci;
	struct device *dev = pci->dev;

	mode = imx6_pcie->drvdata->mode;
	switch (mode) {
	case DW_PCIE_RC_TYPE:
		mode = PCI_EXP_TYPE_ROOT_PORT;
		break;
	case DW_PCIE_EP_TYPE:
		mode = PCI_EXP_TYPE_ENDPOINT;
		break;
	default:
		dev_err(dev, "INVALID device type %d\n", mode);
	}

	switch (variant) {
	case IMX8QM:
	case IMX8QXP:
	case IMX8QXP_EP:
	case IMX8QM_EP:
		if (imx6_pcie->controller_id)
			addr = IMX8QM_CSR_PCIEB_OFFSET;
		else
			addr = IMX8QM_CSR_PCIEA_OFFSET;
		mask = IMX8QM_PCIE_TYPE_MASK;
		val = FIELD_PREP(IMX8QM_PCIE_TYPE_MASK, mode);
		break;
	case IMX8MQ:
	case IMX8MQ_EP:
		if (imx6_pcie->controller_id == 1) {
			addr = IOMUXC_GPR12;
			mask = IMX8MQ_GPR12_PCIE2_CTRL_DEVICE_TYPE;
			val = FIELD_PREP(IMX8MQ_GPR12_PCIE2_CTRL_DEVICE_TYPE, mode);
		} else {
			addr = IOMUXC_GPR12;
			mask = IMX6Q_GPR12_DEVICE_TYPE;
			val = FIELD_PREP(IMX6Q_GPR12_DEVICE_TYPE, mode);
		}
		break;
	default:
		addr = IOMUXC_GPR12;
		mask = IMX6Q_GPR12_DEVICE_TYPE;
		val = FIELD_PREP(IMX6Q_GPR12_DEVICE_TYPE, mode);
		break;
	}
	regmap_update_bits(imx6_pcie->iomuxc_gpr, addr, mask, val);
}

static void imx6_pcie_init_phy(struct imx6_pcie *imx6_pcie)
{
	int i;
	unsigned int offset, val;

	switch (imx6_pcie->drvdata->variant) {
	case IMX8QXP:
	case IMX8QXP_EP:
	case IMX8QM:
	case IMX8QM_EP:
		if (imx6_pcie->hsio_cfg == PCIEAX2SATA) {
			/*
			 * bit 0 rx ena 1.
			 * bit12 PHY_X1_EPCS_SEL 1.
			 * bit13 phy_ab_select 0.
			 */
			regmap_update_bits(imx6_pcie->iomuxc_gpr,
				IMX8QM_CSR_PHYX2_OFFSET,
				IMX8QM_PHYX2_CTRL0_APB_MASK,
				IMX8QM_PHY_APB_RSTN_0
				| IMX8QM_PHY_APB_RSTN_1);

			regmap_update_bits(imx6_pcie->iomuxc_gpr,
				IMX8QM_CSR_MISC_OFFSET,
				IMX8QM_MISC_PHYX1_EPCS_SEL,
				IMX8QM_MISC_PHYX1_EPCS_SEL);
			regmap_update_bits(imx6_pcie->iomuxc_gpr,
				IMX8QM_CSR_MISC_OFFSET,
				IMX8QM_MISC_PCIE_AB_SELECT,
				0);
		} else if (imx6_pcie->hsio_cfg == PCIEAX1PCIEBX1SATA) {
			regmap_update_bits(imx6_pcie->iomuxc_gpr,
				IMX8QM_CSR_PHYX2_OFFSET,
				IMX8QM_PHYX2_CTRL0_APB_MASK,
				IMX8QM_PHY_APB_RSTN_0
				| IMX8QM_PHY_APB_RSTN_1);

			regmap_update_bits(imx6_pcie->iomuxc_gpr,
				IMX8QM_CSR_MISC_OFFSET,
				IMX8QM_MISC_PHYX1_EPCS_SEL,
				IMX8QM_MISC_PHYX1_EPCS_SEL);
			regmap_update_bits(imx6_pcie->iomuxc_gpr,
				IMX8QM_CSR_MISC_OFFSET,
				IMX8QM_MISC_PCIE_AB_SELECT,
				IMX8QM_MISC_PCIE_AB_SELECT);
		} else if (imx6_pcie->hsio_cfg == PCIEAX2PCIEBX1) {
			/*
			 * bit 0 rx ena 1.
			 * bit12 PHY_X1_EPCS_SEL 0.
			 * bit13 phy_ab_select 1.
			 */
			if (imx6_pcie->controller_id)
				regmap_update_bits(imx6_pcie->iomuxc_gpr,
					IMX8QM_CSR_PHYX1_OFFSET,
					IMX8QM_PHY_APB_RSTN_0,
					IMX8QM_PHY_APB_RSTN_0);
			else
				regmap_update_bits(imx6_pcie->iomuxc_gpr,
					IMX8QM_CSR_PHYX2_OFFSET,
					IMX8QM_PHYX2_CTRL0_APB_MASK,
					IMX8QM_PHY_APB_RSTN_0
					| IMX8QM_PHY_APB_RSTN_1);

			regmap_update_bits(imx6_pcie->iomuxc_gpr,
				IMX8QM_CSR_MISC_OFFSET,
				IMX8QM_MISC_PHYX1_EPCS_SEL,
				0);
			regmap_update_bits(imx6_pcie->iomuxc_gpr,
				IMX8QM_CSR_MISC_OFFSET,
				IMX8QM_MISC_PCIE_AB_SELECT,
				IMX8QM_MISC_PCIE_AB_SELECT);
		}

		if (imx6_pcie->ext_osc) {
			regmap_update_bits(imx6_pcie->iomuxc_gpr,
				IMX8QM_CSR_MISC_OFFSET,
				IMX8QM_MISC_IOB_RXENA,
				IMX8QM_MISC_IOB_RXENA);
			regmap_update_bits(imx6_pcie->iomuxc_gpr,
				IMX8QM_CSR_MISC_OFFSET,
				IMX8QM_MISC_IOB_TXENA,
				0);
		} else {
			/* Try to used the internal pll as ref clk */
			regmap_update_bits(imx6_pcie->iomuxc_gpr,
				IMX8QM_CSR_MISC_OFFSET,
				IMX8QM_MISC_IOB_RXENA,
				0);
			regmap_update_bits(imx6_pcie->iomuxc_gpr,
				IMX8QM_CSR_MISC_OFFSET,
				IMX8QM_MISC_IOB_TXENA,
				IMX8QM_MISC_IOB_TXENA);
			regmap_update_bits(imx6_pcie->iomuxc_gpr,
				IMX8QM_CSR_MISC_OFFSET,
				IMX8QM_CSR_MISC_IOB_A_0_TXOE
				| IMX8QM_CSR_MISC_IOB_A_0_M1M0_MASK,
				IMX8QM_CSR_MISC_IOB_A_0_TXOE
				| IMX8QM_CSR_MISC_IOB_A_0_M1M0_2);
		}

		break;
	case IMX8MM:
	case IMX8MM_EP:
		offset = imx6_pcie_grp_offset(imx6_pcie);

		dev_info(imx6_pcie->pci->dev, "%s REF_CLK is used!.\n",
			 imx6_pcie->ext_osc ? "EXT" : "PLL");
		if (imx6_pcie->ext_osc) {
			regmap_update_bits(imx6_pcie->iomuxc_gpr, offset,
					   IMX8MQ_GPR_PCIE_REF_USE_PAD, 0);
			regmap_update_bits(imx6_pcie->iomuxc_gpr, offset,
					   IMX8MM_GPR_PCIE_REF_CLK_SEL,
					   IMX8MM_GPR_PCIE_REF_CLK_SEL);
			regmap_update_bits(imx6_pcie->iomuxc_gpr, offset,
					   IMX8MM_GPR_PCIE_AUX_EN,
					   IMX8MM_GPR_PCIE_AUX_EN);
			regmap_update_bits(imx6_pcie->iomuxc_gpr, offset,
					   IMX8MM_GPR_PCIE_POWER_OFF, 0);
			regmap_update_bits(imx6_pcie->iomuxc_gpr, offset,
					   IMX8MM_GPR_PCIE_SSC_EN, 0);
			regmap_update_bits(imx6_pcie->iomuxc_gpr, offset,
					   IMX8MM_GPR_PCIE_REF_CLK_SEL,
					   IMX8MM_GPR_PCIE_REF_CLK_EXT);
			udelay(100);
			/* Do the PHY common block reset */
			regmap_update_bits(imx6_pcie->iomuxc_gpr, offset,
					   IMX8MM_GPR_PCIE_CMN_RST,
					   IMX8MM_GPR_PCIE_CMN_RST);
			udelay(200);
		} else {
			/* Configure the internal PLL as REF clock */
			regmap_update_bits(imx6_pcie->iomuxc_gpr, offset,
					   IMX8MQ_GPR_PCIE_REF_USE_PAD, 0);
			regmap_update_bits(imx6_pcie->iomuxc_gpr, offset,
					   IMX8MM_GPR_PCIE_REF_CLK_SEL,
					   IMX8MM_GPR_PCIE_REF_CLK_SEL);
			regmap_update_bits(imx6_pcie->iomuxc_gpr, offset,
					   IMX8MM_GPR_PCIE_AUX_EN,
					   IMX8MM_GPR_PCIE_AUX_EN);
			regmap_update_bits(imx6_pcie->iomuxc_gpr, offset,
					   IMX8MM_GPR_PCIE_POWER_OFF, 0);
			regmap_update_bits(imx6_pcie->iomuxc_gpr, offset,
					   IMX8MM_GPR_PCIE_SSC_EN, 0);
			regmap_update_bits(imx6_pcie->iomuxc_gpr, offset,
					   IMX8MM_GPR_PCIE_REF_CLK_SEL,
					   IMX8MM_GPR_PCIE_REF_CLK_PLL);
			udelay(100);
			/* Configure the PHY */
			writel(PCIE_PHY_CMN_REG62_PLL_CLK_OUT,
			       imx6_pcie->phy_base + PCIE_PHY_CMN_REG62);
			writel(PCIE_PHY_CMN_REG64_AUX_RX_TX_TERM,
			       imx6_pcie->phy_base + PCIE_PHY_CMN_REG64);
			/* Do the PHY common block reset */
			regmap_update_bits(imx6_pcie->iomuxc_gpr, offset,
					   IMX8MM_GPR_PCIE_CMN_RST,
					   IMX8MM_GPR_PCIE_CMN_RST);
			udelay(200);
		}

		/*
		 * In order to pass the compliance tests.
		 * Configure the TRSV regiser of iMX8MM PCIe PHY.
		 */
		writel(PCIE_PHY_TRSV_REG5_GEN1_DEEMP,
		       imx6_pcie->phy_base + PCIE_PHY_TRSV_REG5);
		writel(PCIE_PHY_TRSV_REG6_GEN2_DEEMP,
		       imx6_pcie->phy_base + PCIE_PHY_TRSV_REG6);

		break;
	case IMX8MQ:
	case IMX8MQ_EP:
		/*
		 * TODO: Currently this code assumes external
		 * oscillator is being used
		 */
		regmap_update_bits(imx6_pcie->iomuxc_gpr,
				   imx6_pcie_grp_offset(imx6_pcie),
				   IMX8MQ_GPR_PCIE_REF_USE_PAD,
				   IMX8MQ_GPR_PCIE_REF_USE_PAD);
		/*
		 * Regarding the datasheet, the PCIE_VPH is suggested
		 * to be 1.8V. If the PCIE_VPH is supplied by 3.3V, the
		 * VREG_BYPASS should be cleared to zero.
		 */
		if (imx6_pcie->vph &&
		    regulator_get_voltage(imx6_pcie->vph) > 3000000)
			regmap_update_bits(imx6_pcie->iomuxc_gpr,
					   imx6_pcie_grp_offset(imx6_pcie),
					   IMX8MQ_GPR_PCIE_VREG_BYPASS,
					   0);
		break;
	case IMX8MP:
	case IMX8MP_EP:
		phy_power_on(imx6_pcie->phy);
		dev_info(imx6_pcie->pci->dev, "%s REF_CLK is used!.\n",
			 imx6_pcie->ext_osc ? "EXT" : "PLL");
		imx6_pcie_clk_enable(imx6_pcie);

		/* Set P=12,M=800,S=4 and must set ICP=2'b01. */
		val = readl(imx6_pcie->hsmix_base + IMX8MP_GPR_REG2);
		val &= ~IMX8MP_GPR_REG2_P_PLL_MASK;
		val |= IMX8MP_GPR_REG2_P_PLL;
		val &= ~IMX8MP_GPR_REG2_M_PLL_MASK;
		val |= IMX8MP_GPR_REG2_M_PLL;
		val &= ~IMX8MP_GPR_REG2_S_PLL_MASK;
		val |= IMX8MP_GPR_REG2_S_PLL;
		writel(val, imx6_pcie->hsmix_base + IMX8MP_GPR_REG2);
		/* wait greater than 1/F_FREF =1/2MHZ=0.5us */
		udelay(1);

		val = readl(imx6_pcie->hsmix_base + IMX8MP_GPR_REG3);
		val |= IMX8MP_GPR_REG3_PLL_RST;
		writel(val, imx6_pcie->hsmix_base + IMX8MP_GPR_REG3);
		udelay(10);

		/* Set 1 to pll_cke of GPR_REG3 */
		val = readl(imx6_pcie->hsmix_base + IMX8MP_GPR_REG3);
		val |= IMX8MP_GPR_REG3_PLL_CKE;
		writel(val, imx6_pcie->hsmix_base + IMX8MP_GPR_REG3);

		/* Lock time should be greater than 300cycle=300*0.5us=150us */
		val = readl(imx6_pcie->hsmix_base + IMX8MP_GPR_REG1);
		for (i = 0; i < 100; i++) {
			val = readl(imx6_pcie->hsmix_base + IMX8MP_GPR_REG1);
			if (val & IMX8MP_GPR_REG1_PLL_LOCK)
				break;
			udelay(10);
		}
		if (i >= 100)
			dev_err(imx6_pcie->pci->dev,
				"PCIe PHY PLL clock is not locked.\n");
		else
			dev_info(imx6_pcie->pci->dev,
				"PCIe PHY PLL clock is locked.\n");

		/* pcie_clock_module_en */
		val = readl(imx6_pcie->hsmix_base + IMX8MP_GPR_REG0);
		val |= IMX8MP_GPR_REG0_CLK_MOD_EN;
		writel(val, imx6_pcie->hsmix_base + IMX8MP_GPR_REG0);
		break;
	case IMX7D:
	case IMX7D_EP:
		regmap_update_bits(imx6_pcie->iomuxc_gpr, IOMUXC_GPR12,
				   IMX7D_GPR12_PCIE_PHY_REFCLK_SEL, 0);
		break;
	case IMX6SX:
	case IMX6SX_EP:
		regmap_update_bits(imx6_pcie->iomuxc_gpr, IOMUXC_GPR12,
				   IMX6SX_GPR12_PCIE_RX_EQ_MASK,
				   IMX6SX_GPR12_PCIE_RX_EQ_2);
		fallthrough;
	default:
		regmap_update_bits(imx6_pcie->iomuxc_gpr, IOMUXC_GPR12,
				   IMX6Q_GPR12_PCIE_CTL_2, 0 << 10);

		/* configure constant input signal to the pcie ctrl and phy */
		regmap_update_bits(imx6_pcie->iomuxc_gpr, IOMUXC_GPR12,
				   IMX6Q_GPR12_LOS_LEVEL, 9 << 4);

		regmap_update_bits(imx6_pcie->iomuxc_gpr, IOMUXC_GPR8,
				   IMX6Q_GPR8_TX_DEEMPH_GEN1,
				   imx6_pcie->tx_deemph_gen1 << 0);
		regmap_update_bits(imx6_pcie->iomuxc_gpr, IOMUXC_GPR8,
				   IMX6Q_GPR8_TX_DEEMPH_GEN2_3P5DB,
				   imx6_pcie->tx_deemph_gen2_3p5db << 6);
		regmap_update_bits(imx6_pcie->iomuxc_gpr, IOMUXC_GPR8,
				   IMX6Q_GPR8_TX_DEEMPH_GEN2_6DB,
				   imx6_pcie->tx_deemph_gen2_6db << 12);
		regmap_update_bits(imx6_pcie->iomuxc_gpr, IOMUXC_GPR8,
				   IMX6Q_GPR8_TX_SWING_FULL,
				   imx6_pcie->tx_swing_full << 18);
		regmap_update_bits(imx6_pcie->iomuxc_gpr, IOMUXC_GPR8,
				   IMX6Q_GPR8_TX_SWING_LOW,
				   imx6_pcie->tx_swing_low << 25);
		break;
	}

	imx6_pcie_configure_type(imx6_pcie);
}

static int imx6_setup_phy_mpll(struct imx6_pcie *imx6_pcie)
{
	unsigned long phy_rate = clk_get_rate(imx6_pcie->pcie_phy);
	int mult, div;
	u16 val;

	if (!(imx6_pcie->drvdata->flags & IMX6_PCIE_FLAG_IMX6_PHY))
		return 0;

	switch (phy_rate) {
	case 125000000:
		/*
		 * The default settings of the MPLL are for a 125MHz input
		 * clock, so no need to reconfigure anything in that case.
		 */
		return 0;
	case 100000000:
		mult = 25;
		div = 0;
		break;
	case 200000000:
		mult = 25;
		div = 1;
		break;
	default:
		dev_err(imx6_pcie->pci->dev,
			"Unsupported PHY reference clock rate %lu\n", phy_rate);
		return -EINVAL;
	}

	pcie_phy_read(imx6_pcie, PCIE_PHY_MPLL_OVRD_IN_LO, &val);
	val &= ~(PCIE_PHY_MPLL_MULTIPLIER_MASK <<
		 PCIE_PHY_MPLL_MULTIPLIER_SHIFT);
	val |= mult << PCIE_PHY_MPLL_MULTIPLIER_SHIFT;
	val |= PCIE_PHY_MPLL_MULTIPLIER_OVRD;
	pcie_phy_write(imx6_pcie, PCIE_PHY_MPLL_OVRD_IN_LO, val);

	pcie_phy_read(imx6_pcie, PCIE_PHY_ATEOVRD, &val);
	val &= ~(PCIE_PHY_ATEOVRD_REF_CLKDIV_MASK <<
		 PCIE_PHY_ATEOVRD_REF_CLKDIV_SHIFT);
	val |= div << PCIE_PHY_ATEOVRD_REF_CLKDIV_SHIFT;
	val |= PCIE_PHY_ATEOVRD_EN;
	pcie_phy_write(imx6_pcie, PCIE_PHY_ATEOVRD, val);

	return 0;
}

static int imx6_pcie_wait_for_speed_change(struct imx6_pcie *imx6_pcie)
{
	struct dw_pcie *pci = imx6_pcie->pci;
	struct device *dev = pci->dev;
	u32 tmp;
	unsigned int retries;

	for (retries = 0; retries < 200; retries++) {
		tmp = dw_pcie_readl_dbi(pci, PCIE_LINK_WIDTH_SPEED_CONTROL);
		/* Test if the speed change finished. */
		if (!(tmp & PORT_LOGIC_SPEED_CHANGE))
			return 0;
		usleep_range(100, 1000);
	}

	dev_err(dev, "Speed change timeout\n");
	return -ETIMEDOUT;
}

static void imx6_pcie_ltssm_enable(struct device *dev)
{
	u32 val;
	struct imx6_pcie *imx6_pcie = dev_get_drvdata(dev);

	switch (imx6_pcie->drvdata->variant) {
	case IMX6Q:
	case IMX6Q_EP:
	case IMX6SX:
	case IMX6SX_EP:
	case IMX6QP:
	case IMX6QP_EP:
		regmap_update_bits(imx6_pcie->iomuxc_gpr, IOMUXC_GPR12,
				   IMX6Q_GPR12_PCIE_CTL_2,
				   IMX6Q_GPR12_PCIE_CTL_2);
		break;
	case IMX7D:
	case IMX7D_EP:
	case IMX8MQ:
	case IMX8MM:
	case IMX8MP:
	case IMX8MQ_EP:
	case IMX8MM_EP:
	case IMX8MP_EP:
		reset_control_deassert(imx6_pcie->apps_reset);
		break;
	case IMX8QXP:
	case IMX8QXP_EP:
	case IMX8QM:
	case IMX8QM_EP:
		/* Bit4 of the CTRL2 */
		val = IMX8QM_CSR_PCIEA_OFFSET
			+ imx6_pcie->controller_id * SZ_64K;
		regmap_update_bits(imx6_pcie->iomuxc_gpr,
				val + IMX8QM_CSR_PCIE_CTRL2_OFFSET,
				IMX8QM_CTRL_LTSSM_ENABLE,
				IMX8QM_CTRL_LTSSM_ENABLE);
		break;
	}
}

static int imx6_pcie_start_link(struct dw_pcie *pci)
{
	struct imx6_pcie *imx6_pcie = to_imx6_pcie(pci);
	struct device *dev = pci->dev;
	u8 offset = dw_pcie_find_capability(pci, PCI_CAP_ID_EXP);
	u32 tmp;
	int ret;

	if (dw_pcie_link_up(pci)) {
		dev_dbg(dev, "link is already up\n");
		return 0;
	}

	dw_pcie_dbi_ro_wr_en(pci);
	/*
	 * Force Gen1 operation when starting the link.  In case the link is
	 * started in Gen2 mode, there is a possibility the devices on the
	 * bus will not be detected at all.  This happens with PCIe switches.
	 */
	if (!imx6_pcie_cz_enabled) {
		tmp = dw_pcie_readl_dbi(pci, offset + PCI_EXP_LNKCAP);
		tmp &= ~PCI_EXP_LNKCAP_SLS;
		tmp |= PCI_EXP_LNKCAP_SLS_2_5GB;
		dw_pcie_writel_dbi(pci, offset + PCI_EXP_LNKCAP, tmp);
	}

	/* Start LTSSM. */
	imx6_pcie_ltssm_enable(dev);

	dw_pcie_wait_for_link(pci);

	if (pci->link_gen >= 2) {
		/* Fill up target link speed before speed change. */
		tmp = dw_pcie_readl_dbi(pci, offset + PCI_EXP_LNKCTL2);
		tmp &= ~PCI_EXP_LNKCAP_SLS;
		tmp |= pci->link_gen;
		dw_pcie_writel_dbi(pci, offset + PCI_EXP_LNKCTL2, tmp);

		tmp = dw_pcie_readl_dbi(pci, PCIE_LINK_WIDTH_SPEED_CONTROL);
		tmp &= ~PORT_LOGIC_SPEED_CHANGE;
		dw_pcie_writel_dbi(pci, PCIE_LINK_WIDTH_SPEED_CONTROL, tmp);

		/* Allow Gen2 mode after the link is up. */
		tmp = dw_pcie_readl_dbi(pci, offset + PCI_EXP_LNKCAP);
		tmp &= ~PCI_EXP_LNKCAP_SLS;
		tmp |= pci->link_gen;
		dw_pcie_writel_dbi(pci, offset + PCI_EXP_LNKCAP, tmp);

		/*
		 * Start Directed Speed Change so the best possible
		 * speed both link partners support can be negotiated.
		 */
		tmp = dw_pcie_readl_dbi(pci, PCIE_LINK_WIDTH_SPEED_CONTROL);
		tmp |= PORT_LOGIC_SPEED_CHANGE;
		dw_pcie_writel_dbi(pci, PCIE_LINK_WIDTH_SPEED_CONTROL, tmp);

		if (imx6_pcie->drvdata->flags &
		    IMX6_PCIE_FLAG_IMX6_SPEED_CHANGE) {
			/*
			 * On i.MX7, DIRECT_SPEED_CHANGE behaves differently
			 * from i.MX6 family when no link speed transition
			 * occurs and we go Gen1 -> yep, Gen1. The difference
			 * is that, in such case, it will not be cleared by HW
			 * which will cause the following code to report false
			 * failure.
			 */

			ret = imx6_pcie_wait_for_speed_change(imx6_pcie);
			if (ret) {
				dev_err(dev, "Failed to bring link up!\n");
				goto err_reset_phy;
			}
		}

		/* Make sure link training is finished as well! */
		dw_pcie_wait_for_link(pci);
	} else {
		dev_info(dev, "Link: Gen2 disabled\n");
	}

	dw_pcie_dbi_ro_wr_dis(pci);
	tmp = dw_pcie_readw_dbi(pci, offset + PCI_EXP_LNKSTA);
	dev_info(dev, "Link up, Gen%i\n", tmp & PCI_EXP_LNKSTA_CLS);
	msleep(100);
	return 0;

err_reset_phy:
	dw_pcie_dbi_ro_wr_dis(pci);
	dev_dbg(dev, "PHY DEBUG_R0=0x%08x DEBUG_R1=0x%08x\n",
		dw_pcie_readl_dbi(pci, PCIE_PORT_DEBUG0),
		dw_pcie_readl_dbi(pci, PCIE_PORT_DEBUG1));
	imx6_pcie_reset_phy(imx6_pcie);
	if (!imx6_pcie_cz_enabled) {
		imx6_pcie_clk_disable(imx6_pcie);
		if (imx6_pcie->vpcie != NULL)
			regulator_disable(imx6_pcie->vpcie);
		if (imx6_pcie->epdev_on != NULL)
			regulator_disable(imx6_pcie->epdev_on);
		if (gpio_is_valid(imx6_pcie->dis_gpio))
			gpio_set_value_cansleep(imx6_pcie->dis_gpio, 0);
	}

	return ret;
}

static void pci_imx_set_msi_en(struct pcie_port *pp)
{
	u16 val;
	struct dw_pcie *pci = to_dw_pcie_from_pp(pp);

	if (pci_msi_enabled()) {
		u8 offset = dw_pcie_find_capability(pci, PCI_CAP_ID_MSI);
		dw_pcie_dbi_ro_wr_en(pci);
		val = dw_pcie_readw_dbi(pci, offset + PCI_MSI_FLAGS);
		val |= PCI_MSI_FLAGS_ENABLE;
		val &= ~PCI_MSI_FLAGS_64BIT;
		dw_pcie_writew_dbi(pci, offset + PCI_MSI_FLAGS, val);
		dw_pcie_dbi_ro_wr_dis(pci);
	}
}

static void imx6_pcie_stop_link(struct dw_pcie *pci)
{
	struct device *dev = pci->dev;

	/* turn off pcie ltssm */
	imx6_pcie_ltssm_disable(dev);
}

static u64 imx6_pcie_cpu_addr_fixup(struct dw_pcie *pcie, u64 cpu_addr)
{
	unsigned int offset;
	struct dw_pcie_ep *ep = &pcie->ep;
	struct pcie_port *pp = &pcie->pp;
	struct imx6_pcie *imx6_pcie = to_imx6_pcie(pcie);
	struct resource_entry *entry;

	if (!(imx6_pcie->drvdata->flags & IMX6_PCIE_FLAG_IMX6_CPU_ADDR_FIXUP))
		return cpu_addr;

	if (imx6_pcie->drvdata->mode == DW_PCIE_RC_TYPE) {
		entry = resource_list_first_type(&pp->bridge->windows,
						 IORESOURCE_MEM);
		offset = entry->res->start;
	} else {
		offset = ep->phys_base;
	}

	return (cpu_addr + imx6_pcie->local_addr - offset);
}

static const struct dw_pcie_ops dw_pcie_ops = {
	.start_link = imx6_pcie_start_link,
	.stop_link = imx6_pcie_stop_link,
	.cpu_addr_fixup = imx6_pcie_cpu_addr_fixup,
};

static void imx_pcie_ep_init(struct dw_pcie_ep *ep)
{
	enum pci_barno bar;
	struct dw_pcie *pci = to_dw_pcie_from_ep(ep);

	for (bar = BAR_0; bar <= BAR_5; bar++)
		dw_pcie_ep_reset_bar(pci, bar);
}

static int imx_pcie_ep_raise_irq(struct dw_pcie_ep *ep, u8 func_no,
				   enum pci_epc_irq_type type,
				   u16 interrupt_num)
{
	struct dw_pcie *pci = to_dw_pcie_from_ep(ep);

	switch (type) {
	case PCI_EPC_IRQ_LEGACY:
		return dw_pcie_ep_raise_legacy_irq(ep, func_no);
	case PCI_EPC_IRQ_MSI:
		return dw_pcie_ep_raise_msi_irq(ep, func_no, interrupt_num);
	case PCI_EPC_IRQ_MSIX:
		return dw_pcie_ep_raise_msix_irq(ep, func_no, interrupt_num);
	default:
		dev_err(pci->dev, "UNKNOWN IRQ type\n");
		return -EINVAL;
	}

	return 0;
}

/*
 * iMX8QM/iMXQXP: Bar1/3/5 are reserved.
 */
static const struct pci_epc_features imx8q_pcie_epc_features = {
	.linkup_notifier = false,
	.msi_capable = true,
	.msix_capable = false,
	.reserved_bar = 1 << BAR_1 | 1 << BAR_3 | 1 << BAR_5,
};

static const struct pci_epc_features imx8m_pcie_epc_features = {
	.linkup_notifier = false,
	.msi_capable = true,
	.msix_capable = false,
	.reserved_bar = 1 << BAR_1 | 1 << BAR_3,
	.align = SZ_64K,
};

static const struct pci_epc_features imx6q_pcie_epc_features = {
	.linkup_notifier = false,
	.msi_capable = true,
	.msix_capable = false,
	.reserved_bar = 1 << BAR_0 | 1 << BAR_1 | 1 << BAR_2,
	.align = SZ_64K,
};

static const struct pci_epc_features*
imx_pcie_ep_get_features(struct dw_pcie_ep *ep)
{
	struct dw_pcie *pci = to_dw_pcie_from_ep(ep);
	struct imx6_pcie *imx6_pcie = to_imx6_pcie(pci);

	switch (imx6_pcie->drvdata->variant) {
	case IMX8QM_EP:
	case IMX8QXP_EP:
		return &imx8q_pcie_epc_features;
	case IMX8MQ_EP:
	case IMX8MM_EP:
	case IMX8MP_EP:
	case IMX7D_EP:
	case IMX6SX_EP:
		return &imx8m_pcie_epc_features;
	default:
		return &imx6q_pcie_epc_features;
	}
}

static const struct dw_pcie_ep_ops pcie_ep_ops = {
	.ep_init = imx_pcie_ep_init,
	.raise_irq = imx_pcie_ep_raise_irq,
	.get_features = imx_pcie_ep_get_features,
};

static int imx_add_pcie_ep(struct imx6_pcie *imx6_pcie,
					struct platform_device *pdev)
{
	int ret;
	unsigned int pcie_dbi2_offset;
	struct dw_pcie_ep *ep;
	struct resource *res;
	struct dw_pcie *pci = imx6_pcie->pci;
	struct device *dev = pci->dev;

	ep = &pci->ep;
	ep->ops = &pcie_ep_ops;

	switch (imx6_pcie->drvdata->variant) {
	case IMX8MQ_EP:
	case IMX8MM_EP:
	case IMX8MP_EP:
		pcie_dbi2_offset = SZ_1M;
		break;
	default:
		pcie_dbi2_offset = SZ_4K;
		break;
	}
	pci->dbi_base2 = pci->dbi_base + pcie_dbi2_offset;
	res = platform_get_resource_byname(pdev, IORESOURCE_MEM, "addr_space");
	if (!res)
		return -EINVAL;

	ep->phys_base = res->start;
	ep->addr_size = resource_size(res);
	ep->page_size = SZ_64K;

	ret = dw_pcie_ep_init(ep);
	if (ret) {
		dev_err(dev, "failed to initialize endpoint\n");
		return ret;
	}
	/* Start LTSSM. */
	imx6_pcie_ltssm_enable(dev);

	return 0;
}

static void imx6_pcie_ltssm_disable(struct device *dev)
{
	u32 val;
	struct imx6_pcie *imx6_pcie = dev_get_drvdata(dev);

	switch (imx6_pcie->drvdata->variant) {
	case IMX6SX:
	case IMX6SX_EP:
	case IMX6QP:
	case IMX6QP_EP:
		regmap_update_bits(imx6_pcie->iomuxc_gpr, IOMUXC_GPR12,
				   IMX6Q_GPR12_PCIE_CTL_2, 0);
		break;
	case IMX7D:
	case IMX7D_EP:
	case IMX8MQ:
	case IMX8MM:
	case IMX8MP:
	case IMX8MQ_EP:
	case IMX8MM_EP:
	case IMX8MP_EP:
		reset_control_assert(imx6_pcie->apps_reset);
		break;
	case IMX8QXP:
	case IMX8QXP_EP:
	case IMX8QM:
	case IMX8QM_EP:
		/* Bit4 of the CTRL2 */
		val = IMX8QM_CSR_PCIEA_OFFSET
			+ imx6_pcie->controller_id * SZ_64K;
		regmap_update_bits(imx6_pcie->iomuxc_gpr,
				val + IMX8QM_CSR_PCIE_CTRL2_OFFSET,
				IMX8QM_CTRL_LTSSM_ENABLE, 0);
		regmap_update_bits(imx6_pcie->iomuxc_gpr,
				val + IMX8QM_CSR_PCIE_CTRL2_OFFSET,
				IMX8QM_CTRL_READY_ENTR_L23, 0);
		break;
	default:
		dev_err(dev, "ltssm_disable not supported\n");
	}
}

static ssize_t bus_freq_store(struct device *dev,
		struct device_attribute *attr, const char *buf, size_t count)
{
	int ret;
	u32 bus_freq;

	ret = sscanf(buf, "%x\n", &bus_freq);
	if (ret != 1)
		return -EINVAL;
	if (bus_freq) {
		dev_info(dev, "pcie request bus freq high.\n");
		request_bus_freq(BUS_FREQ_HIGH);
	} else {
		dev_info(dev, "pcie release bus freq high.\n");
		release_bus_freq(BUS_FREQ_HIGH);
	}

	return count;
}
static DEVICE_ATTR_WO(bus_freq);

static struct attribute *imx_pcie_rc_attrs[] = {
	&dev_attr_bus_freq.attr,
	NULL
};

static struct attribute_group imx_pcie_attrgroup = {
	.attrs	= imx_pcie_rc_attrs,
};

static void imx6_pcie_clkreq_enable(struct imx6_pcie *imx6_pcie)
{
	/*
	 * If the L1SS is supported, disable the over ride after link up.
	 * Let the the CLK_REQ# controlled by HW L1SS automatically.
	 */
	switch (imx6_pcie->drvdata->variant) {
	case IMX8MQ:
	case IMX8MM:
	case IMX8MP:
		regmap_update_bits(imx6_pcie->iomuxc_gpr,
			imx6_pcie_grp_offset(imx6_pcie),
			IMX8MQ_GPR_PCIE_CLK_REQ_OVERRIDE_EN,
			0);
		break;
	default:
		break;
	};
}

#ifdef CONFIG_PM_SLEEP
static void imx6_pcie_pm_turnoff(struct imx6_pcie *imx6_pcie)
{
	int i;
	u32 dst, val;
	struct device *dev = imx6_pcie->pci->dev;

	/* Some variants have a turnoff reset in DT */
	if (imx6_pcie->turnoff_reset) {
		reset_control_assert(imx6_pcie->turnoff_reset);
		reset_control_deassert(imx6_pcie->turnoff_reset);
		goto pm_turnoff_sleep;
	}

	/* Others poke directly at IOMUXC registers */
	switch (imx6_pcie->drvdata->variant) {
	case IMX6SX:
	case IMX6SX_EP:
		regmap_update_bits(imx6_pcie->iomuxc_gpr, IOMUXC_GPR12,
				IMX6SX_GPR12_PCIE_PM_TURN_OFF,
				IMX6SX_GPR12_PCIE_PM_TURN_OFF);
		regmap_update_bits(imx6_pcie->iomuxc_gpr, IOMUXC_GPR12,
				IMX6SX_GPR12_PCIE_PM_TURN_OFF, 0);
		break;
	case IMX6QP:
	case IMX6QP_EP:
		regmap_update_bits(imx6_pcie->iomuxc_gpr, IOMUXC_GPR12,
				   IMX6SX_GPR12_PCIE_PM_TURN_OFF,
				   IMX6SX_GPR12_PCIE_PM_TURN_OFF);
		regmap_update_bits(imx6_pcie->iomuxc_gpr, IOMUXC_GPR12,
				   IMX6SX_GPR12_PCIE_PM_TURN_OFF, 0);
		break;
	case IMX8QXP:
	case IMX8QXP_EP:
	case IMX8QM:
	case IMX8QM_EP:
		dst = IMX8QM_CSR_PCIEA_OFFSET + imx6_pcie->controller_id * SZ_64K;
		regmap_update_bits(imx6_pcie->iomuxc_gpr,
				dst + IMX8QM_CSR_PCIE_CTRL2_OFFSET,
				IMX8QM_CTRL_PM_XMT_TURNOFF,
				IMX8QM_CTRL_PM_XMT_TURNOFF);
		regmap_update_bits(imx6_pcie->iomuxc_gpr,
				dst + IMX8QM_CSR_PCIE_CTRL2_OFFSET,
				IMX8QM_CTRL_PM_XMT_TURNOFF,
				0);
		regmap_update_bits(imx6_pcie->iomuxc_gpr,
				dst + IMX8QM_CSR_PCIE_CTRL2_OFFSET,
				IMX8QM_CTRL_READY_ENTR_L23,
				IMX8QM_CTRL_READY_ENTR_L23);
		/* check the L2 is entered or not. */
		for (i = 0; i < 10000; i++) {
			regmap_read(imx6_pcie->iomuxc_gpr,
					dst + IMX8QM_CSR_PCIE_STTS0_OFFSET,
					&val);
			if (val & IMX8QM_CTRL_STTS0_PM_LINKST_IN_L2)
				break;
			udelay(10);
		}
		if ((val & IMX8QM_CTRL_STTS0_PM_LINKST_IN_L2) == 0)
			dev_err(dev, "PCIE%d can't enter into L2.\n",
					imx6_pcie->controller_id);
		break;
	default:
		dev_err(dev, "PME_Turn_Off not implemented\n");
		return;
	}

	/*
	 * Components with an upstream port must respond to
	 * PME_Turn_Off with PME_TO_Ack but we can't check.
	 *
	 * The standard recommends a 1-10ms timeout after which to
	 * proceed anyway as if acks were received.
	 */
pm_turnoff_sleep:
	usleep_range(1000, 10000);
}

static int imx6_pcie_suspend_noirq(struct device *dev)
{
	struct imx6_pcie *imx6_pcie = dev_get_drvdata(dev);

	if (!(imx6_pcie->drvdata->flags & IMX6_PCIE_FLAG_SUPPORTS_SUSPEND))
		return 0;
	if (unlikely(imx6_pcie->drvdata->variant == IMX6Q)) {
		/*
		 * L2 can exit by 'reset' or Inband beacon (from remote EP)
		 * toggling phy_powerdown has same effect as 'inband beacon'
		 * So, toggle bit18 of GPR1, used as a workaround of errata
		 * ERR005723 "PCIe PCIe does not support L2 Power Down"
		 */
		regmap_update_bits(imx6_pcie->iomuxc_gpr, IOMUXC_GPR1,
				   IMX6Q_GPR1_PCIE_TEST_PD,
				   IMX6Q_GPR1_PCIE_TEST_PD);
	} else {
		imx6_pcie_pm_turnoff(imx6_pcie);
		imx6_pcie_ltssm_disable(dev);
		imx6_pcie_clk_disable(imx6_pcie);
	}

	return 0;
}

static int imx6_pcie_resume_noirq(struct device *dev)
{
	int ret;
	struct imx6_pcie *imx6_pcie = dev_get_drvdata(dev);
	struct pcie_port *pp = &imx6_pcie->pci->pp;

	if (!(imx6_pcie->drvdata->flags & IMX6_PCIE_FLAG_SUPPORTS_SUSPEND))
		return 0;
	if (unlikely(imx6_pcie->drvdata->variant == IMX6Q)) {
		/*
		 * L2 can exit by 'reset' or Inband beacon (from remote EP)
		 * toggling phy_powerdown has same effect as 'inband beacon'
		 * So, toggle bit18 of GPR1, used as a workaround of errata
		 * ERR005723 "PCIe PCIe does not support L2 Power Down"
		 */
		regmap_update_bits(imx6_pcie->iomuxc_gpr, IOMUXC_GPR1,
				IMX6Q_GPR1_PCIE_TEST_PD, 0);
	} else {
		imx6_pcie_assert_core_reset(imx6_pcie);
		imx6_pcie_init_phy(imx6_pcie);
		imx6_pcie_deassert_core_reset(imx6_pcie);
		dw_pcie_setup_rc(pp);
		pci_imx_set_msi_en(pp);

		ret = imx6_pcie_start_link(imx6_pcie->pci);
		if (ret < 0)
			dev_info(dev, "pcie link is down after resume.\n");
		if (imx6_pcie->l1ss_clkreq)
			imx6_pcie_clkreq_enable(imx6_pcie);
	}

	return 0;
}
#endif

static const struct dev_pm_ops imx6_pcie_pm_ops = {
	SET_NOIRQ_SYSTEM_SLEEP_PM_OPS(imx6_pcie_suspend_noirq,
				      imx6_pcie_resume_noirq)
};

static const struct dw_pcie_host_ops imx6_pcie_host_ops = {
};

static int __init imx6_pcie_compliance_test_enable(char *str)
{
	if (!strcmp(str, "yes")) {
		pr_info("Enable the i.MX PCIe compliance tests mode.\n");
		imx6_pcie_cz_enabled = 1;
	}
	return 1;
}

__setup("pcie_cz_enabled=", imx6_pcie_compliance_test_enable);

static int imx6_pcie_probe(struct platform_device *pdev)
{
	struct device *dev = &pdev->dev;
	struct dw_pcie *pci;
	struct imx6_pcie *imx6_pcie;
	struct device_node *np;
	struct resource *dbi_base, *hsio_res;
	struct device_node *node = dev->of_node;
	void __iomem *iomem;
	struct regmap_config regconfig = imx6_pcie_regconfig;
	int ret;

	imx6_pcie = devm_kzalloc(dev, sizeof(*imx6_pcie), GFP_KERNEL);
	if (!imx6_pcie)
		return -ENOMEM;

	pci = devm_kzalloc(dev, sizeof(*pci), GFP_KERNEL);
	if (!pci)
		return -ENOMEM;

	pci->dev = dev;
	pci->ops = &dw_pcie_ops;
	pci->pp.ops = &imx6_pcie_host_ops;

	imx6_pcie->pci = pci;
	imx6_pcie->drvdata = of_device_get_match_data(dev);

	/* Find the PHY if one is defined, only imx7d uses it */
	np = of_parse_phandle(node, "fsl,imx7d-pcie-phy", 0);
	if (np) {
		struct resource res;

		ret = of_address_to_resource(np, 0, &res);
		if (ret) {
			dev_err(dev, "Unable to map PCIe PHY\n");
			return ret;
		}
		imx6_pcie->phy_base = devm_ioremap_resource(dev, &res);
		if (IS_ERR(imx6_pcie->phy_base))
			return PTR_ERR(imx6_pcie->phy_base);
	}

	imx6_pcie->phy = devm_phy_get(dev, "pcie-phy");
	if (IS_ERR(imx6_pcie->phy)) {
		if (PTR_ERR(imx6_pcie->phy) == -EPROBE_DEFER)
			return -EPROBE_DEFER;
		/* Set NULL if there is no pcie-phy */
		imx6_pcie->phy = NULL;
	}

	/* Find the HSIO MIX if one is defined, only imx8mp uses it */
	np = of_parse_phandle(node, "fsl,imx8mp-hsio-mix", 0);
	if (np) {
		struct resource res;

		ret = of_address_to_resource(np, 0, &res);
		if (ret) {
			dev_err(dev, "Unable to find HSIO MIX res\n");
			return ret;
		}
		imx6_pcie->hsmix_base = devm_ioremap_resource(dev, &res);
		if (IS_ERR(imx6_pcie->hsmix_base)) {
			dev_err(dev, "Unable to map HSIO MIX res\n");
			return PTR_ERR(imx6_pcie->hsmix_base);
		}
	}

	dbi_base = platform_get_resource(pdev, IORESOURCE_MEM, 0);
	pci->dbi_base = devm_ioremap_resource(dev, dbi_base);
	if (IS_ERR(pci->dbi_base))
		return PTR_ERR(pci->dbi_base);

	if (of_property_read_u32(node, "hsio-cfg", &imx6_pcie->hsio_cfg))
		imx6_pcie->hsio_cfg = 0;
	if (of_property_read_u32(node, "ext_osc", &imx6_pcie->ext_osc) < 0)
		imx6_pcie->ext_osc = 0;
	if (of_property_read_u32(node, "local-addr", &imx6_pcie->local_addr))
		imx6_pcie->local_addr = 0;
	if (of_property_read_bool(node, "l1ss-disabled"))
		imx6_pcie->l1ss_clkreq = 0;
	else
		imx6_pcie->l1ss_clkreq = 1;

	/* Fetch GPIOs */
	imx6_pcie->clkreq_gpio = of_get_named_gpio(node, "clkreq-gpio", 0);
	if (gpio_is_valid(imx6_pcie->clkreq_gpio)) {
		devm_gpio_request_one(&pdev->dev, imx6_pcie->clkreq_gpio,
				      GPIOF_OUT_INIT_LOW, "PCIe CLKREQ");
	} else if (imx6_pcie->clkreq_gpio == -EPROBE_DEFER) {
		return imx6_pcie->clkreq_gpio;
	}

	imx6_pcie->dis_gpio = of_get_named_gpio(node, "disable-gpio", 0);
	if (gpio_is_valid(imx6_pcie->dis_gpio)) {
		ret = devm_gpio_request_one(&pdev->dev, imx6_pcie->dis_gpio,
					    GPIOF_OUT_INIT_LOW, "PCIe DIS");
		if (ret) {
			dev_err(&pdev->dev, "unable to get disable gpio\n");
			return ret;
		}
	} else if (imx6_pcie->dis_gpio == -EPROBE_DEFER) {
		return imx6_pcie->dis_gpio;
	}
	imx6_pcie->epdev_on = devm_regulator_get(&pdev->dev, "epdev_on");
	if (IS_ERR(imx6_pcie->epdev_on))
		return -EPROBE_DEFER;
	imx6_pcie->reset_gpio = of_get_named_gpio(node, "reset-gpio", 0);
	imx6_pcie->gpio_active_high = of_property_read_bool(node,
						"reset-gpio-active-high");
	if (gpio_is_valid(imx6_pcie->reset_gpio)) {
		ret = devm_gpio_request_one(dev, imx6_pcie->reset_gpio,
				imx6_pcie->gpio_active_high ?
					GPIOF_OUT_INIT_HIGH :
					GPIOF_OUT_INIT_LOW,
				"PCIe reset");
		if (ret) {
			dev_err(dev, "unable to get reset gpio\n");
			return ret;
		}
	} else if (imx6_pcie->reset_gpio == -EPROBE_DEFER) {
		return imx6_pcie->reset_gpio;
	}

	/* Fetch clocks */
	imx6_pcie->pcie_phy = devm_clk_get(dev, "pcie_phy");
	if (IS_ERR(imx6_pcie->pcie_phy))
		return dev_err_probe(dev, PTR_ERR(imx6_pcie->pcie_phy),
				     "pcie_phy clock source missing or invalid\n");

	imx6_pcie->pcie_bus = devm_clk_get(dev, "pcie_bus");
	if (IS_ERR(imx6_pcie->pcie_bus))
		return dev_err_probe(dev, PTR_ERR(imx6_pcie->pcie_bus),
				     "pcie_bus clock source missing or invalid\n");

	imx6_pcie->pcie = devm_clk_get(dev, "pcie");
	if (IS_ERR(imx6_pcie->pcie))
		return dev_err_probe(dev, PTR_ERR(imx6_pcie->pcie),
				     "pcie clock source missing or invalid\n");

	switch (imx6_pcie->drvdata->variant) {
	case IMX6SX:
	case IMX6SX_EP:
		imx6_pcie->pcie_inbound_axi = devm_clk_get(dev,
							   "pcie_inbound_axi");
		if (IS_ERR(imx6_pcie->pcie_inbound_axi))
			return dev_err_probe(dev, PTR_ERR(imx6_pcie->pcie_inbound_axi),
					     "pcie_inbound_axi clock missing or invalid\n");
		break;
	case IMX8MP:
	case IMX8MP_EP:
		imx6_pcie->pciephy_perst = devm_reset_control_get_exclusive(dev,
									    "pciephy_perst");
		if (IS_ERR(imx6_pcie->pciephy_perst)) {
			dev_err(dev, "Failed to get PCIEPHY perst control\n");
			return PTR_ERR(imx6_pcie->pciephy_perst);
		}
		fallthrough;
	case IMX8MQ:
	case IMX8MM:
	case IMX8MQ_EP:
	case IMX8MM_EP:
		imx6_pcie->pcie_aux = devm_clk_get(dev, "pcie_aux");
		if (IS_ERR(imx6_pcie->pcie_aux))
			return dev_err_probe(dev, PTR_ERR(imx6_pcie->pcie_aux),
					     "pcie_aux clock source missing or invalid\n");
		fallthrough;
	case IMX7D:
	case IMX7D_EP:
		if (dbi_base->start == IMX8MQ_PCIE2_BASE_ADDR)
			imx6_pcie->controller_id = 1;

		imx6_pcie->pciephy_reset = devm_reset_control_get_exclusive(dev,
									    "pciephy");
		if (IS_ERR(imx6_pcie->pciephy_reset)) {
			dev_err(dev, "Failed to get PCIEPHY reset control\n");
			return PTR_ERR(imx6_pcie->pciephy_reset);
		}

		imx6_pcie->apps_reset = devm_reset_control_get_exclusive(dev,
									 "apps");
		if (IS_ERR(imx6_pcie->apps_reset)) {
			dev_err(dev, "Failed to get PCIE APPS reset control\n");
			return PTR_ERR(imx6_pcie->apps_reset);
		}
		break;
	case IMX8QM:
	case IMX8QM_EP:
	case IMX8QXP:
	case IMX8QXP_EP:
		if (dbi_base->start == IMX8_HSIO_PCIEB_BASE_ADDR)
			imx6_pcie->controller_id = 1;

		imx6_pcie->pcie_per = devm_clk_get(dev, "pcie_per");
		if (IS_ERR(imx6_pcie->pcie_per)) {
			dev_err(dev, "pcie_per clock source missing or invalid\n");
			return PTR_ERR(imx6_pcie->pcie_per);
		}

		imx6_pcie->pcie_inbound_axi = devm_clk_get(&pdev->dev,
				"pcie_inbound_axi");
		if (IS_ERR(imx6_pcie->pcie_inbound_axi)) {
			dev_err(&pdev->dev,
				"pcie clock source missing or invalid\n");
			return PTR_ERR(imx6_pcie->pcie_inbound_axi);
		}

		imx6_pcie->phy_per = devm_clk_get(dev, "phy_per");
		if (IS_ERR(imx6_pcie->phy_per)) {
			dev_err(dev, "failed to get phy per clock.\n");
			return PTR_ERR(imx6_pcie->phy_per);
		}

		imx6_pcie->misc_per = devm_clk_get(dev, "misc_per");
		if (IS_ERR(imx6_pcie->misc_per)) {
			dev_err(dev, "failed to get misc per clock.\n");
			return PTR_ERR(imx6_pcie->misc_per);
		}
		if (imx6_pcie->drvdata->variant == IMX8QM
				&& imx6_pcie->controller_id == 1) {
			imx6_pcie->pcie_phy_pclk = devm_clk_get(dev,
					"pcie_phy_pclk");
			if (IS_ERR(imx6_pcie->pcie_phy_pclk)) {
				dev_err(dev, "no pcie_phy_pclk clock\n");
				return PTR_ERR(imx6_pcie->pcie_phy_pclk);
			}

			imx6_pcie->pciex2_per = devm_clk_get(dev, "pciex2_per");
			if (IS_ERR(imx6_pcie->pciex2_per)) {
				dev_err(dev, "can't get pciex2_per.\n");
				return PTR_ERR(imx6_pcie->pciex2_per);
			}
		}

		hsio_res = platform_get_resource_byname(pdev, IORESOURCE_MEM,
							"hsio");
		if (hsio_res) {
			iomem = devm_ioremap(dev, hsio_res->start,
					     resource_size(hsio_res));
			if (IS_ERR(iomem))
				return PTR_ERR(iomem);
			imx6_pcie->iomuxc_gpr =
				devm_regmap_init_mmio(dev, iomem, &regconfig);
			if (IS_ERR(imx6_pcie->iomuxc_gpr)) {
				dev_err(dev, "failed to init register map\n");
				return PTR_ERR(imx6_pcie->iomuxc_gpr);
			}
		} else {
			dev_err(dev, "missing *hsio* reg space\n");
		}
		break;
	default:
		break;
	}

	/* Grab turnoff reset */
	imx6_pcie->turnoff_reset = devm_reset_control_get_optional_exclusive(dev, "turnoff");
	if (IS_ERR(imx6_pcie->turnoff_reset)) {
		dev_err(dev, "Failed to get TURNOFF reset control\n");
		return PTR_ERR(imx6_pcie->turnoff_reset);
	}

	imx6_pcie->clkreq_reset = devm_reset_control_get_optional_exclusive(dev, "clkreq");
	if (IS_ERR(imx6_pcie->clkreq_reset)) {
		dev_err(dev, "Failed to get CLKREQ reset control\n");
		return PTR_ERR(imx6_pcie->clkreq_reset);
	}

	/* Grab GPR config register range */
	if (imx6_pcie->iomuxc_gpr == NULL) {
		imx6_pcie->iomuxc_gpr =
			syscon_regmap_lookup_by_compatible("fsl,imx6q-iomuxc-gpr");
		if (IS_ERR(imx6_pcie->iomuxc_gpr)) {
			dev_err(dev, "unable to find iomuxc registers\n");
			return PTR_ERR(imx6_pcie->iomuxc_gpr);
		}
	}

	/* Grab PCIe PHY Tx Settings */
	if (of_property_read_u32(node, "fsl,tx-deemph-gen1",
				 &imx6_pcie->tx_deemph_gen1))
		imx6_pcie->tx_deemph_gen1 = 0;

	if (of_property_read_u32(node, "fsl,tx-deemph-gen2-3p5db",
				 &imx6_pcie->tx_deemph_gen2_3p5db))
		imx6_pcie->tx_deemph_gen2_3p5db = 0;

	if (of_property_read_u32(node, "fsl,tx-deemph-gen2-6db",
				 &imx6_pcie->tx_deemph_gen2_6db))
		imx6_pcie->tx_deemph_gen2_6db = 20;

	if (of_property_read_u32(node, "fsl,tx-swing-full",
				 &imx6_pcie->tx_swing_full))
		imx6_pcie->tx_swing_full = 127;

	if (of_property_read_u32(node, "fsl,tx-swing-low",
				 &imx6_pcie->tx_swing_low))
		imx6_pcie->tx_swing_low = 127;

	/* Limit link speed */
	pci->link_gen = 1;
	ret = of_property_read_u32(node, "fsl,max-link-speed", &pci->link_gen);

	imx6_pcie->vpcie = devm_regulator_get_optional(&pdev->dev, "vpcie");
	if (IS_ERR(imx6_pcie->vpcie)) {
		if (PTR_ERR(imx6_pcie->vpcie) != -ENODEV)
			return PTR_ERR(imx6_pcie->vpcie);
		imx6_pcie->vpcie = NULL;
	}

	imx6_pcie->vph = devm_regulator_get_optional(&pdev->dev, "vph");
	if (IS_ERR(imx6_pcie->vph)) {
		if (PTR_ERR(imx6_pcie->vph) != -ENODEV)
			return PTR_ERR(imx6_pcie->vph);
		imx6_pcie->vph = NULL;
	}

	platform_set_drvdata(pdev, imx6_pcie);

	ret = imx6_pcie_attach_pd(dev);
	if (ret)
		return ret;

	ret = regulator_enable(imx6_pcie->epdev_on);
	if (ret) {
		dev_err(dev, "failed to enable the epdev_on regulator\n");
		goto err_ret;
	}

	if (gpio_is_valid(imx6_pcie->dis_gpio))
		gpio_set_value_cansleep(imx6_pcie->dis_gpio, 1);
	imx6_pcie_assert_core_reset(imx6_pcie);
	imx6_pcie_init_phy(imx6_pcie);
	imx6_pcie_deassert_core_reset(imx6_pcie);
	imx6_setup_phy_mpll(imx6_pcie);

	switch (imx6_pcie->drvdata->mode) {
	case DW_PCIE_RC_TYPE:
		/* add attributes for bus freq */
		ret = sysfs_create_group(&pdev->dev.kobj, &imx_pcie_attrgroup);
		if (ret)
			goto err_ret;

		ret = dw_pcie_host_init(&pci->pp);
		if (ret < 0) {
			if (imx6_pcie_cz_enabled) {
				/* The PCIE clocks wouldn't be turned off */
				dev_info(dev, "To do the compliance tests.\n");
				ret = 0;
			} else {
				imx6_pcie_detach_pd(dev);
				return ret;
			}
		}

		pci_imx_set_msi_en(&imx6_pcie->pci->pp);
		break;
	case DW_PCIE_EP_TYPE:
		if (!IS_ENABLED(CONFIG_PCI_IMX6_EP)) {
			ret = -ENODEV;
			goto err_ret;
		}

		ret = imx_add_pcie_ep(imx6_pcie, pdev);
		if (ret < 0)
			goto err_ret;
		break;
	default:
		dev_err(dev, "INVALID device type.\n");
		goto err_ret;
	}

	return 0;

err_ret:
	imx6_pcie_detach_pd(dev);
	return ret;
}

static void imx6_pcie_shutdown(struct platform_device *pdev)
{
	struct imx6_pcie *imx6_pcie = platform_get_drvdata(pdev);

	/* bring down link, so bootloader gets clean state in case of reboot */
	imx6_pcie_assert_core_reset(imx6_pcie);
}

static const struct imx6_pcie_drvdata drvdata[] = {
	[IMX6Q] = {
		.variant = IMX6Q,
		.mode = DW_PCIE_RC_TYPE,
		.flags = IMX6_PCIE_FLAG_IMX6_PHY |
			 IMX6_PCIE_FLAG_SUPPORTS_SUSPEND |
			 IMX6_PCIE_FLAG_IMX6_SPEED_CHANGE,
		.dbi_length = 0x200,
	},
	[IMX6SX] = {
		.variant = IMX6SX,
		.mode = DW_PCIE_RC_TYPE,
		.flags = IMX6_PCIE_FLAG_IMX6_PHY |
			 IMX6_PCIE_FLAG_IMX6_SPEED_CHANGE |
			 IMX6_PCIE_FLAG_SUPPORTS_SUSPEND,
	},
	[IMX6QP] = {
		.variant = IMX6QP,
		.mode = DW_PCIE_RC_TYPE,
		.flags = IMX6_PCIE_FLAG_IMX6_PHY |
			 IMX6_PCIE_FLAG_IMX6_SPEED_CHANGE |
			 IMX6_PCIE_FLAG_SUPPORTS_SUSPEND,
		.dbi_length = 0x200,
	},
	[IMX7D] = {
		.variant = IMX7D,
		.mode = DW_PCIE_RC_TYPE,
		.flags = IMX6_PCIE_FLAG_SUPPORTS_SUSPEND,
	},
	[IMX8MQ] = {
		.variant = IMX8MQ,
		.mode = DW_PCIE_RC_TYPE,
		.flags = IMX6_PCIE_FLAG_SUPPORTS_SUSPEND |
			 IMX6_PCIE_FLAG_SUPPORTS_L1SS,
	},
	[IMX8MM] = {
		.variant = IMX8MM,
		.mode = DW_PCIE_RC_TYPE,
		.flags = IMX6_PCIE_FLAG_SUPPORTS_SUSPEND |
			 IMX6_PCIE_FLAG_SUPPORTS_L1SS,
	},
	[IMX8QM] = {
		.variant = IMX8QM,
		.mode = DW_PCIE_RC_TYPE,
		.flags = IMX6_PCIE_FLAG_SUPPORTS_SUSPEND |
			 IMX6_PCIE_FLAG_IMX6_CPU_ADDR_FIXUP,
	},
	[IMX8QXP] = {
		.variant = IMX8QXP,
		.mode = DW_PCIE_RC_TYPE,
		.flags = IMX6_PCIE_FLAG_SUPPORTS_SUSPEND |
			 IMX6_PCIE_FLAG_IMX6_CPU_ADDR_FIXUP,
	},
	[IMX8MP] = {
		.variant = IMX8MP,
		.mode = DW_PCIE_RC_TYPE,
		.flags = IMX6_PCIE_FLAG_SUPPORTS_SUSPEND |
			 IMX6_PCIE_FLAG_SUPPORTS_L1SS,
	},
	[IMX8QXP_EP] = {
		.variant = IMX8QXP_EP,
		.mode = DW_PCIE_EP_TYPE,
		.flags = IMX6_PCIE_FLAG_IMX6_CPU_ADDR_FIXUP,
	},
	[IMX8QM_EP] = {
		.variant = IMX8QM_EP,
		.mode = DW_PCIE_EP_TYPE,
		.flags = IMX6_PCIE_FLAG_IMX6_CPU_ADDR_FIXUP,
	},
	[IMX8MQ_EP] = {
		.variant = IMX8MQ_EP,
		.mode = DW_PCIE_EP_TYPE,
	},
	[IMX8MM_EP] = {
		.variant = IMX8MM_EP,
		.mode = DW_PCIE_EP_TYPE,
	},
	[IMX8MP_EP] = {
		.variant = IMX8MP_EP,
		.mode = DW_PCIE_EP_TYPE,
	},
	[IMX6SX_EP] = {
		.variant = IMX6SX_EP,
		.mode = DW_PCIE_EP_TYPE,
		.flags = IMX6_PCIE_FLAG_IMX6_PHY,
	},
	[IMX7D_EP] = {
		.variant = IMX7D_EP,
		.mode = DW_PCIE_EP_TYPE,
	},
	[IMX6Q_EP] = {
		.variant = IMX6Q_EP,
		.mode = DW_PCIE_EP_TYPE,
		.flags = IMX6_PCIE_FLAG_IMX6_PHY,
	},
	[IMX6QP_EP] = {
		.variant = IMX6QP_EP,
		.mode = DW_PCIE_EP_TYPE,
		.flags = IMX6_PCIE_FLAG_IMX6_PHY,
	},
};

static const struct of_device_id imx6_pcie_of_match[] = {
	{ .compatible = "fsl,imx6q-pcie",  .data = &drvdata[IMX6Q],  },
	{ .compatible = "fsl,imx6sx-pcie", .data = &drvdata[IMX6SX], },
	{ .compatible = "fsl,imx6qp-pcie", .data = &drvdata[IMX6QP], },
	{ .compatible = "fsl,imx7d-pcie",  .data = &drvdata[IMX7D],  },
	{ .compatible = "fsl,imx8mq-pcie", .data = &drvdata[IMX8MQ], },
	{ .compatible = "fsl,imx8mm-pcie", .data = &drvdata[IMX8MM], },
	{ .compatible = "fsl,imx8qm-pcie", .data = &drvdata[IMX8QM], },
	{ .compatible = "fsl,imx8qxp-pcie", .data = &drvdata[IMX8QXP], },
	{ .compatible = "fsl,imx8mp-pcie", .data = &drvdata[IMX8MP], },
	{ .compatible = "fsl,imx8qxp-pcie-ep", .data = &drvdata[IMX8QXP_EP], },
	{ .compatible = "fsl,imx8qm-pcie-ep", .data = &drvdata[IMX8QM_EP], },
	{ .compatible = "fsl,imx8mq-pcie-ep", .data = &drvdata[IMX8MQ_EP], },
	{ .compatible = "fsl,imx8mm-pcie-ep", .data = &drvdata[IMX8MM_EP], },
	{ .compatible = "fsl,imx8mp-pcie-ep", .data = &drvdata[IMX8MP_EP], },
	{ .compatible = "fsl,imx6sx-pcie-ep", .data = &drvdata[IMX6SX_EP], },
	{ .compatible = "fsl,imx7d-pcie-ep", .data = &drvdata[IMX7D_EP], },
	{ .compatible = "fsl,imx6q-pcie-ep", .data = &drvdata[IMX6Q_EP], },
	{ .compatible = "fsl,imx6qp-pcie-ep", .data = &drvdata[IMX6QP_EP], },
	{},
};

static struct platform_driver imx6_pcie_driver = {
	.driver = {
		.name	= "imx6q-pcie",
		.of_match_table = imx6_pcie_of_match,
		.suppress_bind_attrs = true,
		.pm = &imx6_pcie_pm_ops,
		.probe_type = PROBE_PREFER_ASYNCHRONOUS,
	},
	.probe    = imx6_pcie_probe,
	.shutdown = imx6_pcie_shutdown,
};

static void imx6_pcie_quirk(struct pci_dev *dev)
{
	struct pci_bus *bus = dev->bus;
	struct pcie_port *pp = bus->sysdata;

	/* Bus parent is the PCI bridge, its parent is this platform driver */
	if (!bus->dev.parent || !bus->dev.parent->parent)
		return;

	/* Make sure we only quirk devices associated with this driver */
	if (bus->dev.parent->parent->driver != &imx6_pcie_driver.driver)
		return;

	if (pci_is_root_bus(bus)) {
		struct dw_pcie *pci = to_dw_pcie_from_pp(pp);
		struct imx6_pcie *imx6_pcie = to_imx6_pcie(pci);

		/*
		 * Limit config length to avoid the kernel reading beyond
		 * the register set and causing an abort on i.MX 6Quad
		 */
		if (imx6_pcie->drvdata->dbi_length) {
			dev->cfg_size = imx6_pcie->drvdata->dbi_length;
			dev_info(&dev->dev, "Limiting cfg_size to %d\n",
					dev->cfg_size);
		}
	}
}
DECLARE_PCI_FIXUP_CLASS_HEADER(PCI_VENDOR_ID_SYNOPSYS, 0xabcd,
			PCI_CLASS_BRIDGE_PCI, 8, imx6_pcie_quirk);

static void imx6_pcie_l1ss_quirk(struct pci_dev *dev)
{
	u32 reg, rc_l1sub, ep_l1sub, header;
	int ttl, ret;
	int pos = PCI_CFG_SPACE_SIZE;
	struct pci_bus *bus = dev->bus;
	struct pcie_port *pp = bus->sysdata;
	struct dw_pcie *pci = to_dw_pcie_from_pp(pp);
	struct imx6_pcie *imx6_pcie = to_imx6_pcie(pci);

	/* Return directly, if the L1SS is not supported by RC */
	if (!(imx6_pcie->drvdata->flags & IMX6_PCIE_FLAG_SUPPORTS_L1SS))
		return;

	/* Make sure the L1SS is not force disabled. */
	if (imx6_pcie->l1ss_clkreq == 0)
		return;

	reg = dw_pcie_find_ext_capability(pci, PCI_EXT_CAP_ID_L1SS);
	rc_l1sub = dw_pcie_readl_dbi(pci, reg + PCI_L1SS_CAP);

	/* minimum 8 bytes per capability */
	ttl = (PCI_CFG_SPACE_EXP_SIZE - PCI_CFG_SPACE_SIZE) / 8;
	ret = dw_pcie_read(pp->va_cfg0_base + pos, 4, &header);
	/*
	 * If we have no capabilities, this is indicated by cap ID,
	 * cap version and next pointer all being 0.
	 */
	if (header == 0)
		return;

	while (ttl-- > 0) {
		if (PCI_EXT_CAP_ID(header) == PCI_EXT_CAP_ID_L1SS && pos != 0)
			break;

		pos = PCI_EXT_CAP_NEXT(header);
		if (pos < PCI_CFG_SPACE_SIZE)
			break;

		ret = dw_pcie_read(pp->va_cfg0_base + pos, 4, &header);
	}
	ret = dw_pcie_read(pp->va_cfg0_base + pos + PCI_L1SS_CAP, 4, &ep_l1sub);

	if (rc_l1sub & ep_l1sub & PCI_L1SS_CAP_L1_PM_SS) {
		imx6_pcie->l1ss_clkreq = 1;
		imx6_pcie_clkreq_enable(imx6_pcie);
	} else {
		imx6_pcie->l1ss_clkreq = 0;
	}
}
DECLARE_PCI_FIXUP_FINAL(PCI_VENDOR_ID_SYNOPSYS, 0xabcd, imx6_pcie_l1ss_quirk);

static int __init imx6_pcie_init(void)
{
#ifdef CONFIG_ARM
	/*
	 * Since probe() can be deferred we need to make sure that
	 * hook_fault_code is not called after __init memory is freed
	 * by kernel and since imx6q_pcie_abort_handler() is a no-op,
	 * we can install the handler here without risking it
	 * accessing some uninitialized driver state.
	 */
	hook_fault_code(8, imx6q_pcie_abort_handler, SIGBUS, 0,
			"external abort on non-linefetch");
#endif

	return platform_driver_register(&imx6_pcie_driver);
}
device_initcall(imx6_pcie_init);
MODULE_LICENSE("GPL v2");<|MERGE_RESOLUTION|>--- conflicted
+++ resolved
@@ -692,22 +692,9 @@
 	}
 
 	return 0;
-
-<<<<<<< HEAD
 err_ret:
 	imx6_pcie_detach_pd(dev);
 	return ret;
-=======
-		if (ret)
-			dev_err(dev, "failed to disable vpcie regulator: %d\n",
-				ret);
-	}
-
-	/* Some boards don't have PCIe reset GPIO. */
-	if (gpio_is_valid(imx6_pcie->reset_gpio))
-		gpio_set_value_cansleep(imx6_pcie->reset_gpio,
-					imx6_pcie->gpio_active_high);
->>>>>>> aed23654
 }
 
 static unsigned int imx6_pcie_grp_offset(const struct imx6_pcie *imx6_pcie)
@@ -826,7 +813,6 @@
 		break;
 	}
 
-	return ret;
 err_pciex2_per:
 	clk_disable_unprepare(imx6_pcie->pcie_phy_pclk);
 err_pcie_phy_pclk:
@@ -949,15 +935,12 @@
 	usleep_range(200, 500);
 }
 
-<<<<<<< HEAD
 static void imx6_pcie_clk_disable(struct imx6_pcie *imx6_pcie)
 {
 	clk_disable_unprepare(imx6_pcie->pcie);
 	clk_disable_unprepare(imx6_pcie->pcie_phy);
 	clk_disable_unprepare(imx6_pcie->pcie_bus);
 
-=======
->>>>>>> aed23654
 	switch (imx6_pcie->drvdata->variant) {
 	case IMX6Q:
 	case IMX6Q_EP:
@@ -1007,34 +990,6 @@
 	default:
 		break;
 	}
-<<<<<<< HEAD
-=======
-
-	/* Some boards don't have PCIe reset GPIO. */
-	if (gpio_is_valid(imx6_pcie->reset_gpio)) {
-		msleep(100);
-		gpio_set_value_cansleep(imx6_pcie->reset_gpio,
-					!imx6_pcie->gpio_active_high);
-		/* Wait for 100ms after PERST# deassertion (PCIe r5.0, 6.6.1) */
-		msleep(100);
-	}
-
-	return;
-
-err_ref_clk:
-	clk_disable_unprepare(imx6_pcie->pcie);
-err_pcie:
-	clk_disable_unprepare(imx6_pcie->pcie_bus);
-err_pcie_bus:
-	clk_disable_unprepare(imx6_pcie->pcie_phy);
-err_pcie_phy:
-	if (imx6_pcie->vpcie && regulator_is_enabled(imx6_pcie->vpcie) > 0) {
-		ret = regulator_disable(imx6_pcie->vpcie);
-		if (ret)
-			dev_err(dev, "failed to disable vpcie regulator: %d\n",
-				ret);
-	}
->>>>>>> aed23654
 }
 
 static void imx6_pcie_assert_core_reset(struct imx6_pcie *imx6_pcie)
@@ -1228,6 +1183,27 @@
 		gpio_set_value_cansleep(imx6_pcie->reset_gpio,
 					!imx6_pcie->gpio_active_high);
 	}
+
+	ret = clk_prepare_enable(imx6_pcie->pcie_bus);
+	if (ret) {
+		dev_err(dev, "unable to enable pcie_bus clock\n");
+		goto err_pcie_bus;
+	}
+
+	ret = clk_prepare_enable(imx6_pcie->pcie);
+	if (ret) {
+		dev_err(dev, "unable to enable pcie clock\n");
+		goto err_pcie;
+	}
+
+	ret = imx6_pcie_enable_ref_clk(imx6_pcie);
+	if (ret) {
+		dev_err(dev, "unable to enable pcie ref clock\n");
+		goto err_ref_clk;
+	}
+
+	/* allow the clocks to stabilize */
+	usleep_range(200, 500);
 
 	switch (imx6_pcie->drvdata->variant) {
 	case IMX8QM:
@@ -1385,6 +1361,22 @@
 	case IMX6Q_EP:
 		break;
 	}
+
+	/* Some boards don't have PCIe reset GPIO. */
+	if (gpio_is_valid(imx6_pcie->reset_gpio)) {
+		msleep(100);
+		gpio_set_value_cansleep(imx6_pcie->reset_gpio,
+					!imx6_pcie->gpio_active_high);
+		/* Wait for 100ms after PERST# deassertion (PCIe r5.0, 6.6.1) */
+		msleep(100);
+	}
+
+err_ref_clk:
+	clk_disable_unprepare(imx6_pcie->pcie);
+err_pcie:
+	clk_disable_unprepare(imx6_pcie->pcie_bus);
+err_pcie_bus:
+	clk_disable_unprepare(imx6_pcie->pcie_phy);
 
 	return;
 }
