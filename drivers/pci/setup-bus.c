// SPDX-License-Identifier: GPL-2.0
/*
 *	drivers/pci/setup-bus.c
 *
 * Extruded from code written by
 *      Dave Rusling (david.rusling@reo.mts.dec.com)
 *      David Mosberger (davidm@cs.arizona.edu)
 *	David Miller (davem@redhat.com)
 *
 * Support routines for initializing a PCI subsystem.
 */

/*
 * Nov 2000, Ivan Kokshaysky <ink@jurassic.park.msu.ru>
 *	     PCI-PCI bridges cleanup, sorted resource allocation.
 * Feb 2002, Ivan Kokshaysky <ink@jurassic.park.msu.ru>
 *	     Converted to allocation in 3 passes, which gives
 *	     tighter packing. Prefetchable range support.
 */

#include <linux/init.h>
#include <linux/kernel.h>
#include <linux/module.h>
#include <linux/pci.h>
#include <linux/errno.h>
#include <linux/ioport.h>
#include <linux/cache.h>
#include <linux/slab.h>
#include <linux/acpi.h>
#include "pci.h"

unsigned int pci_flags;

struct pci_dev_resource {
	struct list_head list;
	struct resource *res;
	struct pci_dev *dev;
	resource_size_t start;
	resource_size_t end;
	resource_size_t add_size;
	resource_size_t min_align;
	unsigned long flags;
};

static void free_list(struct list_head *head)
{
	struct pci_dev_resource *dev_res, *tmp;

	list_for_each_entry_safe(dev_res, tmp, head, list) {
		list_del(&dev_res->list);
		kfree(dev_res);
	}
}

/**
 * add_to_list() - add a new resource tracker to the list
 * @head:	Head of the list
 * @dev:	device corresponding to which the resource
 *		belongs
 * @res:	The resource to be tracked
 * @add_size:	additional size to be optionally added
 *              to the resource
 */
static int add_to_list(struct list_head *head,
		 struct pci_dev *dev, struct resource *res,
		 resource_size_t add_size, resource_size_t min_align)
{
	struct pci_dev_resource *tmp;

	tmp = kzalloc(sizeof(*tmp), GFP_KERNEL);
	if (!tmp)
		return -ENOMEM;

	tmp->res = res;
	tmp->dev = dev;
	tmp->start = res->start;
	tmp->end = res->end;
	tmp->flags = res->flags;
	tmp->add_size = add_size;
	tmp->min_align = min_align;

	list_add(&tmp->list, head);

	return 0;
}

static void remove_from_list(struct list_head *head,
				 struct resource *res)
{
	struct pci_dev_resource *dev_res, *tmp;

	list_for_each_entry_safe(dev_res, tmp, head, list) {
		if (dev_res->res == res) {
			list_del(&dev_res->list);
			kfree(dev_res);
			break;
		}
	}
}

static struct pci_dev_resource *res_to_dev_res(struct list_head *head,
					       struct resource *res)
{
	struct pci_dev_resource *dev_res;

	list_for_each_entry(dev_res, head, list) {
		if (dev_res->res == res)
			return dev_res;
	}

	return NULL;
}

static resource_size_t get_res_add_size(struct list_head *head,
					struct resource *res)
{
	struct pci_dev_resource *dev_res;

	dev_res = res_to_dev_res(head, res);
	return dev_res ? dev_res->add_size : 0;
}

static resource_size_t get_res_add_align(struct list_head *head,
					 struct resource *res)
{
	struct pci_dev_resource *dev_res;

	dev_res = res_to_dev_res(head, res);
	return dev_res ? dev_res->min_align : 0;
}


/* Sort resources by alignment */
static void pdev_sort_resources(struct pci_dev *dev, struct list_head *head)
{
	int i;

	for (i = 0; i < PCI_NUM_RESOURCES; i++) {
		struct resource *r;
		struct pci_dev_resource *dev_res, *tmp;
		resource_size_t r_align;
		struct list_head *n;

		r = &dev->resource[i];

		if (r->flags & IORESOURCE_PCI_FIXED)
			continue;

		if (!(r->flags) || r->parent)
			continue;

		r_align = pci_resource_alignment(dev, r);
		if (!r_align) {
			pci_warn(dev, "BAR %d: %pR has bogus alignment\n",
				 i, r);
			continue;
		}

		tmp = kzalloc(sizeof(*tmp), GFP_KERNEL);
		if (!tmp)
			panic("pdev_sort_resources(): kmalloc() failed!\n");
		tmp->res = r;
		tmp->dev = dev;

		/* fallback is smallest one or list is empty*/
		n = head;
		list_for_each_entry(dev_res, head, list) {
			resource_size_t align;

			align = pci_resource_alignment(dev_res->dev,
							 dev_res->res);

			if (r_align > align) {
				n = &dev_res->list;
				break;
			}
		}
		/* Insert it just before n*/
		list_add_tail(&tmp->list, n);
	}
}

static void __dev_sort_resources(struct pci_dev *dev,
				 struct list_head *head)
{
	u16 class = dev->class >> 8;

	/* Don't touch classless devices or host bridges or ioapics.  */
	if (class == PCI_CLASS_NOT_DEFINED || class == PCI_CLASS_BRIDGE_HOST)
		return;

	/* Don't touch ioapic devices already enabled by firmware */
	if (class == PCI_CLASS_SYSTEM_PIC) {
		u16 command;
		pci_read_config_word(dev, PCI_COMMAND, &command);
		if (command & (PCI_COMMAND_IO | PCI_COMMAND_MEMORY))
			return;
	}

	pdev_sort_resources(dev, head);
}

static inline void reset_resource(struct resource *res)
{
	res->start = 0;
	res->end = 0;
	res->flags = 0;
}

/**
 * reassign_resources_sorted() - satisfy any additional resource requests
 *
 * @realloc_head : head of the list tracking requests requiring additional
 *             resources
 * @head     : head of the list tracking requests with allocated
 *             resources
 *
 * Walk through each element of the realloc_head and try to procure
 * additional resources for the element, provided the element
 * is in the head list.
 */
static void reassign_resources_sorted(struct list_head *realloc_head,
		struct list_head *head)
{
	struct resource *res;
	struct pci_dev_resource *add_res, *tmp;
	struct pci_dev_resource *dev_res;
	resource_size_t add_size, align;
	int idx;

	list_for_each_entry_safe(add_res, tmp, realloc_head, list) {
		bool found_match = false;

		res = add_res->res;
		/* skip resource that has been reset */
		if (!res->flags)
			goto out;

		/* skip this resource if not found in head list */
		list_for_each_entry(dev_res, head, list) {
			if (dev_res->res == res) {
				found_match = true;
				break;
			}
		}
		if (!found_match)/* just skip */
			continue;

		idx = res - &add_res->dev->resource[0];
		add_size = add_res->add_size;
		align = add_res->min_align;
		if (!resource_size(res)) {
			res->start = align;
			res->end = res->start + add_size - 1;
			if (pci_assign_resource(add_res->dev, idx))
				reset_resource(res);
		} else {
			res->flags |= add_res->flags &
				 (IORESOURCE_STARTALIGN|IORESOURCE_SIZEALIGN);
			if (pci_reassign_resource(add_res->dev, idx,
						  add_size, align))
				pci_printk(KERN_DEBUG, add_res->dev,
					   "failed to add %llx res[%d]=%pR\n",
					   (unsigned long long)add_size,
					   idx, res);
		}
out:
		list_del(&add_res->list);
		kfree(add_res);
	}
}

/**
 * assign_requested_resources_sorted() - satisfy resource requests
 *
 * @head : head of the list tracking requests for resources
 * @fail_head : head of the list tracking requests that could
 *		not be allocated
 *
 * Satisfy resource requests of each element in the list. Add
 * requests that could not satisfied to the failed_list.
 */
static void assign_requested_resources_sorted(struct list_head *head,
				 struct list_head *fail_head)
{
	struct resource *res;
	struct pci_dev_resource *dev_res;
	int idx;

	list_for_each_entry(dev_res, head, list) {
		res = dev_res->res;
		idx = res - &dev_res->dev->resource[0];
		if (resource_size(res) &&
		    pci_assign_resource(dev_res->dev, idx)) {
			if (fail_head) {
				/*
				 * if the failed res is for ROM BAR, and it will
				 * be enabled later, don't add it to the list
				 */
				if (!((idx == PCI_ROM_RESOURCE) &&
				      (!(res->flags & IORESOURCE_ROM_ENABLE))))
					add_to_list(fail_head,
						    dev_res->dev, res,
						    0 /* don't care */,
						    0 /* don't care */);
			}
			reset_resource(res);
		}
	}
}

static unsigned long pci_fail_res_type_mask(struct list_head *fail_head)
{
	struct pci_dev_resource *fail_res;
	unsigned long mask = 0;

	/* check failed type */
	list_for_each_entry(fail_res, fail_head, list)
		mask |= fail_res->flags;

	/*
	 * one pref failed resource will set IORESOURCE_MEM,
	 * as we can allocate pref in non-pref range.
	 * Will release all assigned non-pref sibling resources
	 * according to that bit.
	 */
	return mask & (IORESOURCE_IO | IORESOURCE_MEM | IORESOURCE_PREFETCH);
}

static bool pci_need_to_release(unsigned long mask, struct resource *res)
{
	if (res->flags & IORESOURCE_IO)
		return !!(mask & IORESOURCE_IO);

	/* check pref at first */
	if (res->flags & IORESOURCE_PREFETCH) {
		if (mask & IORESOURCE_PREFETCH)
			return true;
		/* count pref if its parent is non-pref */
		else if ((mask & IORESOURCE_MEM) &&
			 !(res->parent->flags & IORESOURCE_PREFETCH))
			return true;
		else
			return false;
	}

	if (res->flags & IORESOURCE_MEM)
		return !!(mask & IORESOURCE_MEM);

	return false;	/* should not get here */
}

static void __assign_resources_sorted(struct list_head *head,
				 struct list_head *realloc_head,
				 struct list_head *fail_head)
{
	/*
	 * Should not assign requested resources at first.
	 *   they could be adjacent, so later reassign can not reallocate
	 *   them one by one in parent resource window.
	 * Try to assign requested + add_size at beginning
	 *  if could do that, could get out early.
	 *  if could not do that, we still try to assign requested at first,
	 *    then try to reassign add_size for some resources.
	 *
	 * Separate three resource type checking if we need to release
	 * assigned resource after requested + add_size try.
	 *	1. if there is io port assign fail, will release assigned
	 *	   io port.
	 *	2. if there is pref mmio assign fail, release assigned
	 *	   pref mmio.
	 *	   if assigned pref mmio's parent is non-pref mmio and there
	 *	   is non-pref mmio assign fail, will release that assigned
	 *	   pref mmio.
	 *	3. if there is non-pref mmio assign fail or pref mmio
	 *	   assigned fail, will release assigned non-pref mmio.
	 */
	LIST_HEAD(save_head);
	LIST_HEAD(local_fail_head);
	struct pci_dev_resource *save_res;
	struct pci_dev_resource *dev_res, *tmp_res, *dev_res2;
	unsigned long fail_type;
	resource_size_t add_align, align;

	/* Check if optional add_size is there */
	if (!realloc_head || list_empty(realloc_head))
		goto requested_and_reassign;

	/* Save original start, end, flags etc at first */
	list_for_each_entry(dev_res, head, list) {
		if (add_to_list(&save_head, dev_res->dev, dev_res->res, 0, 0)) {
			free_list(&save_head);
			goto requested_and_reassign;
		}
	}

	/* Update res in head list with add_size in realloc_head list */
	list_for_each_entry_safe(dev_res, tmp_res, head, list) {
		dev_res->res->end += get_res_add_size(realloc_head,
							dev_res->res);

		/*
		 * There are two kinds of additional resources in the list:
		 * 1. bridge resource  -- IORESOURCE_STARTALIGN
		 * 2. SR-IOV resource   -- IORESOURCE_SIZEALIGN
		 * Here just fix the additional alignment for bridge
		 */
		if (!(dev_res->res->flags & IORESOURCE_STARTALIGN))
			continue;

		add_align = get_res_add_align(realloc_head, dev_res->res);

		/*
		 * The "head" list is sorted by the alignment to make sure
		 * resources with bigger alignment will be assigned first.
		 * After we change the alignment of a dev_res in "head" list,
		 * we need to reorder the list by alignment to make it
		 * consistent.
		 */
		if (add_align > dev_res->res->start) {
			resource_size_t r_size = resource_size(dev_res->res);

			dev_res->res->start = add_align;
			dev_res->res->end = add_align + r_size - 1;

			list_for_each_entry(dev_res2, head, list) {
				align = pci_resource_alignment(dev_res2->dev,
							       dev_res2->res);
				if (add_align > align) {
					list_move_tail(&dev_res->list,
						       &dev_res2->list);
					break;
				}
			}
		}

	}

	/* Try updated head list with add_size added */
	assign_requested_resources_sorted(head, &local_fail_head);

	/* all assigned with add_size ? */
	if (list_empty(&local_fail_head)) {
		/* Remove head list from realloc_head list */
		list_for_each_entry(dev_res, head, list)
			remove_from_list(realloc_head, dev_res->res);
		free_list(&save_head);
		free_list(head);
		return;
	}

	/* check failed type */
	fail_type = pci_fail_res_type_mask(&local_fail_head);
	/* remove not need to be released assigned res from head list etc */
	list_for_each_entry_safe(dev_res, tmp_res, head, list)
		if (dev_res->res->parent &&
		    !pci_need_to_release(fail_type, dev_res->res)) {
			/* remove it from realloc_head list */
			remove_from_list(realloc_head, dev_res->res);
			remove_from_list(&save_head, dev_res->res);
			list_del(&dev_res->list);
			kfree(dev_res);
		}

	free_list(&local_fail_head);
	/* Release assigned resource */
	list_for_each_entry(dev_res, head, list)
		if (dev_res->res->parent)
			release_resource(dev_res->res);
	/* Restore start/end/flags from saved list */
	list_for_each_entry(save_res, &save_head, list) {
		struct resource *res = save_res->res;

		res->start = save_res->start;
		res->end = save_res->end;
		res->flags = save_res->flags;
	}
	free_list(&save_head);

requested_and_reassign:
	/* Satisfy the must-have resource requests */
	assign_requested_resources_sorted(head, fail_head);

	/* Try to satisfy any additional optional resource
		requests */
	if (realloc_head)
		reassign_resources_sorted(realloc_head, head);
	free_list(head);
}

static void pdev_assign_resources_sorted(struct pci_dev *dev,
				 struct list_head *add_head,
				 struct list_head *fail_head)
{
	LIST_HEAD(head);

	__dev_sort_resources(dev, &head);
	__assign_resources_sorted(&head, add_head, fail_head);

}

static void pbus_assign_resources_sorted(const struct pci_bus *bus,
					 struct list_head *realloc_head,
					 struct list_head *fail_head)
{
	struct pci_dev *dev;
	LIST_HEAD(head);

	list_for_each_entry(dev, &bus->devices, bus_list)
		__dev_sort_resources(dev, &head);

	__assign_resources_sorted(&head, realloc_head, fail_head);
}

void pci_setup_cardbus(struct pci_bus *bus)
{
	struct pci_dev *bridge = bus->self;
	struct resource *res;
	struct pci_bus_region region;

	pci_info(bridge, "CardBus bridge to %pR\n",
		 &bus->busn_res);

	res = bus->resource[0];
	pcibios_resource_to_bus(bridge->bus, &region, res);
	if (res->flags & IORESOURCE_IO) {
		/*
		 * The IO resource is allocated a range twice as large as it
		 * would normally need.  This allows us to set both IO regs.
		 */
		pci_info(bridge, "  bridge window %pR\n", res);
		pci_write_config_dword(bridge, PCI_CB_IO_BASE_0,
					region.start);
		pci_write_config_dword(bridge, PCI_CB_IO_LIMIT_0,
					region.end);
	}

	res = bus->resource[1];
	pcibios_resource_to_bus(bridge->bus, &region, res);
	if (res->flags & IORESOURCE_IO) {
		pci_info(bridge, "  bridge window %pR\n", res);
		pci_write_config_dword(bridge, PCI_CB_IO_BASE_1,
					region.start);
		pci_write_config_dword(bridge, PCI_CB_IO_LIMIT_1,
					region.end);
	}

	res = bus->resource[2];
	pcibios_resource_to_bus(bridge->bus, &region, res);
	if (res->flags & IORESOURCE_MEM) {
		pci_info(bridge, "  bridge window %pR\n", res);
		pci_write_config_dword(bridge, PCI_CB_MEMORY_BASE_0,
					region.start);
		pci_write_config_dword(bridge, PCI_CB_MEMORY_LIMIT_0,
					region.end);
	}

	res = bus->resource[3];
	pcibios_resource_to_bus(bridge->bus, &region, res);
	if (res->flags & IORESOURCE_MEM) {
		pci_info(bridge, "  bridge window %pR\n", res);
		pci_write_config_dword(bridge, PCI_CB_MEMORY_BASE_1,
					region.start);
		pci_write_config_dword(bridge, PCI_CB_MEMORY_LIMIT_1,
					region.end);
	}
}
EXPORT_SYMBOL(pci_setup_cardbus);

/* Initialize bridges with base/limit values we have collected.
   PCI-to-PCI Bridge Architecture Specification rev. 1.1 (1998)
   requires that if there is no I/O ports or memory behind the
   bridge, corresponding range must be turned off by writing base
   value greater than limit to the bridge's base/limit registers.

   Note: care must be taken when updating I/O base/limit registers
   of bridges which support 32-bit I/O. This update requires two
   config space writes, so it's quite possible that an I/O window of
   the bridge will have some undesirable address (e.g. 0) after the
   first write. Ditto 64-bit prefetchable MMIO.  */
static void pci_setup_bridge_io(struct pci_dev *bridge)
{
	struct resource *res;
	struct pci_bus_region region;
	unsigned long io_mask;
	u8 io_base_lo, io_limit_lo;
	u16 l;
	u32 io_upper16;

	io_mask = PCI_IO_RANGE_MASK;
	if (bridge->io_window_1k)
		io_mask = PCI_IO_1K_RANGE_MASK;

	/* Set up the top and bottom of the PCI I/O segment for this bus. */
	res = &bridge->resource[PCI_BRIDGE_RESOURCES + 0];
	pcibios_resource_to_bus(bridge->bus, &region, res);
	if (res->flags & IORESOURCE_IO) {
		pci_read_config_word(bridge, PCI_IO_BASE, &l);
		io_base_lo = (region.start >> 8) & io_mask;
		io_limit_lo = (region.end >> 8) & io_mask;
		l = ((u16) io_limit_lo << 8) | io_base_lo;
		/* Set up upper 16 bits of I/O base/limit. */
		io_upper16 = (region.end & 0xffff0000) | (region.start >> 16);
		pci_info(bridge, "  bridge window %pR\n", res);
	} else {
		/* Clear upper 16 bits of I/O base/limit. */
		io_upper16 = 0;
		l = 0x00f0;
	}
	/* Temporarily disable the I/O range before updating PCI_IO_BASE. */
	pci_write_config_dword(bridge, PCI_IO_BASE_UPPER16, 0x0000ffff);
	/* Update lower 16 bits of I/O base/limit. */
	pci_write_config_word(bridge, PCI_IO_BASE, l);
	/* Update upper 16 bits of I/O base/limit. */
	pci_write_config_dword(bridge, PCI_IO_BASE_UPPER16, io_upper16);
}

static void pci_setup_bridge_mmio(struct pci_dev *bridge)
{
	struct resource *res;
	struct pci_bus_region region;
	u32 l;

	/* Set up the top and bottom of the PCI Memory segment for this bus. */
	res = &bridge->resource[PCI_BRIDGE_RESOURCES + 1];
	pcibios_resource_to_bus(bridge->bus, &region, res);
	if (res->flags & IORESOURCE_MEM) {
		l = (region.start >> 16) & 0xfff0;
		l |= region.end & 0xfff00000;
		pci_info(bridge, "  bridge window %pR\n", res);
	} else {
		l = 0x0000fff0;
	}
	pci_write_config_dword(bridge, PCI_MEMORY_BASE, l);
}

static void pci_setup_bridge_mmio_pref(struct pci_dev *bridge)
{
	struct resource *res;
	struct pci_bus_region region;
	u32 l, bu, lu;

	/* Clear out the upper 32 bits of PREF limit.
	   If PCI_PREF_BASE_UPPER32 was non-zero, this temporarily
	   disables PREF range, which is ok. */
	pci_write_config_dword(bridge, PCI_PREF_LIMIT_UPPER32, 0);

	/* Set up PREF base/limit. */
	bu = lu = 0;
	res = &bridge->resource[PCI_BRIDGE_RESOURCES + 2];
	pcibios_resource_to_bus(bridge->bus, &region, res);
	if (res->flags & IORESOURCE_PREFETCH) {
		l = (region.start >> 16) & 0xfff0;
		l |= region.end & 0xfff00000;
		if (res->flags & IORESOURCE_MEM_64) {
			bu = upper_32_bits(region.start);
			lu = upper_32_bits(region.end);
		}
		pci_info(bridge, "  bridge window %pR\n", res);
	} else {
		l = 0x0000fff0;
	}
	pci_write_config_dword(bridge, PCI_PREF_MEMORY_BASE, l);

	/* Set the upper 32 bits of PREF base & limit. */
	pci_write_config_dword(bridge, PCI_PREF_BASE_UPPER32, bu);
	pci_write_config_dword(bridge, PCI_PREF_LIMIT_UPPER32, lu);
}

static void __pci_setup_bridge(struct pci_bus *bus, unsigned long type)
{
	struct pci_dev *bridge = bus->self;

	pci_info(bridge, "PCI bridge to %pR\n",
		 &bus->busn_res);

	if (type & IORESOURCE_IO)
		pci_setup_bridge_io(bridge);

	if (type & IORESOURCE_MEM)
		pci_setup_bridge_mmio(bridge);

	if (type & IORESOURCE_PREFETCH)
		pci_setup_bridge_mmio_pref(bridge);

	pci_write_config_word(bridge, PCI_BRIDGE_CONTROL, bus->bridge_ctl);
}

void __weak pcibios_setup_bridge(struct pci_bus *bus, unsigned long type)
{
}

void pci_setup_bridge(struct pci_bus *bus)
{
	unsigned long type = IORESOURCE_IO | IORESOURCE_MEM |
				  IORESOURCE_PREFETCH;

	pcibios_setup_bridge(bus, type);
	__pci_setup_bridge(bus, type);
}


int pci_claim_bridge_resource(struct pci_dev *bridge, int i)
{
	if (i < PCI_BRIDGE_RESOURCES || i > PCI_BRIDGE_RESOURCE_END)
		return 0;

	if (pci_claim_resource(bridge, i) == 0)
		return 0;	/* claimed the window */

	if ((bridge->class >> 8) != PCI_CLASS_BRIDGE_PCI)
		return 0;

	if (!pci_bus_clip_resource(bridge, i))
		return -EINVAL;	/* clipping didn't change anything */

	switch (i - PCI_BRIDGE_RESOURCES) {
	case 0:
		pci_setup_bridge_io(bridge);
		break;
	case 1:
		pci_setup_bridge_mmio(bridge);
		break;
	case 2:
		pci_setup_bridge_mmio_pref(bridge);
		break;
	default:
		return -EINVAL;
	}

	if (pci_claim_resource(bridge, i) == 0)
		return 0;	/* claimed a smaller window */

	return -EINVAL;
}

/* Check whether the bridge supports optional I/O and
   prefetchable memory ranges. If not, the respective
   base/limit registers must be read-only and read as 0. */
static void pci_bridge_check_ranges(struct pci_bus *bus)
{
	u16 io;
	u32 pmem;
	struct pci_dev *bridge = bus->self;
	struct resource *b_res;

	b_res = &bridge->resource[PCI_BRIDGE_RESOURCES];
	b_res[1].flags |= IORESOURCE_MEM;

	pci_read_config_word(bridge, PCI_IO_BASE, &io);
	if (!io) {
		pci_write_config_word(bridge, PCI_IO_BASE, 0xe0f0);
		pci_read_config_word(bridge, PCI_IO_BASE, &io);
		pci_write_config_word(bridge, PCI_IO_BASE, 0x0);
	}
	if (io)
		b_res[0].flags |= IORESOURCE_IO;

	/*  DECchip 21050 pass 2 errata: the bridge may miss an address
	    disconnect boundary by one PCI data phase.
	    Workaround: do not use prefetching on this device. */
	if (bridge->vendor == PCI_VENDOR_ID_DEC && bridge->device == 0x0001)
		return;

	pci_read_config_dword(bridge, PCI_PREF_MEMORY_BASE, &pmem);
	if (!pmem) {
		pci_write_config_dword(bridge, PCI_PREF_MEMORY_BASE,
					       0xffe0fff0);
		pci_read_config_dword(bridge, PCI_PREF_MEMORY_BASE, &pmem);
		pci_write_config_dword(bridge, PCI_PREF_MEMORY_BASE, 0x0);
	}
	if (pmem) {
		b_res[2].flags |= IORESOURCE_MEM | IORESOURCE_PREFETCH;
		if ((pmem & PCI_PREF_RANGE_TYPE_MASK) ==
		    PCI_PREF_RANGE_TYPE_64) {
			b_res[2].flags |= IORESOURCE_MEM_64;
			b_res[2].flags |= PCI_PREF_RANGE_TYPE_64;
		}
	}

	/* double check if bridge does support 64 bit pref */
	if (b_res[2].flags & IORESOURCE_MEM_64) {
		u32 mem_base_hi, tmp;
		pci_read_config_dword(bridge, PCI_PREF_BASE_UPPER32,
					 &mem_base_hi);
		pci_write_config_dword(bridge, PCI_PREF_BASE_UPPER32,
					       0xffffffff);
		pci_read_config_dword(bridge, PCI_PREF_BASE_UPPER32, &tmp);
		if (!tmp)
			b_res[2].flags &= ~IORESOURCE_MEM_64;
		pci_write_config_dword(bridge, PCI_PREF_BASE_UPPER32,
				       mem_base_hi);
	}
}

/* Helper function for sizing routines: find first available
   bus resource of a given type. Note: we intentionally skip
   the bus resources which have already been assigned (that is,
   have non-NULL parent resource). */
static struct resource *find_free_bus_resource(struct pci_bus *bus,
			 unsigned long type_mask, unsigned long type)
{
	int i;
	struct resource *r;

	pci_bus_for_each_resource(bus, r, i) {
		if (r == &ioport_resource || r == &iomem_resource)
			continue;
		if (r && (r->flags & type_mask) == type && !r->parent)
			return r;
	}
	return NULL;
}

static resource_size_t calculate_iosize(resource_size_t size,
		resource_size_t min_size,
		resource_size_t size1,
		resource_size_t old_size,
		resource_size_t align)
{
	if (size < min_size)
		size = min_size;
	if (old_size == 1)
		old_size = 0;
	/* To be fixed in 2.5: we should have sort of HAVE_ISA
	   flag in the struct pci_bus. */
#if defined(CONFIG_ISA) || defined(CONFIG_EISA)
	size = (size & 0xff) + ((size & ~0xffUL) << 2);
#endif
	size = ALIGN(size + size1, align);
	if (size < old_size)
		size = old_size;
	return size;
}

static resource_size_t calculate_memsize(resource_size_t size,
		resource_size_t min_size,
		resource_size_t size1,
		resource_size_t old_size,
		resource_size_t align)
{
	if (size < min_size)
		size = min_size;
	if (old_size == 1)
		old_size = 0;
	if (size < old_size)
		size = old_size;
	size = ALIGN(size + size1, align);
	return size;
}

resource_size_t __weak pcibios_window_alignment(struct pci_bus *bus,
						unsigned long type)
{
	return 1;
}

#define PCI_P2P_DEFAULT_MEM_ALIGN	0x100000	/* 1MiB */
#define PCI_P2P_DEFAULT_IO_ALIGN	0x1000		/* 4KiB */
#define PCI_P2P_DEFAULT_IO_ALIGN_1K	0x400		/* 1KiB */

static resource_size_t window_alignment(struct pci_bus *bus,
					unsigned long type)
{
	resource_size_t align = 1, arch_align;

	if (type & IORESOURCE_MEM)
		align = PCI_P2P_DEFAULT_MEM_ALIGN;
	else if (type & IORESOURCE_IO) {
		/*
		 * Per spec, I/O windows are 4K-aligned, but some
		 * bridges have an extension to support 1K alignment.
		 */
		if (bus->self->io_window_1k)
			align = PCI_P2P_DEFAULT_IO_ALIGN_1K;
		else
			align = PCI_P2P_DEFAULT_IO_ALIGN;
	}

	arch_align = pcibios_window_alignment(bus, type);
	return max(align, arch_align);
}

/**
 * pbus_size_io() - size the io window of a given bus
 *
 * @bus : the bus
 * @min_size : the minimum io window that must to be allocated
 * @add_size : additional optional io window
 * @realloc_head : track the additional io window on this list
 *
 * Sizing the IO windows of the PCI-PCI bridge is trivial,
 * since these windows have 1K or 4K granularity and the IO ranges
 * of non-bridge PCI devices are limited to 256 bytes.
 * We must be careful with the ISA aliasing though.
 */
static void pbus_size_io(struct pci_bus *bus, resource_size_t min_size,
		resource_size_t add_size, struct list_head *realloc_head)
{
	struct pci_dev *dev;
	struct resource *b_res = find_free_bus_resource(bus, IORESOURCE_IO,
							IORESOURCE_IO);
	resource_size_t size = 0, size0 = 0, size1 = 0;
	resource_size_t children_add_size = 0;
	resource_size_t min_align, align;

	if (!b_res)
		return;

	min_align = window_alignment(bus, IORESOURCE_IO);
	list_for_each_entry(dev, &bus->devices, bus_list) {
		int i;

		for (i = 0; i < PCI_NUM_RESOURCES; i++) {
			struct resource *r = &dev->resource[i];
			unsigned long r_size;

			if (r->parent || !(r->flags & IORESOURCE_IO))
				continue;
			r_size = resource_size(r);

			if (r_size < 0x400)
				/* Might be re-aligned for ISA */
				size += r_size;
			else
				size1 += r_size;

			align = pci_resource_alignment(dev, r);
			if (align > min_align)
				min_align = align;

			if (realloc_head)
				children_add_size += get_res_add_size(realloc_head, r);
		}
	}

	size0 = calculate_iosize(size, min_size, size1,
			resource_size(b_res), min_align);
	if (children_add_size > add_size)
		add_size = children_add_size;
	size1 = (!realloc_head || (realloc_head && !add_size)) ? size0 :
		calculate_iosize(size, min_size, add_size + size1,
			resource_size(b_res), min_align);
	if (!size0 && !size1) {
		if (b_res->start || b_res->end)
			pci_info(bus->self, "disabling bridge window %pR to %pR (unused)\n",
				 b_res, &bus->busn_res);
		b_res->flags = 0;
		return;
	}

	b_res->start = min_align;
	b_res->end = b_res->start + size0 - 1;
	b_res->flags |= IORESOURCE_STARTALIGN;
	if (size1 > size0 && realloc_head) {
		add_to_list(realloc_head, bus->self, b_res, size1-size0,
			    min_align);
		pci_printk(KERN_DEBUG, bus->self, "bridge window %pR to %pR add_size %llx\n",
			   b_res, &bus->busn_res,
			   (unsigned long long)size1-size0);
	}
}

static inline resource_size_t calculate_mem_align(resource_size_t *aligns,
						  int max_order)
{
	resource_size_t align = 0;
	resource_size_t min_align = 0;
	int order;

	for (order = 0; order <= max_order; order++) {
		resource_size_t align1 = 1;

		align1 <<= (order + 20);

		if (!align)
			min_align = align1;
		else if (ALIGN(align + min_align, min_align) < align1)
			min_align = align1 >> 1;
		align += aligns[order];
	}

	return min_align;
}

/**
 * pbus_size_mem() - size the memory window of a given bus
 *
 * @bus : the bus
 * @mask: mask the resource flag, then compare it with type
 * @type: the type of free resource from bridge
 * @type2: second match type
 * @type3: third match type
 * @min_size : the minimum memory window that must to be allocated
 * @add_size : additional optional memory window
 * @realloc_head : track the additional memory window on this list
 *
 * Calculate the size of the bus and minimal alignment which
 * guarantees that all child resources fit in this size.
 *
 * Returns -ENOSPC if there's no available bus resource of the desired type.
 * Otherwise, sets the bus resource start/end to indicate the required
 * size, adds things to realloc_head (if supplied), and returns 0.
 */
static int pbus_size_mem(struct pci_bus *bus, unsigned long mask,
			 unsigned long type, unsigned long type2,
			 unsigned long type3,
			 resource_size_t min_size, resource_size_t add_size,
			 struct list_head *realloc_head)
{
	struct pci_dev *dev;
	resource_size_t min_align, align, size, size0, size1;
	resource_size_t aligns[18];	/* Alignments from 1Mb to 128Gb */
	int order, max_order;
	struct resource *b_res = find_free_bus_resource(bus,
					mask | IORESOURCE_PREFETCH, type);
	resource_size_t children_add_size = 0;
	resource_size_t children_add_align = 0;
	resource_size_t add_align = 0;

	if (!b_res)
		return -ENOSPC;

	memset(aligns, 0, sizeof(aligns));
	max_order = 0;
	size = 0;

	list_for_each_entry(dev, &bus->devices, bus_list) {
		int i;

		for (i = 0; i < PCI_NUM_RESOURCES; i++) {
			struct resource *r = &dev->resource[i];
			resource_size_t r_size;

			if (r->parent || (r->flags & IORESOURCE_PCI_FIXED) ||
			    ((r->flags & mask) != type &&
			     (r->flags & mask) != type2 &&
			     (r->flags & mask) != type3))
				continue;
			r_size = resource_size(r);
#ifdef CONFIG_PCI_IOV
			/* put SRIOV requested res to the optional list */
			if (realloc_head && i >= PCI_IOV_RESOURCES &&
					i <= PCI_IOV_RESOURCE_END) {
				add_align = max(pci_resource_alignment(dev, r), add_align);
				r->end = r->start - 1;
				add_to_list(realloc_head, dev, r, r_size, 0/* don't care */);
				children_add_size += r_size;
				continue;
			}
#endif
			/*
			 * aligns[0] is for 1MB (since bridge memory
			 * windows are always at least 1MB aligned), so
			 * keep "order" from being negative for smaller
			 * resources.
			 */
			align = pci_resource_alignment(dev, r);
			order = __ffs(align) - 20;
			if (order < 0)
				order = 0;
			if (order >= ARRAY_SIZE(aligns)) {
				pci_warn(dev, "disabling BAR %d: %pR (bad alignment %#llx)\n",
					 i, r, (unsigned long long) align);
				r->flags = 0;
				continue;
			}
			size += max(r_size, align);
			/* Exclude ranges with size > align from
			   calculation of the alignment. */
			if (r_size <= align)
				aligns[order] += align;
			if (order > max_order)
				max_order = order;

			if (realloc_head) {
				children_add_size += get_res_add_size(realloc_head, r);
				children_add_align = get_res_add_align(realloc_head, r);
				add_align = max(add_align, children_add_align);
			}
		}
	}

	min_align = calculate_mem_align(aligns, max_order);
	min_align = max(min_align, window_alignment(bus, b_res->flags));
	size0 = calculate_memsize(size, min_size, 0, resource_size(b_res), min_align);
	add_align = max(min_align, add_align);
	if (children_add_size > add_size)
		add_size = children_add_size;
	size1 = (!realloc_head || (realloc_head && !add_size)) ? size0 :
		calculate_memsize(size, min_size, add_size,
				resource_size(b_res), add_align);
	if (!size0 && !size1) {
		if (b_res->start || b_res->end)
			pci_info(bus->self, "disabling bridge window %pR to %pR (unused)\n",
				 b_res, &bus->busn_res);
		b_res->flags = 0;
		return 0;
	}
	b_res->start = min_align;
	b_res->end = size0 + min_align - 1;
	b_res->flags |= IORESOURCE_STARTALIGN;
	if (size1 > size0 && realloc_head) {
		add_to_list(realloc_head, bus->self, b_res, size1-size0, add_align);
		pci_printk(KERN_DEBUG, bus->self, "bridge window %pR to %pR add_size %llx add_align %llx\n",
			   b_res, &bus->busn_res,
			   (unsigned long long) (size1 - size0),
			   (unsigned long long) add_align);
	}
	return 0;
}

unsigned long pci_cardbus_resource_alignment(struct resource *res)
{
	if (res->flags & IORESOURCE_IO)
		return pci_cardbus_io_size;
	if (res->flags & IORESOURCE_MEM)
		return pci_cardbus_mem_size;
	return 0;
}

static void pci_bus_size_cardbus(struct pci_bus *bus,
			struct list_head *realloc_head)
{
	struct pci_dev *bridge = bus->self;
	struct resource *b_res = &bridge->resource[PCI_BRIDGE_RESOURCES];
	resource_size_t b_res_3_size = pci_cardbus_mem_size * 2;
	u16 ctrl;

	if (b_res[0].parent)
		goto handle_b_res_1;
	/*
	 * Reserve some resources for CardBus.  We reserve
	 * a fixed amount of bus space for CardBus bridges.
	 */
	b_res[0].start = pci_cardbus_io_size;
	b_res[0].end = b_res[0].start + pci_cardbus_io_size - 1;
	b_res[0].flags |= IORESOURCE_IO | IORESOURCE_STARTALIGN;
	if (realloc_head) {
		b_res[0].end -= pci_cardbus_io_size;
		add_to_list(realloc_head, bridge, b_res, pci_cardbus_io_size,
				pci_cardbus_io_size);
	}

handle_b_res_1:
	if (b_res[1].parent)
		goto handle_b_res_2;
	b_res[1].start = pci_cardbus_io_size;
	b_res[1].end = b_res[1].start + pci_cardbus_io_size - 1;
	b_res[1].flags |= IORESOURCE_IO | IORESOURCE_STARTALIGN;
	if (realloc_head) {
		b_res[1].end -= pci_cardbus_io_size;
		add_to_list(realloc_head, bridge, b_res+1, pci_cardbus_io_size,
				 pci_cardbus_io_size);
	}

handle_b_res_2:
	/* MEM1 must not be pref mmio */
	pci_read_config_word(bridge, PCI_CB_BRIDGE_CONTROL, &ctrl);
	if (ctrl & PCI_CB_BRIDGE_CTL_PREFETCH_MEM1) {
		ctrl &= ~PCI_CB_BRIDGE_CTL_PREFETCH_MEM1;
		pci_write_config_word(bridge, PCI_CB_BRIDGE_CONTROL, ctrl);
		pci_read_config_word(bridge, PCI_CB_BRIDGE_CONTROL, &ctrl);
	}

	/*
	 * Check whether prefetchable memory is supported
	 * by this bridge.
	 */
	pci_read_config_word(bridge, PCI_CB_BRIDGE_CONTROL, &ctrl);
	if (!(ctrl & PCI_CB_BRIDGE_CTL_PREFETCH_MEM0)) {
		ctrl |= PCI_CB_BRIDGE_CTL_PREFETCH_MEM0;
		pci_write_config_word(bridge, PCI_CB_BRIDGE_CONTROL, ctrl);
		pci_read_config_word(bridge, PCI_CB_BRIDGE_CONTROL, &ctrl);
	}

	if (b_res[2].parent)
		goto handle_b_res_3;
	/*
	 * If we have prefetchable memory support, allocate
	 * two regions.  Otherwise, allocate one region of
	 * twice the size.
	 */
	if (ctrl & PCI_CB_BRIDGE_CTL_PREFETCH_MEM0) {
		b_res[2].start = pci_cardbus_mem_size;
		b_res[2].end = b_res[2].start + pci_cardbus_mem_size - 1;
		b_res[2].flags |= IORESOURCE_MEM | IORESOURCE_PREFETCH |
				  IORESOURCE_STARTALIGN;
		if (realloc_head) {
			b_res[2].end -= pci_cardbus_mem_size;
			add_to_list(realloc_head, bridge, b_res+2,
				 pci_cardbus_mem_size, pci_cardbus_mem_size);
		}

		/* reduce that to half */
		b_res_3_size = pci_cardbus_mem_size;
	}

handle_b_res_3:
	if (b_res[3].parent)
		goto handle_done;
	b_res[3].start = pci_cardbus_mem_size;
	b_res[3].end = b_res[3].start + b_res_3_size - 1;
	b_res[3].flags |= IORESOURCE_MEM | IORESOURCE_STARTALIGN;
	if (realloc_head) {
		b_res[3].end -= b_res_3_size;
		add_to_list(realloc_head, bridge, b_res+3, b_res_3_size,
				 pci_cardbus_mem_size);
	}

handle_done:
	;
}

void __pci_bus_size_bridges(struct pci_bus *bus, struct list_head *realloc_head)
{
	struct pci_dev *dev;
	unsigned long mask, prefmask, type2 = 0, type3 = 0;
	resource_size_t additional_mem_size = 0, additional_io_size = 0;
	struct resource *b_res;
	int ret;

	list_for_each_entry(dev, &bus->devices, bus_list) {
		struct pci_bus *b = dev->subordinate;
		if (!b)
			continue;

		switch (dev->class >> 8) {
		case PCI_CLASS_BRIDGE_CARDBUS:
			pci_bus_size_cardbus(b, realloc_head);
			break;

		case PCI_CLASS_BRIDGE_PCI:
		default:
			__pci_bus_size_bridges(b, realloc_head);
			break;
		}
	}

	/* The root bus? */
	if (pci_is_root_bus(bus))
		return;

	switch (bus->self->class >> 8) {
	case PCI_CLASS_BRIDGE_CARDBUS:
		/* don't size cardbuses yet. */
		break;

	case PCI_CLASS_BRIDGE_PCI:
		pci_bridge_check_ranges(bus);
		if (bus->self->is_hotplug_bridge) {
			additional_io_size  = pci_hotplug_io_size;
			additional_mem_size = pci_hotplug_mem_size;
		}
		/* Fall through */
	default:
		pbus_size_io(bus, realloc_head ? 0 : additional_io_size,
			     additional_io_size, realloc_head);

		/*
		 * If there's a 64-bit prefetchable MMIO window, compute
		 * the size required to put all 64-bit prefetchable
		 * resources in it.
		 */
		b_res = &bus->self->resource[PCI_BRIDGE_RESOURCES];
		mask = IORESOURCE_MEM;
		prefmask = IORESOURCE_MEM | IORESOURCE_PREFETCH;
		if (b_res[2].flags & IORESOURCE_MEM_64) {
			prefmask |= IORESOURCE_MEM_64;
			ret = pbus_size_mem(bus, prefmask, prefmask,
				  prefmask, prefmask,
				  realloc_head ? 0 : additional_mem_size,
				  additional_mem_size, realloc_head);

			/*
			 * If successful, all non-prefetchable resources
			 * and any 32-bit prefetchable resources will go in
			 * the non-prefetchable window.
			 */
			if (ret == 0) {
				mask = prefmask;
				type2 = prefmask & ~IORESOURCE_MEM_64;
				type3 = prefmask & ~IORESOURCE_PREFETCH;
			}
		}

		/*
		 * If there is no 64-bit prefetchable window, compute the
		 * size required to put all prefetchable resources in the
		 * 32-bit prefetchable window (if there is one).
		 */
		if (!type2) {
			prefmask &= ~IORESOURCE_MEM_64;
			ret = pbus_size_mem(bus, prefmask, prefmask,
					 prefmask, prefmask,
					 realloc_head ? 0 : additional_mem_size,
					 additional_mem_size, realloc_head);

			/*
			 * If successful, only non-prefetchable resources
			 * will go in the non-prefetchable window.
			 */
			if (ret == 0)
				mask = prefmask;
			else
				additional_mem_size += additional_mem_size;

			type2 = type3 = IORESOURCE_MEM;
		}

		/*
		 * Compute the size required to put everything else in the
		 * non-prefetchable window.  This includes:
		 *
		 *   - all non-prefetchable resources
		 *   - 32-bit prefetchable resources if there's a 64-bit
		 *     prefetchable window or no prefetchable window at all
		 *   - 64-bit prefetchable resources if there's no
		 *     prefetchable window at all
		 *
		 * Note that the strategy in __pci_assign_resource() must
		 * match that used here.  Specifically, we cannot put a
		 * 32-bit prefetchable resource in a 64-bit prefetchable
		 * window.
		 */
		pbus_size_mem(bus, mask, IORESOURCE_MEM, type2, type3,
				realloc_head ? 0 : additional_mem_size,
				additional_mem_size, realloc_head);
		break;
	}
}

void pci_bus_size_bridges(struct pci_bus *bus)
{
	__pci_bus_size_bridges(bus, NULL);
}
EXPORT_SYMBOL(pci_bus_size_bridges);

static void assign_fixed_resource_on_bus(struct pci_bus *b, struct resource *r)
{
	int i;
	struct resource *parent_r;
	unsigned long mask = IORESOURCE_IO | IORESOURCE_MEM |
			     IORESOURCE_PREFETCH;

	pci_bus_for_each_resource(b, parent_r, i) {
		if (!parent_r)
			continue;

		if ((r->flags & mask) == (parent_r->flags & mask) &&
		    resource_contains(parent_r, r))
			request_resource(parent_r, r);
	}
}

/*
 * Try to assign any resources marked as IORESOURCE_PCI_FIXED, as they
 * are skipped by pbus_assign_resources_sorted().
 */
static void pdev_assign_fixed_resources(struct pci_dev *dev)
{
	int i;

	for (i = 0; i <  PCI_NUM_RESOURCES; i++) {
		struct pci_bus *b;
		struct resource *r = &dev->resource[i];

		if (r->parent || !(r->flags & IORESOURCE_PCI_FIXED) ||
		    !(r->flags & (IORESOURCE_IO | IORESOURCE_MEM)))
			continue;

		b = dev->bus;
		while (b && !r->parent) {
			assign_fixed_resource_on_bus(b, r);
			b = b->parent;
		}
	}
}

void __pci_bus_assign_resources(const struct pci_bus *bus,
				struct list_head *realloc_head,
				struct list_head *fail_head)
{
	struct pci_bus *b;
	struct pci_dev *dev;

	pbus_assign_resources_sorted(bus, realloc_head, fail_head);

	list_for_each_entry(dev, &bus->devices, bus_list) {
		pdev_assign_fixed_resources(dev);

		b = dev->subordinate;
		if (!b)
			continue;

		__pci_bus_assign_resources(b, realloc_head, fail_head);

		switch (dev->class >> 8) {
		case PCI_CLASS_BRIDGE_PCI:
			if (!pci_is_enabled(dev))
				pci_setup_bridge(b);
			break;

		case PCI_CLASS_BRIDGE_CARDBUS:
			pci_setup_cardbus(b);
			break;

		default:
			pci_info(dev, "not setting up bridge for bus %04x:%02x\n",
				 pci_domain_nr(b), b->number);
			break;
		}
	}
}

void pci_bus_assign_resources(const struct pci_bus *bus)
{
	__pci_bus_assign_resources(bus, NULL, NULL);
}
EXPORT_SYMBOL(pci_bus_assign_resources);

static void pci_claim_device_resources(struct pci_dev *dev)
{
	int i;

	for (i = 0; i < PCI_BRIDGE_RESOURCES; i++) {
		struct resource *r = &dev->resource[i];

		if (!r->flags || r->parent)
			continue;

		pci_claim_resource(dev, i);
	}
}

static void pci_claim_bridge_resources(struct pci_dev *dev)
{
	int i;

	for (i = PCI_BRIDGE_RESOURCES; i < PCI_NUM_RESOURCES; i++) {
		struct resource *r = &dev->resource[i];

		if (!r->flags || r->parent)
			continue;

		pci_claim_bridge_resource(dev, i);
	}
}

static void pci_bus_allocate_dev_resources(struct pci_bus *b)
{
	struct pci_dev *dev;
	struct pci_bus *child;

	list_for_each_entry(dev, &b->devices, bus_list) {
		pci_claim_device_resources(dev);

		child = dev->subordinate;
		if (child)
			pci_bus_allocate_dev_resources(child);
	}
}

static void pci_bus_allocate_resources(struct pci_bus *b)
{
	struct pci_bus *child;

	/*
	 * Carry out a depth-first search on the PCI bus
	 * tree to allocate bridge apertures. Read the
	 * programmed bridge bases and recursively claim
	 * the respective bridge resources.
	 */
	if (b->self) {
		pci_read_bridge_bases(b);
		pci_claim_bridge_resources(b->self);
	}

	list_for_each_entry(child, &b->children, node)
		pci_bus_allocate_resources(child);
}

void pci_bus_claim_resources(struct pci_bus *b)
{
	pci_bus_allocate_resources(b);
	pci_bus_allocate_dev_resources(b);
}
EXPORT_SYMBOL(pci_bus_claim_resources);

static void __pci_bridge_assign_resources(const struct pci_dev *bridge,
					  struct list_head *add_head,
					  struct list_head *fail_head)
{
	struct pci_bus *b;

	pdev_assign_resources_sorted((struct pci_dev *)bridge,
					 add_head, fail_head);

	b = bridge->subordinate;
	if (!b)
		return;

	__pci_bus_assign_resources(b, add_head, fail_head);

	switch (bridge->class >> 8) {
	case PCI_CLASS_BRIDGE_PCI:
		pci_setup_bridge(b);
		break;

	case PCI_CLASS_BRIDGE_CARDBUS:
		pci_setup_cardbus(b);
		break;

	default:
		pci_info(bridge, "not setting up bridge for bus %04x:%02x\n",
			 pci_domain_nr(b), b->number);
		break;
	}
}

#define PCI_RES_TYPE_MASK \
	(IORESOURCE_IO | IORESOURCE_MEM | IORESOURCE_PREFETCH |\
	 IORESOURCE_MEM_64)

static void pci_bridge_release_resources(struct pci_bus *bus,
					  unsigned long type)
{
	struct pci_dev *dev = bus->self;
	struct resource *r;
	unsigned old_flags = 0;
	struct resource *b_res;
	int idx = 1;

	b_res = &dev->resource[PCI_BRIDGE_RESOURCES];

	/*
	 *     1. if there is io port assign fail, will release bridge
	 *	  io port.
	 *     2. if there is non pref mmio assign fail, release bridge
	 *	  nonpref mmio.
	 *     3. if there is 64bit pref mmio assign fail, and bridge pref
	 *	  is 64bit, release bridge pref mmio.
	 *     4. if there is pref mmio assign fail, and bridge pref is
	 *	  32bit mmio, release bridge pref mmio
	 *     5. if there is pref mmio assign fail, and bridge pref is not
	 *	  assigned, release bridge nonpref mmio.
	 */
	if (type & IORESOURCE_IO)
		idx = 0;
	else if (!(type & IORESOURCE_PREFETCH))
		idx = 1;
	else if ((type & IORESOURCE_MEM_64) &&
		 (b_res[2].flags & IORESOURCE_MEM_64))
		idx = 2;
	else if (!(b_res[2].flags & IORESOURCE_MEM_64) &&
		 (b_res[2].flags & IORESOURCE_PREFETCH))
		idx = 2;
	else
		idx = 1;

	r = &b_res[idx];

	if (!r->parent)
		return;

	/*
	 * if there are children under that, we should release them
	 *  all
	 */
	release_child_resources(r);
	if (!release_resource(r)) {
		type = old_flags = r->flags & PCI_RES_TYPE_MASK;
<<<<<<< HEAD
		dev_printk(KERN_DEBUG, &dev->dev, "resource %d %pR released\n",
=======
		pci_printk(KERN_DEBUG, dev, "resource %d %pR released\n",
>>>>>>> 661e50bc
					PCI_BRIDGE_RESOURCES + idx, r);
		/* keep the old size */
		r->end = resource_size(r) - 1;
		r->start = 0;
		r->flags = 0;

		/* avoiding touch the one without PREF */
		if (type & IORESOURCE_PREFETCH)
			type = IORESOURCE_PREFETCH;
		__pci_setup_bridge(bus, type);
		/* for next child res under same bridge */
		r->flags = old_flags;
	}
}

enum release_type {
	leaf_only,
	whole_subtree,
};
/*
 * try to release pci bridge resources that is from leaf bridge,
 * so we can allocate big new one later
 */
static void pci_bus_release_bridge_resources(struct pci_bus *bus,
					     unsigned long type,
					     enum release_type rel_type)
{
	struct pci_dev *dev;
	bool is_leaf_bridge = true;

	list_for_each_entry(dev, &bus->devices, bus_list) {
		struct pci_bus *b = dev->subordinate;
		if (!b)
			continue;

		is_leaf_bridge = false;

		if ((dev->class >> 8) != PCI_CLASS_BRIDGE_PCI)
			continue;

		if (rel_type == whole_subtree)
			pci_bus_release_bridge_resources(b, type,
						 whole_subtree);
	}

	if (pci_is_root_bus(bus))
		return;

	if ((bus->self->class >> 8) != PCI_CLASS_BRIDGE_PCI)
		return;

	if ((rel_type == whole_subtree) || is_leaf_bridge)
		pci_bridge_release_resources(bus, type);
}

static void pci_bus_dump_res(struct pci_bus *bus)
{
	struct resource *res;
	int i;

	pci_bus_for_each_resource(bus, res, i) {
		if (!res || !res->end || !res->flags)
			continue;

		dev_printk(KERN_DEBUG, &bus->dev, "resource %d %pR\n", i, res);
	}
}

static void pci_bus_dump_resources(struct pci_bus *bus)
{
	struct pci_bus *b;
	struct pci_dev *dev;


	pci_bus_dump_res(bus);

	list_for_each_entry(dev, &bus->devices, bus_list) {
		b = dev->subordinate;
		if (!b)
			continue;

		pci_bus_dump_resources(b);
	}
}

static int pci_bus_get_depth(struct pci_bus *bus)
{
	int depth = 0;
	struct pci_bus *child_bus;

	list_for_each_entry(child_bus, &bus->children, node) {
		int ret;

		ret = pci_bus_get_depth(child_bus);
		if (ret + 1 > depth)
			depth = ret + 1;
	}

	return depth;
}

/*
 * -1: undefined, will auto detect later
 *  0: disabled by user
 *  1: disabled by auto detect
 *  2: enabled by user
 *  3: enabled by auto detect
 */
enum enable_type {
	undefined = -1,
	user_disabled,
	auto_disabled,
	user_enabled,
	auto_enabled,
};

static enum enable_type pci_realloc_enable = undefined;
void __init pci_realloc_get_opt(char *str)
{
	if (!strncmp(str, "off", 3))
		pci_realloc_enable = user_disabled;
	else if (!strncmp(str, "on", 2))
		pci_realloc_enable = user_enabled;
}
static bool pci_realloc_enabled(enum enable_type enable)
{
	return enable >= user_enabled;
}

#if defined(CONFIG_PCI_IOV) && defined(CONFIG_PCI_REALLOC_ENABLE_AUTO)
static int iov_resources_unassigned(struct pci_dev *dev, void *data)
{
	int i;
	bool *unassigned = data;

	for (i = PCI_IOV_RESOURCES; i <= PCI_IOV_RESOURCE_END; i++) {
		struct resource *r = &dev->resource[i];
		struct pci_bus_region region;

		/* Not assigned or rejected by kernel? */
		if (!r->flags)
			continue;

		pcibios_resource_to_bus(dev->bus, &region, r);
		if (!region.start) {
			*unassigned = true;
			return 1; /* return early from pci_walk_bus() */
		}
	}

	return 0;
}

static enum enable_type pci_realloc_detect(struct pci_bus *bus,
			 enum enable_type enable_local)
{
	bool unassigned = false;

	if (enable_local != undefined)
		return enable_local;

	pci_walk_bus(bus, iov_resources_unassigned, &unassigned);
	if (unassigned)
		return auto_enabled;

	return enable_local;
}
#else
static enum enable_type pci_realloc_detect(struct pci_bus *bus,
			 enum enable_type enable_local)
{
	return enable_local;
}
#endif

/*
 * first try will not touch pci bridge res
 * second and later try will clear small leaf bridge res
 * will stop till to the max depth if can not find good one
 */
void pci_assign_unassigned_root_bus_resources(struct pci_bus *bus)
{
	LIST_HEAD(realloc_head); /* list of resources that
					want additional resources */
	struct list_head *add_list = NULL;
	int tried_times = 0;
	enum release_type rel_type = leaf_only;
	LIST_HEAD(fail_head);
	struct pci_dev_resource *fail_res;
	int pci_try_num = 1;
	enum enable_type enable_local;

	/* don't realloc if asked to do so */
	enable_local = pci_realloc_detect(bus, pci_realloc_enable);
	if (pci_realloc_enabled(enable_local)) {
		int max_depth = pci_bus_get_depth(bus);

		pci_try_num = max_depth + 1;
		dev_printk(KERN_DEBUG, &bus->dev,
			   "max bus depth: %d pci_try_num: %d\n",
			   max_depth, pci_try_num);
	}

again:
	/*
	 * last try will use add_list, otherwise will try good to have as
	 * must have, so can realloc parent bridge resource
	 */
	if (tried_times + 1 == pci_try_num)
		add_list = &realloc_head;
	/* Depth first, calculate sizes and alignments of all
	   subordinate buses. */
	__pci_bus_size_bridges(bus, add_list);

	/* Depth last, allocate resources and update the hardware. */
	__pci_bus_assign_resources(bus, add_list, &fail_head);
	if (add_list)
		BUG_ON(!list_empty(add_list));
	tried_times++;

	/* any device complain? */
	if (list_empty(&fail_head))
		goto dump;

	if (tried_times >= pci_try_num) {
		if (enable_local == undefined)
			dev_info(&bus->dev, "Some PCI device resources are unassigned, try booting with pci=realloc\n");
		else if (enable_local == auto_enabled)
			dev_info(&bus->dev, "Automatically enabled pci realloc, if you have problem, try booting with pci=realloc=off\n");

		free_list(&fail_head);
		goto dump;
	}

	dev_printk(KERN_DEBUG, &bus->dev,
		   "No. %d try to assign unassigned res\n", tried_times + 1);

	/* third times and later will not check if it is leaf */
	if ((tried_times + 1) > 2)
		rel_type = whole_subtree;

	/*
	 * Try to release leaf bridge's resources that doesn't fit resource of
	 * child device under that bridge
	 */
	list_for_each_entry(fail_res, &fail_head, list)
		pci_bus_release_bridge_resources(fail_res->dev->bus,
						 fail_res->flags & PCI_RES_TYPE_MASK,
						 rel_type);

	/* restore size and flags */
	list_for_each_entry(fail_res, &fail_head, list) {
		struct resource *res = fail_res->res;

		res->start = fail_res->start;
		res->end = fail_res->end;
		res->flags = fail_res->flags;
		if (fail_res->dev->subordinate)
			res->flags = 0;
	}
	free_list(&fail_head);

	goto again;

dump:
	/* dump the resource on buses */
	pci_bus_dump_resources(bus);
}

void __init pci_assign_unassigned_resources(void)
{
	struct pci_bus *root_bus;

	list_for_each_entry(root_bus, &pci_root_buses, node) {
		pci_assign_unassigned_root_bus_resources(root_bus);

		/* Make sure the root bridge has a companion ACPI device: */
		if (ACPI_HANDLE(root_bus->bridge))
			acpi_ioapic_add(ACPI_HANDLE(root_bus->bridge));
	}
}

static void extend_bridge_window(struct pci_dev *bridge, struct resource *res,
			struct list_head *add_list, resource_size_t available)
{
	struct pci_dev_resource *dev_res;

	if (res->parent)
		return;

	if (resource_size(res) >= available)
		return;

	dev_res = res_to_dev_res(add_list, res);
	if (!dev_res)
		return;

	/* Is there room to extend the window? */
	if (available - resource_size(res) <= dev_res->add_size)
		return;

	dev_res->add_size = available - resource_size(res);
<<<<<<< HEAD
	dev_dbg(&bridge->dev, "bridge window %pR extended by %pa\n", res,
=======
	pci_dbg(bridge, "bridge window %pR extended by %pa\n", res,
>>>>>>> 661e50bc
		&dev_res->add_size);
}

static void pci_bus_distribute_available_resources(struct pci_bus *bus,
	struct list_head *add_list, resource_size_t available_io,
	resource_size_t available_mmio, resource_size_t available_mmio_pref)
{
	resource_size_t remaining_io, remaining_mmio, remaining_mmio_pref;
	unsigned int normal_bridges = 0, hotplug_bridges = 0;
	struct resource *io_res, *mmio_res, *mmio_pref_res;
	struct pci_dev *dev, *bridge = bus->self;

	io_res = &bridge->resource[PCI_BRIDGE_RESOURCES + 0];
	mmio_res = &bridge->resource[PCI_BRIDGE_RESOURCES + 1];
	mmio_pref_res = &bridge->resource[PCI_BRIDGE_RESOURCES + 2];

	/*
	 * Update additional resource list (add_list) to fill all the
	 * extra resource space available for this port except the space
	 * calculated in __pci_bus_size_bridges() which covers all the
	 * devices currently connected to the port and below.
	 */
	extend_bridge_window(bridge, io_res, add_list, available_io);
	extend_bridge_window(bridge, mmio_res, add_list, available_mmio);
	extend_bridge_window(bridge, mmio_pref_res, add_list,
			     available_mmio_pref);

	/*
	 * Calculate the total amount of extra resource space we can
	 * pass to bridges below this one. This is basically the
	 * extra space reduced by the minimal required space for the
	 * non-hotplug bridges.
	 */
	remaining_io = available_io;
	remaining_mmio = available_mmio;
	remaining_mmio_pref = available_mmio_pref;

	/*
	 * Calculate how many hotplug bridges and normal bridges there
	 * are on this bus. We will distribute the additional available
	 * resources between hotplug bridges.
	 */
	for_each_pci_bridge(dev, bus) {
		if (dev->is_hotplug_bridge)
			hotplug_bridges++;
		else
			normal_bridges++;
	}

	for_each_pci_bridge(dev, bus) {
		const struct resource *res;

		if (dev->is_hotplug_bridge)
			continue;

		/*
		 * Reduce the available resource space by what the
		 * bridge and devices below it occupy.
		 */
		res = &dev->resource[PCI_BRIDGE_RESOURCES + 0];
		if (!res->parent && available_io > resource_size(res))
			remaining_io -= resource_size(res);

		res = &dev->resource[PCI_BRIDGE_RESOURCES + 1];
		if (!res->parent && available_mmio > resource_size(res))
			remaining_mmio -= resource_size(res);

		res = &dev->resource[PCI_BRIDGE_RESOURCES + 2];
		if (!res->parent && available_mmio_pref > resource_size(res))
			remaining_mmio_pref -= resource_size(res);
	}

	/*
	 * Go over devices on this bus and distribute the remaining
	 * resource space between hotplug bridges.
	 */
	for_each_pci_bridge(dev, bus) {
		struct pci_bus *b;

		b = dev->subordinate;
		if (!b)
			continue;

		if (!hotplug_bridges && normal_bridges == 1) {
			/*
			 * There is only one bridge on the bus (upstream
			 * port) so it gets all available resources
			 * which it can then distribute to the possible
			 * hotplug bridges below.
			 */
			pci_bus_distribute_available_resources(b, add_list,
				available_io, available_mmio,
				available_mmio_pref);
		} else if (dev->is_hotplug_bridge) {
			resource_size_t align, io, mmio, mmio_pref;

			/*
			 * Distribute available extra resources equally
			 * between hotplug-capable downstream ports
			 * taking alignment into account.
			 *
			 * Here hotplug_bridges is always != 0.
			 */
			align = pci_resource_alignment(bridge, io_res);
			io = div64_ul(available_io, hotplug_bridges);
			io = min(ALIGN(io, align), remaining_io);
			remaining_io -= io;

			align = pci_resource_alignment(bridge, mmio_res);
			mmio = div64_ul(available_mmio, hotplug_bridges);
			mmio = min(ALIGN(mmio, align), remaining_mmio);
			remaining_mmio -= mmio;

			align = pci_resource_alignment(bridge, mmio_pref_res);
			mmio_pref = div64_ul(available_mmio_pref,
					     hotplug_bridges);
			mmio_pref = min(ALIGN(mmio_pref, align),
					remaining_mmio_pref);
			remaining_mmio_pref -= mmio_pref;

			pci_bus_distribute_available_resources(b, add_list, io,
							       mmio, mmio_pref);
		}
	}
}

static void
pci_bridge_distribute_available_resources(struct pci_dev *bridge,
					  struct list_head *add_list)
{
	resource_size_t available_io, available_mmio, available_mmio_pref;
	const struct resource *res;

	if (!bridge->is_hotplug_bridge)
		return;

	/* Take the initial extra resources from the hotplug port */
	res = &bridge->resource[PCI_BRIDGE_RESOURCES + 0];
	available_io = resource_size(res);
	res = &bridge->resource[PCI_BRIDGE_RESOURCES + 1];
	available_mmio = resource_size(res);
	res = &bridge->resource[PCI_BRIDGE_RESOURCES + 2];
	available_mmio_pref = resource_size(res);

	pci_bus_distribute_available_resources(bridge->subordinate,
		add_list, available_io, available_mmio, available_mmio_pref);
}

void pci_assign_unassigned_bridge_resources(struct pci_dev *bridge)
{
	struct pci_bus *parent = bridge->subordinate;
	LIST_HEAD(add_list); /* list of resources that
					want additional resources */
	int tried_times = 0;
	LIST_HEAD(fail_head);
	struct pci_dev_resource *fail_res;
	int retval;

again:
	__pci_bus_size_bridges(parent, &add_list);

	/*
	 * Distribute remaining resources (if any) equally between
	 * hotplug bridges below. This makes it possible to extend the
	 * hierarchy later without running out of resources.
	 */
	pci_bridge_distribute_available_resources(bridge, &add_list);

	__pci_bridge_assign_resources(bridge, &add_list, &fail_head);
	BUG_ON(!list_empty(&add_list));
	tried_times++;

	if (list_empty(&fail_head))
		goto enable_all;

	if (tried_times >= 2) {
		/* still fail, don't need to try more */
		free_list(&fail_head);
		goto enable_all;
	}

	printk(KERN_DEBUG "PCI: No. %d try to assign unassigned res\n",
			 tried_times + 1);

	/*
	 * Try to release leaf bridge's resources that doesn't fit resource of
	 * child device under that bridge
	 */
	list_for_each_entry(fail_res, &fail_head, list)
		pci_bus_release_bridge_resources(fail_res->dev->bus,
						 fail_res->flags & PCI_RES_TYPE_MASK,
						 whole_subtree);

	/* restore size and flags */
	list_for_each_entry(fail_res, &fail_head, list) {
		struct resource *res = fail_res->res;

		res->start = fail_res->start;
		res->end = fail_res->end;
		res->flags = fail_res->flags;
		if (fail_res->dev->subordinate)
			res->flags = 0;
	}
	free_list(&fail_head);

	goto again;

enable_all:
	retval = pci_reenable_device(bridge);
	if (retval)
		pci_err(bridge, "Error reenabling bridge (%d)\n", retval);
	pci_set_master(bridge);
}
EXPORT_SYMBOL_GPL(pci_assign_unassigned_bridge_resources);

int pci_reassign_bridge_resources(struct pci_dev *bridge, unsigned long type)
{
	struct pci_dev_resource *dev_res;
	struct pci_dev *next;
	LIST_HEAD(saved);
	LIST_HEAD(added);
	LIST_HEAD(failed);
	unsigned int i;
	int ret;

	/* Walk to the root hub, releasing bridge BARs when possible */
	next = bridge;
	do {
		bridge = next;
		for (i = PCI_BRIDGE_RESOURCES; i < PCI_BRIDGE_RESOURCE_END;
		     i++) {
			struct resource *res = &bridge->resource[i];

			if ((res->flags ^ type) & PCI_RES_TYPE_MASK)
				continue;

			/* Ignore BARs which are still in use */
			if (res->child)
				continue;

			ret = add_to_list(&saved, bridge, res, 0, 0);
			if (ret)
				goto cleanup;

<<<<<<< HEAD
			dev_info(&bridge->dev, "BAR %d: releasing %pR\n",
=======
			pci_info(bridge, "BAR %d: releasing %pR\n",
>>>>>>> 661e50bc
				 i, res);

			if (res->parent)
				release_resource(res);
			res->start = 0;
			res->end = 0;
			break;
		}
		if (i == PCI_BRIDGE_RESOURCE_END)
			break;

		next = bridge->bus ? bridge->bus->self : NULL;
	} while (next);

	if (list_empty(&saved))
		return -ENOENT;

	__pci_bus_size_bridges(bridge->subordinate, &added);
	__pci_bridge_assign_resources(bridge, &added, &failed);
	BUG_ON(!list_empty(&added));

	if (!list_empty(&failed)) {
		ret = -ENOSPC;
		goto cleanup;
	}

	list_for_each_entry(dev_res, &saved, list) {
		/* Skip the bridge we just assigned resources for. */
		if (bridge == dev_res->dev)
			continue;

		bridge = dev_res->dev;
		pci_setup_bridge(bridge->subordinate);
	}

	free_list(&saved);
	return 0;

cleanup:
	/* restore size and flags */
	list_for_each_entry(dev_res, &failed, list) {
		struct resource *res = dev_res->res;

		res->start = dev_res->start;
		res->end = dev_res->end;
		res->flags = dev_res->flags;
	}
	free_list(&failed);

	/* Revert to the old configuration */
	list_for_each_entry(dev_res, &saved, list) {
		struct resource *res = dev_res->res;

		bridge = dev_res->dev;
		i = res - bridge->resource;

		res->start = dev_res->start;
		res->end = dev_res->end;
		res->flags = dev_res->flags;

		pci_claim_resource(bridge, i);
		pci_setup_bridge(bridge->subordinate);
	}
	free_list(&saved);

	return ret;
}

void pci_assign_unassigned_bus_resources(struct pci_bus *bus)
{
	struct pci_dev *dev;
	LIST_HEAD(add_list); /* list of resources that
					want additional resources */

	down_read(&pci_bus_sem);
	for_each_pci_bridge(dev, bus)
		if (pci_has_subordinate(dev))
			__pci_bus_size_bridges(dev->subordinate, &add_list);
	up_read(&pci_bus_sem);
	__pci_bus_assign_resources(bus, &add_list, NULL);
	BUG_ON(!list_empty(&add_list));
}
EXPORT_SYMBOL_GPL(pci_assign_unassigned_bus_resources);<|MERGE_RESOLUTION|>--- conflicted
+++ resolved
@@ -1570,11 +1570,7 @@
 	release_child_resources(r);
 	if (!release_resource(r)) {
 		type = old_flags = r->flags & PCI_RES_TYPE_MASK;
-<<<<<<< HEAD
-		dev_printk(KERN_DEBUG, &dev->dev, "resource %d %pR released\n",
-=======
 		pci_printk(KERN_DEBUG, dev, "resource %d %pR released\n",
->>>>>>> 661e50bc
 					PCI_BRIDGE_RESOURCES + idx, r);
 		/* keep the old size */
 		r->end = resource_size(r) - 1;
@@ -1877,11 +1873,7 @@
 		return;
 
 	dev_res->add_size = available - resource_size(res);
-<<<<<<< HEAD
-	dev_dbg(&bridge->dev, "bridge window %pR extended by %pa\n", res,
-=======
 	pci_dbg(bridge, "bridge window %pR extended by %pa\n", res,
->>>>>>> 661e50bc
 		&dev_res->add_size);
 }
 
@@ -2126,11 +2118,7 @@
 			if (ret)
 				goto cleanup;
 
-<<<<<<< HEAD
-			dev_info(&bridge->dev, "BAR %d: releasing %pR\n",
-=======
 			pci_info(bridge, "BAR %d: releasing %pR\n",
->>>>>>> 661e50bc
 				 i, res);
 
 			if (res->parent)
