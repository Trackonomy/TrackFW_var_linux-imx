// SPDX-License-Identifier: GPL-2.0+
//
// drivers/dma/imx-sdma.c
//
// This file contains a driver for the Freescale Smart DMA engine
//
// Copyright 2010 Sascha Hauer, Pengutronix <s.hauer@pengutronix.de>
//
// Based on code from Freescale:
//
// Copyright 2004-2016 Freescale Semiconductor, Inc. All Rights Reserved.
// Copyright 2018 NXP.

#include <linux/init.h>
#include <linux/iopoll.h>
#include <linux/module.h>
#include <linux/types.h>
#include <linux/bitops.h>
#include <linux/mm.h>
#include <linux/interrupt.h>
#include <linux/clk.h>
#include <linux/delay.h>
#include <linux/sched.h>
#include <linux/semaphore.h>
#include <linux/spinlock.h>
#include <linux/device.h>
#include <linux/genalloc.h>
#include <linux/dma-mapping.h>
#include <linux/firmware.h>
#include <linux/slab.h>
#include <linux/platform_device.h>
#include <linux/pm_runtime.h>
#include <linux/dmaengine.h>
#include <linux/of.h>
#include <linux/of_address.h>
#include <linux/of_device.h>
#include <linux/of_dma.h>
#include <linux/workqueue.h>

#include <asm/irq.h>
#include <linux/platform_data/dma-imx-sdma.h>
#include <linux/platform_data/dma-imx.h>
#include <linux/regmap.h>
#include <linux/mfd/syscon.h>
#include <linux/mfd/syscon/imx6q-iomuxc-gpr.h>

#include "dmaengine.h"
#include "virt-dma.h"

/* SDMA registers */
#define SDMA_H_C0PTR		0x000
#define SDMA_H_INTR		0x004
#define SDMA_H_STATSTOP		0x008
#define SDMA_H_START		0x00c
#define SDMA_H_EVTOVR		0x010
#define SDMA_H_DSPOVR		0x014
#define SDMA_H_HOSTOVR		0x018
#define SDMA_H_EVTPEND		0x01c
#define SDMA_H_DSPENBL		0x020
#define SDMA_H_RESET		0x024
#define SDMA_H_EVTERR		0x028
#define SDMA_H_INTRMSK		0x02c
#define SDMA_H_PSW		0x030
#define SDMA_H_EVTERRDBG	0x034
#define SDMA_H_CONFIG		0x038
#define SDMA_ONCE_ENB		0x040
#define SDMA_ONCE_DATA		0x044
#define SDMA_ONCE_INSTR		0x048
#define SDMA_ONCE_STAT		0x04c
#define SDMA_ONCE_CMD		0x050
#define SDMA_EVT_MIRROR		0x054
#define SDMA_ILLINSTADDR	0x058
#define SDMA_CHN0ADDR		0x05c
#define SDMA_ONCE_RTB		0x060
#define SDMA_XTRIG_CONF1	0x070
#define SDMA_XTRIG_CONF2	0x074
#define SDMA_CHNENBL0_IMX35	0x200
#define SDMA_CHNENBL0_IMX31	0x080
#define SDMA_CHNPRI_0		0x100
#define SDMA_DONE0_CONFIG	0x1000
#define SDMA_DONE0_CONFIG_DONE_SEL	0x7
#define SDMA_DONE0_CONFIG_DONE_DIS	0x6

/*
 * Buffer descriptor status values.
 */
#define BD_DONE  0x01
#define BD_WRAP  0x02
#define BD_CONT  0x04
#define BD_INTR  0x08
#define BD_RROR  0x10
#define BD_LAST  0x20
#define BD_EXTD  0x80

/*
 * Data Node descriptor status values.
 */
#define DND_END_OF_FRAME  0x80
#define DND_END_OF_XFER   0x40
#define DND_DONE          0x20
#define DND_UNUSED        0x01

/*
 * IPCV2 descriptor status values.
 */
#define BD_IPCV2_END_OF_FRAME  0x40

#define IPCV2_MAX_NODES        50
/*
 * Error bit set in the CCB status field by the SDMA,
 * in setbd routine, in case of a transfer error
 */
#define DATA_ERROR  0x10000000

/*
 * Buffer descriptor commands.
 */
#define C0_ADDR             0x01
#define C0_LOAD             0x02
#define C0_DUMP             0x03
#define C0_SETCTX           0x07
#define C0_GETCTX           0x03
#define C0_SETDM            0x01
#define C0_SETPM            0x04
#define C0_GETDM            0x02
#define C0_GETPM            0x08
/*
 * Change endianness indicator in the BD command field
 */
#define CHANGE_ENDIANNESS   0x80

/*
 *  p_2_p watermark_level description
 *	Bits		Name			Description
 *	0-7		Lower WML		Lower watermark level
 *	8		PS			1: Pad Swallowing
 *						0: No Pad Swallowing
 *	9		PA			1: Pad Adding
 *						0: No Pad Adding
 *	10		SPDIF			If this bit is set both source
 *						and destination are on SPBA
 *	11		Source Bit(SP)		1: Source on SPBA
 *						0: Source on AIPS
 *	12		Destination Bit(DP)	1: Destination on SPBA
 *						0: Destination on AIPS
 *	13-15		---------		MUST BE 0
 *	16-23		Higher WML		HWML
 *	24-27		N			Total number of samples after
 *						which Pad adding/Swallowing
 *						must be done. It must be odd.
 *	28		Lower WML Event(LWE)	SDMA events reg to check for
 *						LWML event mask
 *						0: LWE in EVENTS register
 *						1: LWE in EVENTS2 register
 *	29		Higher WML Event(HWE)	SDMA events reg to check for
 *						HWML event mask
 *						0: HWE in EVENTS register
 *						1: HWE in EVENTS2 register
 *	30		---------		MUST BE 0
 *	31		CONT			1: Amount of samples to be
 *						transferred is unknown and
 *						script will keep on
 *						transferring samples as long as
 *						both events are detected and
 *						script must be manually stopped
 *						by the application
 *						0: The amount of samples to be
 *						transferred is equal to the
 *						count field of mode word
 */
#define SDMA_WATERMARK_LEVEL_LWML	0xFF
#define SDMA_WATERMARK_LEVEL_PS		BIT(8)
#define SDMA_WATERMARK_LEVEL_PA		BIT(9)
#define SDMA_WATERMARK_LEVEL_SPDIF	BIT(10)
#define SDMA_WATERMARK_LEVEL_SP		BIT(11)
#define SDMA_WATERMARK_LEVEL_DP		BIT(12)
#define SDMA_WATERMARK_LEVEL_SD		BIT(13)
#define SDMA_WATERMARK_LEVEL_DD		BIT(14)
#define SDMA_WATERMARK_LEVEL_HWML	(0xFF << 16)
#define SDMA_WATERMARK_LEVEL_LWE	BIT(28)
#define SDMA_WATERMARK_LEVEL_HWE	BIT(29)
#define SDMA_WATERMARK_LEVEL_CONT	BIT(31)

#define SDMA_DMA_BUSWIDTHS	(BIT(DMA_SLAVE_BUSWIDTH_1_BYTE) | \
				 BIT(DMA_SLAVE_BUSWIDTH_2_BYTES) | \
				 BIT(DMA_SLAVE_BUSWIDTH_3_BYTES) | \
				 BIT(DMA_SLAVE_BUSWIDTH_4_BYTES))

#define SDMA_DMA_DIRECTIONS	(BIT(DMA_DEV_TO_MEM) | \
				 BIT(DMA_MEM_TO_DEV) | \
				 BIT(DMA_DEV_TO_DEV))

#define SDMA_WATERMARK_LEVEL_FIFOS_OFF	12
#define SDMA_WATERMARK_LEVEL_FIFO_OFF_OFF 16
#define SDMA_WATERMARK_LEVEL_SW_DONE	BIT(23)
#define SDMA_WATERMARK_LEVEL_SW_DONE_SEL_OFF 24
#define SDMA_WATERMARK_LEVEL_WORDS_PER_FIFO_OFF 28

/*
 * Mode/Count of data node descriptors - IPCv2
 */
struct sdma_mode_count {
#define SDMA_BD_MAX_CNT	0xffff
	u32 count   : 16; /* size of the buffer pointed by this BD */
	u32 status  :  8; /* E,R,I,C,W,D status bits stored here */
	u32 command :  8; /* command mostly used for channel 0 */
};

/*
 * Buffer descriptor
 */
struct sdma_buffer_descriptor {
	struct sdma_mode_count  mode;
	u32 buffer_addr;	/* address of the buffer described */
	u32 ext_buffer_addr;	/* extended buffer address */
} __attribute__ ((packed));

/**
 * struct sdma_channel_control - Channel control Block
 *
 * @current_bd_ptr:	current buffer descriptor processed
 * @base_bd_ptr:	first element of buffer descriptor array
 * @unused:		padding. The SDMA engine expects an array of 128 byte
 *			control blocks
 */
struct sdma_channel_control {
	u32 current_bd_ptr;
	u32 base_bd_ptr;
	u32 unused[2];
} __attribute__ ((packed));

/**
 * struct sdma_state_registers - SDMA context for a channel
 *
 * @pc:		program counter
 * @unused1:	unused
 * @t:		test bit: status of arithmetic & test instruction
 * @rpc:	return program counter
 * @unused0:	unused
 * @sf:		source fault while loading data
 * @spc:	loop start program counter
 * @unused2:	unused
 * @df:		destination fault while storing data
 * @epc:	loop end program counter
 * @lm:		loop mode
 */
struct sdma_state_registers {
	u32 pc     :14;
	u32 unused1: 1;
	u32 t      : 1;
	u32 rpc    :14;
	u32 unused0: 1;
	u32 sf     : 1;
	u32 spc    :14;
	u32 unused2: 1;
	u32 df     : 1;
	u32 epc    :14;
	u32 lm     : 2;
} __attribute__ ((packed));

/**
 * struct sdma_context_data - sdma context specific to a channel
 *
 * @channel_state:	channel state bits
 * @gReg:		general registers
 * @mda:		burst dma destination address register
 * @msa:		burst dma source address register
 * @ms:			burst dma status register
 * @md:			burst dma data register
 * @pda:		peripheral dma destination address register
 * @psa:		peripheral dma source address register
 * @ps:			peripheral dma status register
 * @pd:			peripheral dma data register
 * @ca:			CRC polynomial register
 * @cs:			CRC accumulator register
 * @dda:		dedicated core destination address register
 * @dsa:		dedicated core source address register
 * @ds:			dedicated core status register
 * @dd:			dedicated core data register
 * @scratch0:		1st word of dedicated ram for context switch
 * @scratch1:		2nd word of dedicated ram for context switch
 * @scratch2:		3rd word of dedicated ram for context switch
 * @scratch3:		4th word of dedicated ram for context switch
 * @scratch4:		5th word of dedicated ram for context switch
 * @scratch5:		6th word of dedicated ram for context switch
 * @scratch6:		7th word of dedicated ram for context switch
 * @scratch7:		8th word of dedicated ram for context switch
 */
struct sdma_context_data {
	struct sdma_state_registers  channel_state;
	u32  gReg[8];
	u32  mda;
	u32  msa;
	u32  ms;
	u32  md;
	u32  pda;
	u32  psa;
	u32  ps;
	u32  pd;
	u32  ca;
	u32  cs;
	u32  dda;
	u32  dsa;
	u32  ds;
	u32  dd;
	u32  scratch0;
	u32  scratch1;
	u32  scratch2;
	u32  scratch3;
	u32  scratch4;
	u32  scratch5;
	u32  scratch6;
	u32  scratch7;
} __attribute__ ((packed));


struct sdma_engine;

/**
 * struct sdma_desc - descriptor structor for one transfer
 * @vd:			descriptor for virt dma
 * @num_bd:		number of descriptors currently handling
 * @bd_phys:		physical address of bd
 * @buf_tail:		ID of the buffer that was processed
 * @buf_ptail:		ID of the previous buffer that was processed
 * @period_len:		period length, used in cyclic.
 * @chn_real_count:	the real count updated from bd->mode.count
 * @chn_count:		the transfer count set
 * @sdmac:		sdma_channel pointer
 * @bd:			pointer of allocate bd
 */
struct sdma_desc {
	struct virt_dma_desc	vd;
	unsigned int		num_bd;
	dma_addr_t		bd_phys;
	unsigned int		buf_tail;
	unsigned int		buf_ptail;
	unsigned int		period_len;
	unsigned int		chn_real_count;
	unsigned int		chn_count;
	struct sdma_channel	*sdmac;
	struct sdma_buffer_descriptor *bd;
};

/**
 * struct sdma_channel - housekeeping for a SDMA channel
 *
 * @vc:			virt_dma base structure
 * @desc:		sdma description including vd and other special member
 * @sdma:		pointer to the SDMA engine for this channel
 * @channel:		the channel number, matches dmaengine chan_id + 1
 * @direction:		transfer type. Needed for setting SDMA script
 * @slave_config:	Slave configuration
 * @peripheral_type:	Peripheral type. Needed for setting SDMA script
 * @event_id0:		aka dma request line
 * @event_id1:		for channels that use 2 events
 * @word_size:		peripheral access size
 * @pc_from_device:	script address for those device_2_memory
 * @pc_to_device:	script address for those memory_2_device
 * @device_to_device:	script address for those device_2_device
 * @pc_to_pc:		script address for those memory_2_memory
 * @flags:		loop mode or not
 * @per_address:	peripheral source or destination address in common case
 *                      destination address in p_2_p case
 * @per_address2:	peripheral source address in p_2_p case
 * @event_mask:		event mask used in p_2_p script
 * @watermark_level:	value for gReg[7], some script will extend it from
 *			basic watermark such as p_2_p
 * @shp_addr:		value for gReg[6]
 * @per_addr:		value for gReg[2]
 * @status:		status of dma channel
 * @context_loaded:	ensure context is only loaded once
 * @data:		specific sdma interface structure
 * @bd_pool:		dma_pool for bd
 * @terminate_worker:	used to call back into terminate work function
 */
struct sdma_channel {
	struct virt_dma_chan		vc;
	struct sdma_desc		*desc;
	struct sdma_engine		*sdma;
	unsigned int			channel;
	enum dma_transfer_direction	direction;
	struct dma_slave_config		slave_config;
	struct sdma_audio_config	*audio_config;
	enum sdma_peripheral_type	peripheral_type;
	unsigned int			event_id0;
	unsigned int			event_id1;
	enum dma_slave_buswidth		word_size;
	unsigned int			pc_from_device, pc_to_device;
	unsigned int			device_to_device;
	unsigned int                    pc_to_pc;
	unsigned long			flags;
	dma_addr_t			per_address, per_address2;
	unsigned long			event_mask[2];
	unsigned long			watermark_level;
	u32				shp_addr, per_addr;
	enum dma_status			status;
	struct imx_dma_data		data;
	struct work_struct		terminate_worker;
	struct list_head                terminated;
	bool				is_ram_script;
	int				prio;
};

#define IMX_DMA_SG_LOOP		BIT(0)

#define MAX_DMA_CHANNELS 32
#define MXC_SDMA_DEFAULT_PRIORITY 1
#define MXC_SDMA_MIN_PRIORITY 1
#define MXC_SDMA_MAX_PRIORITY 7

/*
 * 0x78(SDMA_XTRIG_CONF2+4)~0x100(SDMA_CHNPRI_O) registers are reserved and
 * can't be accessed. Skip these register touch in suspend/resume. Also below
 * two macros are only used on i.mx6sx.
 */
#define MXC_SDMA_RESERVED_REG (SDMA_CHNPRI_0 - SDMA_XTRIG_CONF2 - 4)
#define MXC_SDMA_SAVED_REG_NUM (((SDMA_CHNENBL0_IMX35 + 4 * 48) - \
				MXC_SDMA_RESERVED_REG) / 4)

#define SDMA_FIRMWARE_MAGIC 0x414d4453

/**
 * struct sdma_firmware_header - Layout of the firmware image
 *
 * @magic:		"SDMA"
 * @version_major:	increased whenever layout of struct
 *			sdma_script_start_addrs changes.
 * @version_minor:	firmware minor version (for binary compatible changes)
 * @script_addrs_start:	offset of struct sdma_script_start_addrs in this image
 * @num_script_addrs:	Number of script addresses in this image
 * @ram_code_start:	offset of SDMA ram image in this firmware image
 * @ram_code_size:	size of SDMA ram image
 * @script_addrs:	Stores the start address of the SDMA scripts
 *			(in SDMA memory space)
 */
struct sdma_firmware_header {
	u32	magic;
	u32	version_major;
	u32	version_minor;
	u32	script_addrs_start;
	u32	num_script_addrs;
	u32	ram_code_start;
	u32	ram_code_size;
};

struct sdma_driver_data {
	int chnenbl0;
	int num_events;
	struct sdma_script_start_addrs	*script_addrs;
	bool check_ratio;
	/*
	 * ecspi ERR009165 fixed should be done in sdma script
	 * and it be fixed in soc from i.mx6ul.
	 * please get more information from below link:
	 * https://www.nxp.com/docs/en/errata/IMX6DQCE.pdf
	 */
	bool ecspi_fixed;
	bool has_done0;
	bool pm_runtime;
};

struct sdma_engine {
	struct device			*dev;
	struct sdma_channel		channel[MAX_DMA_CHANNELS];
	struct sdma_channel_control	*channel_control;
	u32				save_regs[MXC_SDMA_SAVED_REG_NUM];
	u32				save_done0_regs[2];
	const char			*fw_name;
	void __iomem			*regs;
	struct sdma_context_data	*context;
	dma_addr_t			context_phys;
	dma_addr_t			ccb_phys;
	bool				is_on;
	struct dma_device		dma_device;
	struct clk			*clk_ipg;
	struct clk			*clk_ahb;
	spinlock_t			channel_0_lock;
	u32				script_number;
	struct sdma_script_start_addrs	*script_addrs;
	const struct sdma_driver_data	*drvdata;
	u32				spba_start_addr;
	u32				spba_end_addr;
	unsigned int			irq;
	dma_addr_t			bd0_phys;
	struct sdma_buffer_descriptor	*bd0;
	/* clock ratio for AHB:SDMA core. 1:1 is 1, 2:1 is 0*/
	bool				clk_ratio;
	struct gen_pool			*iram_pool;
	bool				fw_loaded;
	u32				fw_fail;
	u8				*fw_data;
	unsigned short			ram_code_start;
};

static int sdma_config_write(struct dma_chan *chan,
		       struct dma_slave_config *dmaengine_cfg,
		       enum dma_transfer_direction direction);

static struct sdma_driver_data sdma_imx31 = {
	.chnenbl0 = SDMA_CHNENBL0_IMX31,
	.num_events = 32,
};

static struct sdma_script_start_addrs sdma_script_imx25 = {
	.ap_2_ap_addr = 729,
	.uart_2_mcu_addr = 904,
	.per_2_app_addr = 1255,
	.mcu_2_app_addr = 834,
	.uartsh_2_mcu_addr = 1120,
	.per_2_shp_addr = 1329,
	.mcu_2_shp_addr = 1048,
	.ata_2_mcu_addr = 1560,
	.mcu_2_ata_addr = 1479,
	.app_2_per_addr = 1189,
	.app_2_mcu_addr = 770,
	.shp_2_per_addr = 1407,
	.shp_2_mcu_addr = 979,
};

static struct sdma_driver_data sdma_imx25 = {
	.chnenbl0 = SDMA_CHNENBL0_IMX35,
	.num_events = 48,
	.script_addrs = &sdma_script_imx25,
};

static struct sdma_driver_data sdma_imx35 = {
	.chnenbl0 = SDMA_CHNENBL0_IMX35,
	.num_events = 48,
};

static struct sdma_script_start_addrs sdma_script_imx51 = {
	.ap_2_ap_addr = 642,
	.uart_2_mcu_addr = 817,
	.mcu_2_app_addr = 747,
	.mcu_2_shp_addr = 961,
	.ata_2_mcu_addr = 1473,
	.mcu_2_ata_addr = 1392,
	.app_2_per_addr = 1033,
	.app_2_mcu_addr = 683,
	.shp_2_per_addr = 1251,
	.shp_2_mcu_addr = 892,
};

static struct sdma_driver_data sdma_imx51 = {
	.chnenbl0 = SDMA_CHNENBL0_IMX35,
	.num_events = 48,
	.script_addrs = &sdma_script_imx51,
};

static struct sdma_script_start_addrs sdma_script_imx53 = {
	.ap_2_ap_addr = 642,
	.app_2_mcu_addr = 683,
	.mcu_2_app_addr = 747,
	.uart_2_mcu_addr = 817,
	.shp_2_mcu_addr = 891,
	.mcu_2_shp_addr = 960,
	.uartsh_2_mcu_addr = 1032,
	.spdif_2_mcu_addr = 1100,
	.mcu_2_spdif_addr = 1134,
	.firi_2_mcu_addr = 1193,
	.mcu_2_firi_addr = 1290,
};

static struct sdma_driver_data sdma_imx53 = {
	.chnenbl0 = SDMA_CHNENBL0_IMX35,
	.num_events = 48,
	.script_addrs = &sdma_script_imx53,
};

static struct sdma_script_start_addrs sdma_script_imx6q = {
	.ap_2_ap_addr = 642,
	.uart_2_mcu_addr = 817,
	.mcu_2_app_addr = 747,
	.per_2_per_addr = 6331,
	.uartsh_2_mcu_addr = 1032,
	.mcu_2_shp_addr = 960,
	.app_2_mcu_addr = 683,
	.shp_2_mcu_addr = 891,
	.spdif_2_mcu_addr = 1100,
	.mcu_2_spdif_addr = 1134,
};

static struct sdma_driver_data sdma_imx6q = {
	.chnenbl0 = SDMA_CHNENBL0_IMX35,
	.num_events = 48,
	.script_addrs = &sdma_script_imx6q,
};

static struct sdma_script_start_addrs sdma_script_imx6sx = {
	.ap_2_ap_addr = 642,
	.uart_2_mcu_addr = 817,
	.mcu_2_app_addr = 747,
	.uartsh_2_mcu_addr = 1032,
	.mcu_2_shp_addr = 960,
	.app_2_mcu_addr = 683,
	.shp_2_mcu_addr = 891,
	.spdif_2_mcu_addr = 1100,
	.mcu_2_spdif_addr = 1134,
};

static struct sdma_driver_data sdma_imx6sx = {
	.chnenbl0 = SDMA_CHNENBL0_IMX35,
	.num_events = 48,
	.script_addrs = &sdma_script_imx6sx,
};

static struct sdma_driver_data sdma_imx6ul = {
	.chnenbl0 = SDMA_CHNENBL0_IMX35,
	.num_events = 48,
	.script_addrs = &sdma_script_imx6sx,
	.ecspi_fixed = true,
};

static struct sdma_script_start_addrs sdma_script_imx7d = {
	.ap_2_ap_addr = 644,
	.uart_2_mcu_addr = 819,
	.mcu_2_app_addr = 749,
	.uartsh_2_mcu_addr = 1034,
	.mcu_2_shp_addr = 962,
	.app_2_mcu_addr = 685,
	.shp_2_mcu_addr = 893,
	.spdif_2_mcu_addr = 1102,
	.mcu_2_spdif_addr = 1136,
};

static struct sdma_driver_data sdma_imx7d = {
	.chnenbl0 = SDMA_CHNENBL0_IMX35,
	.num_events = 48,
	.script_addrs = &sdma_script_imx7d,
};

static struct sdma_driver_data sdma_imx8mq = {
	.chnenbl0 = SDMA_CHNENBL0_IMX35,
	.num_events = 48,
	.script_addrs = &sdma_script_imx7d,
	.check_ratio = 1,
};

static struct sdma_driver_data sdma_imx8mp = {
	.chnenbl0 = SDMA_CHNENBL0_IMX35,
	.num_events = 48,
	.script_addrs = &sdma_script_imx7d,
	.check_ratio = 1,
	.ecspi_fixed = true,
	.has_done0 = true,
	.pm_runtime = true,
};

static const struct platform_device_id sdma_devtypes[] = {
	{
		.name = "imx25-sdma",
		.driver_data = (unsigned long)&sdma_imx25,
	}, {
		.name = "imx31-sdma",
		.driver_data = (unsigned long)&sdma_imx31,
	}, {
		.name = "imx35-sdma",
		.driver_data = (unsigned long)&sdma_imx35,
	}, {
		.name = "imx51-sdma",
		.driver_data = (unsigned long)&sdma_imx51,
	}, {
		.name = "imx53-sdma",
		.driver_data = (unsigned long)&sdma_imx53,
	}, {
		.name = "imx6q-sdma",
		.driver_data = (unsigned long)&sdma_imx6q,
	}, {
		.name = "imx6sx-sdma",
		.driver_data = (unsigned long)&sdma_imx6sx,
	}, {
		.name = "imx7d-sdma",
		.driver_data = (unsigned long)&sdma_imx7d,
	}, {
		.name = "imx6ul-sdma",
		.driver_data = (unsigned long)&sdma_imx6ul,
	}, {
		.name = "imx8mq-sdma",
		.driver_data = (unsigned long)&sdma_imx8mq,
	}, {
		.name = "imx8mp-sdma",
		.driver_data = (unsigned long)&sdma_imx8mp,
	}, {
		/* sentinel */
	}
};
MODULE_DEVICE_TABLE(platform, sdma_devtypes);

static const struct of_device_id sdma_dt_ids[] = {
	{ .compatible = "fsl,imx6q-sdma", .data = &sdma_imx6q, },
	{ .compatible = "fsl,imx53-sdma", .data = &sdma_imx53, },
	{ .compatible = "fsl,imx51-sdma", .data = &sdma_imx51, },
	{ .compatible = "fsl,imx35-sdma", .data = &sdma_imx35, },
	{ .compatible = "fsl,imx31-sdma", .data = &sdma_imx31, },
	{ .compatible = "fsl,imx25-sdma", .data = &sdma_imx25, },
	{ .compatible = "fsl,imx6sx-sdma", .data = &sdma_imx6sx, },
	{ .compatible = "fsl,imx7d-sdma", .data = &sdma_imx7d, },
	{ .compatible = "fsl,imx6ul-sdma", .data = &sdma_imx6ul, },
	{ .compatible = "fsl,imx8mq-sdma", .data = &sdma_imx8mq, },
	{ .compatible = "fsl,imx8mp-sdma", .data = &sdma_imx8mp, },
	{ /* sentinel */ }
};
MODULE_DEVICE_TABLE(of, sdma_dt_ids);

#define SDMA_H_CONFIG_DSPDMA	BIT(12) /* indicates if the DSPDMA is used */
#define SDMA_H_CONFIG_RTD_PINS	BIT(11) /* indicates if Real-Time Debug pins are enabled */
#define SDMA_H_CONFIG_ACR	BIT(4)  /* indicates if AHB freq /core freq = 2 or 1 */
#define SDMA_H_CONFIG_CSM	(3)       /* indicates which context switch mode is selected*/

static void sdma_pm_clk_enable(struct sdma_engine *sdma, bool direct, bool enable)
{
	if (enable) {
		if (sdma->drvdata->pm_runtime)
			pm_runtime_get_sync(sdma->dev);
		else {
			clk_enable(sdma->clk_ipg);
			clk_enable(sdma->clk_ahb);
		}
	} else {
		if (sdma->drvdata->pm_runtime) {
			if (direct) {
				pm_runtime_put_sync_suspend(sdma->dev);
			} else {
				pm_runtime_mark_last_busy(sdma->dev);
				pm_runtime_put_autosuspend(sdma->dev);
			}
		} else {
			clk_disable(sdma->clk_ipg);
			clk_disable(sdma->clk_ahb);
		}
	}
}

static inline u32 chnenbl_ofs(struct sdma_engine *sdma, unsigned int event)
{
	u32 chnenbl0 = sdma->drvdata->chnenbl0;
	return chnenbl0 + event * 4;
}

static int sdma_config_ownership(struct sdma_channel *sdmac,
		bool event_override, bool mcu_override, bool dsp_override)
{
	struct sdma_engine *sdma = sdmac->sdma;
	int channel = sdmac->channel;
	unsigned long evt, mcu, dsp;

	if (event_override && mcu_override && dsp_override)
		return -EINVAL;

	evt = readl_relaxed(sdma->regs + SDMA_H_EVTOVR);
	mcu = readl_relaxed(sdma->regs + SDMA_H_HOSTOVR);
	dsp = readl_relaxed(sdma->regs + SDMA_H_DSPOVR);

	if (dsp_override)
		__clear_bit(channel, &dsp);
	else
		__set_bit(channel, &dsp);

	if (event_override)
		__clear_bit(channel, &evt);
	else
		__set_bit(channel, &evt);

	if (mcu_override)
		__clear_bit(channel, &mcu);
	else
		__set_bit(channel, &mcu);

	writel_relaxed(evt, sdma->regs + SDMA_H_EVTOVR);
	writel_relaxed(mcu, sdma->regs + SDMA_H_HOSTOVR);
	writel_relaxed(dsp, sdma->regs + SDMA_H_DSPOVR);

	return 0;
}

static void sdma_enable_channel(struct sdma_engine *sdma, int channel)
{
	writel(BIT(channel), sdma->regs + SDMA_H_START);
}

/*
 * sdma_run_channel0 - run a channel and wait till it's done
 */
static int sdma_run_channel0(struct sdma_engine *sdma)
{
	int ret;
	u32 reg;

	sdma_enable_channel(sdma, 0);

	ret = readl_relaxed_poll_timeout_atomic(sdma->regs + SDMA_H_STATSTOP,
						reg, !(reg & 1), 1, 5000);
	if (ret)
		dev_err(sdma->dev, "Timeout waiting for CH0 ready\n");

	/* Set bits of CONFIG register with dynamic context switching */
	reg = readl(sdma->regs + SDMA_H_CONFIG);
	if ((reg & SDMA_H_CONFIG_CSM) == 0) {
		reg |= SDMA_H_CONFIG_CSM;
		writel_relaxed(reg, sdma->regs + SDMA_H_CONFIG);
	}

	return ret;
}

#define SDMA_SCRIPT_ADDRS_ARRAY_SIZE_V1	34
#define SDMA_SCRIPT_ADDRS_ARRAY_SIZE_V2	38
#define SDMA_SCRIPT_ADDRS_ARRAY_SIZE_V3	47
#define SDMA_SCRIPT_ADDRS_ARRAY_SIZE_V4	48

static void sdma_add_scripts(struct sdma_engine *sdma,
		const struct sdma_script_start_addrs *addr)
{
	s32 *addr_arr = (u32 *)addr;
	s32 *saddr_arr = (u32 *)sdma->script_addrs;
	int i;

	/* use the default firmware in ROM if missing external firmware */
	if (!sdma->script_number)
		sdma->script_number = SDMA_SCRIPT_ADDRS_ARRAY_SIZE_V1;

	if (sdma->script_number > sizeof(struct sdma_script_start_addrs)
				  / sizeof(s32)) {
		dev_err(sdma->dev,
			"SDMA script number %d not match with firmware.\n",
			sdma->script_number);
		return;
	}

	for (i = 0; i < sdma->script_number; i++)
		if (addr_arr[i] > 0)
			saddr_arr[i] = addr_arr[i];
}

static int sdma_load_script(struct sdma_engine *sdma)
{
	struct sdma_buffer_descriptor *bd0 = sdma->bd0;
	const struct sdma_script_start_addrs *addr;
	struct sdma_firmware_header *header;
	unsigned short *ram_code;
	void *buf_virt;
	dma_addr_t buf_phys;
	int ret;
	unsigned long flags;

	header = (struct sdma_firmware_header *)sdma->fw_data;

	addr = (void *)header + header->script_addrs_start;
	ram_code = (void *)header + header->ram_code_start;
	sdma->ram_code_start = header->ram_code_start;

	buf_virt = dma_alloc_coherent(sdma->dev, header->ram_code_size,
				      &buf_phys, GFP_KERNEL);
	if (!buf_virt)
		return -ENOMEM;

	spin_lock_irqsave(&sdma->channel_0_lock, flags);

	bd0->mode.command = C0_SETPM;
	bd0->mode.status = BD_DONE | BD_WRAP | BD_EXTD;
	bd0->mode.count = header->ram_code_size / 2;
	bd0->buffer_addr = buf_phys;
	bd0->ext_buffer_addr = addr->ram_code_start_addr;

	memcpy(buf_virt, ram_code, header->ram_code_size);

	ret = sdma_run_channel0(sdma);

	spin_unlock_irqrestore(&sdma->channel_0_lock, flags);

	dma_free_coherent(sdma->dev, header->ram_code_size, buf_virt, buf_phys);

	sdma_add_scripts(sdma, addr);

	sdma->fw_loaded = true;

	dev_info_once(sdma->dev, "loaded firmware %d.%d\n",
			header->version_major,
			header->version_minor);
	return ret;
}

static void sdma_event_enable(struct sdma_channel *sdmac, unsigned int event)
{
	struct sdma_engine *sdma = sdmac->sdma;
	int channel = sdmac->channel;
	unsigned long val;
	u32 chnenbl = chnenbl_ofs(sdma, event);

	val = readl_relaxed(sdma->regs + chnenbl);
	__set_bit(channel, &val);
	writel_relaxed(val, sdma->regs + chnenbl);

	/* Set SDMA_DONEx_CONFIG is sw_done enabled */
	if (sdmac->audio_config && sdmac->audio_config->sw_done_sel & BIT(31)) {
		u32 sw_done_sel = sdmac->audio_config->sw_done_sel & 0xff;
		u32 offset = SDMA_DONE0_CONFIG + sw_done_sel / 4;
		u32 done_sel = SDMA_DONE0_CONFIG_DONE_SEL +
				((sw_done_sel % 4) << 3);
		u32 sw_done_dis = SDMA_DONE0_CONFIG_DONE_DIS +
				((sw_done_sel % 4) << 3);

		val = readl_relaxed(sdma->regs + offset);
		__set_bit(done_sel, &val);
		__clear_bit(sw_done_dis, &val);
		writel_relaxed(val, sdma->regs + offset);
	}

}

static int sdma_set_channel_priority(struct sdma_channel *sdmac,
		unsigned int priority)
{
	struct sdma_engine *sdma = sdmac->sdma;
	int channel = sdmac->channel;

	if (priority < MXC_SDMA_MIN_PRIORITY
	    || priority > MXC_SDMA_MAX_PRIORITY) {
		return -EINVAL;
	}

	writel_relaxed(priority, sdma->regs + SDMA_CHNPRI_0 + 4 * channel);

	return 0;
}

static void sdma_event_disable(struct sdma_channel *sdmac, unsigned int event)
{
	struct sdma_engine *sdma = sdmac->sdma;
	int channel = sdmac->channel;
	u32 chnenbl = chnenbl_ofs(sdma, event);
	unsigned long val;

	val = readl_relaxed(sdma->regs + chnenbl);
	__clear_bit(channel, &val);
	writel_relaxed(val, sdma->regs + chnenbl);
}

static struct sdma_desc *to_sdma_desc(struct dma_async_tx_descriptor *t)
{
	return container_of(t, struct sdma_desc, vd.tx);
}

static void sdma_start_desc(struct sdma_channel *sdmac)
{
	struct virt_dma_desc *vd = vchan_next_desc(&sdmac->vc);
	struct sdma_desc *desc;
	struct sdma_engine *sdma = sdmac->sdma;
	int channel = sdmac->channel;

	if (!vd) {
		sdmac->desc = NULL;
		return;
	}
	sdmac->desc = desc = to_sdma_desc(&vd->tx);

	list_del(&vd->node);

	sdma->channel_control[channel].base_bd_ptr = desc->bd_phys;
	sdma->channel_control[channel].current_bd_ptr = desc->bd_phys;
	sdma_enable_channel(sdma, sdmac->channel);
}

static void sdma_update_channel_loop(struct sdma_channel *sdmac)
{
	struct sdma_buffer_descriptor *bd;
	int error = 0;
	enum dma_status	old_status = sdmac->status;
	int count = 0;

	/*
	 * loop mode. Iterate over descriptors, re-setup them and
	 * call callback function.
	 */
	while (sdmac->desc) {
		struct sdma_desc *desc = sdmac->desc;

		bd = &desc->bd[desc->buf_tail];

		/*
		 * re-enable HSTART_HE if all bds consumed at the last time,
		 * that happens in high loading case which sdma_handle_channel_
		 * loop can't be handled in time while all bds run out in sdma
		 * side, then sdma script clear HE and cause channel stop.
		 */
		if (count == desc->num_bd) {
			dev_warn(sdmac->sdma->dev, "All bds consumed,restart now.\n");
			sdma_enable_channel(sdmac->sdma, sdmac->channel);
		}

		if (bd->mode.status & BD_DONE)
			break;

		if (bd->mode.status & BD_RROR) {
			bd->mode.status &= ~BD_RROR;
			sdmac->status = DMA_ERROR;
			error = -EIO;
		}

	       /*
		* We use bd->mode.count to calculate the residue, since contains
		* the number of bytes present in the current buffer descriptor.
		* Note: in IMX_DMATYPE_MULTI_SAI case, bd->mode.count used as
		* remaining bytes instead so that one register could be saved.
		* so chn_real_count = desc->period_len - bd->mode.count.
		*/
		if (sdmac->peripheral_type == IMX_DMATYPE_MULTI_SAI)
			desc->chn_real_count = desc->period_len - bd->mode.count;
		else
			desc->chn_real_count = bd->mode.count;

		bd->mode.status |= BD_DONE;
		bd->mode.count = desc->period_len;
		desc->buf_ptail = desc->buf_tail;
		desc->buf_tail = (desc->buf_tail + 1) % desc->num_bd;
		count++;

		/*
		 * The callback is called from the interrupt context in order
		 * to reduce latency and to avoid the risk of altering the
		 * SDMA transaction status by the time the client tasklet is
		 * executed.
		 */
		spin_unlock(&sdmac->vc.lock);
		dmaengine_desc_get_callback_invoke(&desc->vd.tx, NULL);
		spin_lock(&sdmac->vc.lock);

		if (error)
			sdmac->status = old_status;
	}
}

static void mxc_sdma_handle_channel_normal(struct sdma_channel *data)
{
	struct sdma_channel *sdmac = (struct sdma_channel *) data;
	struct sdma_buffer_descriptor *bd;
	int i, error = 0;

	sdmac->desc->chn_real_count = 0;
	/*
	 * non loop mode. Iterate over all descriptors, collect
	 * errors and call callback function
	 */
	for (i = 0; i < sdmac->desc->num_bd; i++) {
		bd = &sdmac->desc->bd[i];

		 if (bd->mode.status & (BD_DONE | BD_RROR))
			error = -EIO;
		 sdmac->desc->chn_real_count += bd->mode.count;
	}

	if (error)
		sdmac->status = DMA_ERROR;
	else
		sdmac->status = DMA_COMPLETE;
}

static irqreturn_t sdma_int_handler(int irq, void *dev_id)
{
	struct sdma_engine *sdma = dev_id;
	unsigned long stat;

	sdma_pm_clk_enable(sdma, false, true);
	stat = readl_relaxed(sdma->regs + SDMA_H_INTR);
	writel_relaxed(stat, sdma->regs + SDMA_H_INTR);
	/* channel 0 is special and not handled here, see run_channel0() */
	stat &= ~1;

	while (stat) {
		int channel = fls(stat) - 1;
		struct sdma_channel *sdmac = &sdma->channel[channel];
		struct sdma_desc *desc;

		spin_lock(&sdmac->vc.lock);
		desc = sdmac->desc;
		if (desc) {
			if (sdmac->flags & IMX_DMA_SG_LOOP) {
				if (sdmac->peripheral_type != IMX_DMATYPE_HDMI)
					sdma_update_channel_loop(sdmac);
				else
					vchan_cyclic_callback(&desc->vd);
			} else {
				mxc_sdma_handle_channel_normal(sdmac);
				vchan_cookie_complete(&desc->vd);
				sdma_start_desc(sdmac);
			}
		}

		spin_unlock(&sdmac->vc.lock);
		__clear_bit(channel, &stat);
	}

	sdma_pm_clk_enable(sdma, false, false);

	return IRQ_HANDLED;
}

/*
 * sets the pc of SDMA script according to the peripheral type
 */
static void sdma_get_pc(struct sdma_channel *sdmac,
		enum sdma_peripheral_type peripheral_type)
{
	struct sdma_engine *sdma = sdmac->sdma;
	int per_2_emi = 0, emi_2_per = 0;
	/*
	 * These are needed once we start to support transfers between
	 * two peripherals or memory-to-memory transfers
	 */
	int per_2_per = 0, emi_2_emi = 0;

	sdmac->pc_from_device = 0;
	sdmac->pc_to_device = 0;
	sdmac->device_to_device = 0;
	sdmac->pc_to_pc = 0;

	switch (peripheral_type) {
	case IMX_DMATYPE_MEMORY:
		emi_2_emi = sdma->script_addrs->ap_2_ap_addr;
		break;
	case IMX_DMATYPE_DSP:
		emi_2_per = sdma->script_addrs->bp_2_ap_addr;
		per_2_emi = sdma->script_addrs->ap_2_bp_addr;
		break;
	case IMX_DMATYPE_FIRI:
		per_2_emi = sdma->script_addrs->firi_2_mcu_addr;
		emi_2_per = sdma->script_addrs->mcu_2_firi_addr;
		break;
	case IMX_DMATYPE_UART:
		per_2_emi = sdma->script_addrs->uart_2_mcu_addr;
		emi_2_per = sdma->script_addrs->mcu_2_app_addr;
		break;
	case IMX_DMATYPE_UART_SP:
		per_2_emi = sdma->script_addrs->uartsh_2_mcu_addr;
		emi_2_per = sdma->script_addrs->mcu_2_shp_addr;
		break;
	case IMX_DMATYPE_ATA:
		per_2_emi = sdma->script_addrs->ata_2_mcu_addr;
		emi_2_per = sdma->script_addrs->mcu_2_ata_addr;
		break;
	case IMX_DMATYPE_CSPI:
		per_2_emi = sdma->script_addrs->app_2_mcu_addr;
		emi_2_per = sdma->script_addrs->mcu_2_ecspi_addr;
		sdmac->is_ram_script = true;
		break;
	case IMX_DMATYPE_EXT:
	case IMX_DMATYPE_SSI:
	case IMX_DMATYPE_SAI:
		per_2_emi = sdma->script_addrs->app_2_mcu_addr;
		emi_2_per = sdma->script_addrs->mcu_2_app_addr;
		break;
	case IMX_DMATYPE_SSI_DUAL:
		per_2_emi = sdma->script_addrs->ssish_2_mcu_addr;
		emi_2_per = sdma->script_addrs->mcu_2_ssish_addr;
		sdmac->is_ram_script = true;
		break;
	case IMX_DMATYPE_SSI_SP:
	case IMX_DMATYPE_MMC:
	case IMX_DMATYPE_SDHC:
	case IMX_DMATYPE_CSPI_SP:
	case IMX_DMATYPE_ESAI:
	case IMX_DMATYPE_MSHC_SP:
		per_2_emi = sdma->script_addrs->shp_2_mcu_addr;
		emi_2_per = sdma->script_addrs->mcu_2_shp_addr;
		break;
	case IMX_DMATYPE_ASRC:
		per_2_emi = sdma->script_addrs->asrc_2_mcu_addr;
		emi_2_per = sdma->script_addrs->asrc_2_mcu_addr;
		per_2_per = sdma->script_addrs->per_2_per_addr;
		sdmac->is_ram_script = true;
		break;
	case IMX_DMATYPE_ASRC_SP:
		per_2_emi = sdma->script_addrs->shp_2_mcu_addr;
		emi_2_per = sdma->script_addrs->mcu_2_shp_addr;
		per_2_per = sdma->script_addrs->per_2_per_addr;
		sdmac->is_ram_script = true;
		break;
	case IMX_DMATYPE_MSHC:
		per_2_emi = sdma->script_addrs->mshc_2_mcu_addr;
		emi_2_per = sdma->script_addrs->mcu_2_mshc_addr;
		break;
	case IMX_DMATYPE_CCM:
		per_2_emi = sdma->script_addrs->dptc_dvfs_addr;
		break;
	case IMX_DMATYPE_SPDIF:
		per_2_emi = sdma->script_addrs->spdif_2_mcu_addr;
		emi_2_per = sdma->script_addrs->mcu_2_spdif_addr;
		break;
	case IMX_DMATYPE_IPU_MEMORY:
		emi_2_per = sdma->script_addrs->ext_mem_2_ipu_addr;
		break;
	case IMX_DMATYPE_HDMI:
		emi_2_per = sdma->script_addrs->hdmi_dma_addr;
		sdmac->is_ram_script = true;
		break;
	case IMX_DMATYPE_MULTI_SAI:
		per_2_emi = sdma->script_addrs->sai_2_mcu_addr;
		emi_2_per = sdma->script_addrs->mcu_2_sai_addr;
		sdmac->is_ram_script = true;
		break;
	case IMX_DMATYPE_I2C:
		per_2_emi = sdma->script_addrs->i2c_2_mcu_addr;
		emi_2_per = sdma->script_addrs->mcu_2_i2c_addr;
		sdmac->is_ram_script = true;
	default:
		break;
	}

	sdmac->pc_from_device = per_2_emi;
	sdmac->pc_to_device = emi_2_per;
	sdmac->device_to_device = per_2_per;
	sdmac->pc_to_pc = emi_2_emi;
}

static int sdma_load_context(struct sdma_channel *sdmac)
{
	struct sdma_engine *sdma = sdmac->sdma;
	int channel = sdmac->channel;
	int load_address;
	struct sdma_context_data *context = sdma->context;
	struct sdma_buffer_descriptor *bd0 = sdma->bd0;
	int ret;
	unsigned long flags;

	if (sdmac->direction == DMA_DEV_TO_MEM)
		load_address = sdmac->pc_from_device;
	else if (sdmac->direction == DMA_DEV_TO_DEV)
		load_address = sdmac->device_to_device;
	else if (sdmac->direction == DMA_MEM_TO_MEM)
		load_address = sdmac->pc_to_pc;
	else
		load_address = sdmac->pc_to_device;

	if (load_address < 0)
		return load_address;

	dev_dbg(sdma->dev, "load_address = %d\n", load_address);
	dev_dbg(sdma->dev, "wml = 0x%08x\n", (u32)sdmac->watermark_level);
	dev_dbg(sdma->dev, "shp_addr = 0x%08x\n", sdmac->shp_addr);
	dev_dbg(sdma->dev, "per_addr = 0x%08x\n", sdmac->per_addr);
	dev_dbg(sdma->dev, "event_mask0 = 0x%08x\n", (u32)sdmac->event_mask[0]);
	dev_dbg(sdma->dev, "event_mask1 = 0x%08x\n", (u32)sdmac->event_mask[1]);

	spin_lock_irqsave(&sdma->channel_0_lock, flags);

	memset(context, 0, sizeof(*context));
	context->channel_state.pc = load_address;

	/* Send by context the event mask,base address for peripheral
	 * and watermark level
	 */
	if (sdmac->peripheral_type == IMX_DMATYPE_HDMI) {
		context->gReg[4] = sdmac->per_addr;
		context->gReg[6] = sdmac->shp_addr;
	} else {
		context->gReg[0] = sdmac->event_mask[1];
		context->gReg[1] = sdmac->event_mask[0];
		context->gReg[2] = sdmac->per_addr;
		context->gReg[6] = sdmac->shp_addr;
		context->gReg[7] = sdmac->watermark_level;
	}

	bd0->mode.command = C0_SETDM;
	bd0->mode.status = BD_DONE | BD_WRAP | BD_EXTD;
	bd0->mode.count = sizeof(*context) / 4;
	bd0->buffer_addr = sdma->context_phys;
	bd0->ext_buffer_addr = 2048 + (sizeof(*context) / 4) * channel;
	ret = sdma_run_channel0(sdma);

	spin_unlock_irqrestore(&sdma->channel_0_lock, flags);

	return ret;
}

static int sdma_save_restore_context(struct sdma_engine *sdma, bool save)
{
	struct sdma_context_data *context = sdma->context;
	struct sdma_buffer_descriptor *bd0 = sdma->bd0;
	unsigned long flags;
	int ret;

	spin_lock_irqsave(&sdma->channel_0_lock, flags);

	if (save)
		bd0->mode.command = C0_GETDM;
	else
		bd0->mode.command = C0_SETDM;

	bd0->mode.status = BD_DONE | BD_WRAP | BD_EXTD;
	bd0->mode.count = MAX_DMA_CHANNELS * sizeof(*context) / 4;
	bd0->buffer_addr = sdma->context_phys;
	bd0->ext_buffer_addr = 2048;
	ret = sdma_run_channel0(sdma);

	spin_unlock_irqrestore(&sdma->channel_0_lock, flags);

	return ret;
}

static struct sdma_channel *to_sdma_chan(struct dma_chan *chan)
{
	return container_of(chan, struct sdma_channel, vc.chan);
}

static int sdma_disable_channel(struct dma_chan *chan)
{
	struct sdma_channel *sdmac = to_sdma_chan(chan);
	struct sdma_engine *sdma = sdmac->sdma;
	int channel = sdmac->channel;

	writel_relaxed(BIT(channel), sdma->regs + SDMA_H_STATSTOP);
	sdmac->status = DMA_ERROR;

	return 0;
}
static void sdma_channel_terminate_work(struct work_struct *work)
{
	struct sdma_channel *sdmac = container_of(work, struct sdma_channel,
						  terminate_worker);
	/*
	 * According to NXP R&D team a delay of one BD SDMA cost time
	 * (maximum is 1ms) should be added after disable of the channel
	 * bit, to ensure SDMA core has really been stopped after SDMA
	 * clients call .device_terminate_all.
	 */
	usleep_range(1000, 2000);

	vchan_dma_desc_free_list(&sdmac->vc, &sdmac->terminated);
}

static int sdma_terminate_all(struct dma_chan *chan)
{
	struct sdma_channel *sdmac = to_sdma_chan(chan);
	unsigned long flags;

	sdma_pm_clk_enable(sdmac->sdma, false, true);
	spin_lock_irqsave(&sdmac->vc.lock, flags);

	sdma_disable_channel(chan);

	if (sdmac->desc) {
		vchan_terminate_vdesc(&sdmac->desc->vd);
		/*
		 * move out current descriptor into terminated list so that
		 * it could be free in sdma_channel_terminate_work alone
		 * later without potential involving next descriptor raised
		 * up before the last descriptor terminated.
		 */
		vchan_get_all_descriptors(&sdmac->vc, &sdmac->terminated);
		sdmac->desc = NULL;
		schedule_work(&sdmac->terminate_worker);
	}

	spin_unlock_irqrestore(&sdmac->vc.lock, flags);

	sdma_pm_clk_enable(sdmac->sdma, false, false);

	return 0;
}

static void sdma_channel_synchronize(struct dma_chan *chan)
{
	struct sdma_channel *sdmac = to_sdma_chan(chan);

	vchan_synchronize(&sdmac->vc);

	flush_work(&sdmac->terminate_worker);
}

static void sdma_set_watermarklevel_for_p2p(struct sdma_channel *sdmac)
{
	struct sdma_engine *sdma = sdmac->sdma;

	int lwml = sdmac->watermark_level & SDMA_WATERMARK_LEVEL_LWML;
	int hwml = (sdmac->watermark_level & SDMA_WATERMARK_LEVEL_HWML) >> 16;

	set_bit(sdmac->event_id0 % 32, &sdmac->event_mask[1]);
	set_bit(sdmac->event_id1 % 32, &sdmac->event_mask[0]);

	if (sdmac->event_id0 > 31)
		sdmac->watermark_level |= SDMA_WATERMARK_LEVEL_LWE;

	if (sdmac->event_id1 > 31)
		sdmac->watermark_level |= SDMA_WATERMARK_LEVEL_HWE;

	/*
	 * If LWML(src_maxburst) > HWML(dst_maxburst), we need
	 * swap LWML and HWML of INFO(A.3.2.5.1), also need swap
	 * r0(event_mask[1]) and r1(event_mask[0]).
	 */
	if (lwml > hwml) {
		sdmac->watermark_level &= ~(SDMA_WATERMARK_LEVEL_LWML |
						SDMA_WATERMARK_LEVEL_HWML);
		sdmac->watermark_level |= hwml;
		sdmac->watermark_level |= lwml << 16;
		swap(sdmac->event_mask[0], sdmac->event_mask[1]);
	}

	if (sdmac->per_address2 >= sdma->spba_start_addr &&
			sdmac->per_address2 <= sdma->spba_end_addr)
		sdmac->watermark_level |= SDMA_WATERMARK_LEVEL_SP;

	if (sdmac->per_address >= sdma->spba_start_addr &&
			sdmac->per_address <= sdma->spba_end_addr)
		sdmac->watermark_level |= SDMA_WATERMARK_LEVEL_DP;

	sdmac->watermark_level |= SDMA_WATERMARK_LEVEL_CONT;

	if (sdmac->audio_config->src_fifo_num > 1)
		sdmac->watermark_level |= SDMA_WATERMARK_LEVEL_SD;
	if (sdmac->audio_config->dst_fifo_num > 1)
		sdmac->watermark_level |= SDMA_WATERMARK_LEVEL_DD;
}

static void sdma_set_watermarklevel_for_sais(struct sdma_channel *sdmac)
{
	u8 fifo_num = sdmac->audio_config->src_fifo_num |
		      sdmac->audio_config->dst_fifo_num;
	u8 fifo_offset = sdmac->audio_config->src_fifo_off |
			 sdmac->audio_config->dst_fifo_off;
	u8 words_per_fifo = sdmac->audio_config->words_per_fifo;

	sdmac->watermark_level &= ~(0xFF << SDMA_WATERMARK_LEVEL_FIFOS_OFF |
				    SDMA_WATERMARK_LEVEL_SW_DONE |
				    0xf << SDMA_WATERMARK_LEVEL_SW_DONE_SEL_OFF |
				    0xf << SDMA_WATERMARK_LEVEL_FIFO_OFF_OFF |
				    0xf << SDMA_WATERMARK_LEVEL_WORDS_PER_FIFO_OFF);

	if (sdmac->audio_config->sw_done_sel & BIT(31))
		sdmac->watermark_level |= SDMA_WATERMARK_LEVEL_SW_DONE |
				(sdmac->audio_config->sw_done_sel & 0xff) <<
				SDMA_WATERMARK_LEVEL_SW_DONE_SEL_OFF;

	/* For fifo_num
	 * bit 12-15 is the fifo number;
	 * bit 16-19 is the fifo offset,
	 * bit 28-31 is the channels per fifo.
	 * so here only need to shift left fifo_num 12 bit for watermake_level
	 */
	if (fifo_num)
		sdmac->watermark_level |= fifo_num <<
					SDMA_WATERMARK_LEVEL_FIFOS_OFF;

	if (fifo_offset)
		sdmac->watermark_level |= fifo_offset <<
					SDMA_WATERMARK_LEVEL_FIFO_OFF_OFF;

	if (words_per_fifo)
		sdmac->watermark_level |= (words_per_fifo - 1) <<
					SDMA_WATERMARK_LEVEL_WORDS_PER_FIFO_OFF;
}

static int sdma_config_channel(struct dma_chan *chan)
{
	struct sdma_channel *sdmac = to_sdma_chan(chan);

	sdma_disable_channel(chan);

	sdmac->event_mask[0] = 0;
	sdmac->event_mask[1] = 0;
	sdmac->shp_addr = 0;
	sdmac->per_addr = 0;

	switch (sdmac->peripheral_type) {
	case IMX_DMATYPE_DSP:
		sdma_config_ownership(sdmac, false, true, true);
		break;
	case IMX_DMATYPE_MEMORY:
		sdma_config_ownership(sdmac, false, true, false);
		break;
	default:
		sdma_config_ownership(sdmac, true, true, false);
		break;
	}

	sdma_set_channel_priority(sdmac, sdmac->prio);

	sdma_event_enable(sdmac, sdmac->event_id0);
	if (sdmac->event_id1)
		sdma_event_enable(sdmac, sdmac->event_id1);

	if ((sdmac->peripheral_type != IMX_DMATYPE_MEMORY) &&
			(sdmac->peripheral_type != IMX_DMATYPE_DSP)) {
		/* Handle multiple event channels differently */
		if (sdmac->event_id1) {
			if (sdmac->peripheral_type == IMX_DMATYPE_ASRC_SP ||
			    sdmac->peripheral_type == IMX_DMATYPE_ASRC)
				sdma_set_watermarklevel_for_p2p(sdmac);
		} else {
			/*
			 * ERR009165 fixed from i.mx6ul, no errata need,
			 * set bit31 to let sdma script skip the errata.
			 */
			if (sdmac->peripheral_type == IMX_DMATYPE_CSPI &&
			    sdmac->direction == DMA_MEM_TO_DEV &&
			    sdmac->sdma->drvdata->ecspi_fixed)
				__set_bit(31, &sdmac->watermark_level);
			else if (sdmac->peripheral_type ==
					IMX_DMATYPE_MULTI_SAI)
				sdma_set_watermarklevel_for_sais(sdmac);

			__set_bit(sdmac->event_id0, sdmac->event_mask);
		}

		/* Address */
		sdmac->shp_addr = sdmac->per_address;
		sdmac->per_addr = sdmac->per_address2;
	} else {
		sdmac->watermark_level = 0; /* FIXME: M3_BASE_ADDRESS */
	}

	return 0;
}

static int sdma_request_channel0(struct sdma_engine *sdma)
{
	int ret = -EBUSY;

	if (sdma->iram_pool)
		sdma->bd0 = gen_pool_dma_alloc(sdma->iram_pool,
					sizeof(struct sdma_buffer_descriptor),
					&sdma->bd0_phys);
	else
		sdma->bd0 = dma_alloc_coherent(sdma->dev,
					sizeof(struct sdma_buffer_descriptor),
					&sdma->bd0_phys, GFP_NOWAIT);
	if (!sdma->bd0) {
		ret = -ENOMEM;
		goto out;
	}

	sdma->channel_control[0].base_bd_ptr = sdma->bd0_phys;
	sdma->channel_control[0].current_bd_ptr = sdma->bd0_phys;

	sdma_set_channel_priority(&sdma->channel[0], MXC_SDMA_DEFAULT_PRIORITY);
	return 0;
out:

	return ret;
}


static int sdma_alloc_bd(struct sdma_desc *desc)
{
	u32 bd_size = desc->num_bd * sizeof(struct sdma_buffer_descriptor);
	struct sdma_engine *sdma = desc->sdmac->sdma;
	int ret = 0;

	if (sdma->iram_pool)
		desc->bd = gen_pool_dma_alloc(sdma->iram_pool, bd_size,
					      &desc->bd_phys);
	else
		desc->bd = dma_alloc_coherent(sdma->dev, bd_size,
					      &desc->bd_phys, GFP_NOWAIT);
	if (!desc->bd) {
		ret = -ENOMEM;
		goto out;
	}
out:
	return ret;
}

static void sdma_free_bd(struct sdma_desc *desc)
{
	u32 bd_size = desc->num_bd * sizeof(struct sdma_buffer_descriptor);
	struct sdma_engine *sdma = desc->sdmac->sdma;

	if (sdma->iram_pool)
		gen_pool_free(sdma->iram_pool, (unsigned long)desc->bd,
			      bd_size);
	else
		dma_free_coherent(desc->sdmac->sdma->dev, bd_size, desc->bd,
				  desc->bd_phys);
}

static void sdma_desc_free(struct virt_dma_desc *vd)
{
	struct sdma_desc *desc = container_of(vd, struct sdma_desc, vd);

	sdma_free_bd(desc);
	kfree(desc);
}

static int sdma_runtime_suspend(struct device *dev)
{
	struct platform_device *pdev = to_platform_device(dev);
	struct sdma_engine *sdma = platform_get_drvdata(pdev);

	if (!sdma->is_on)
		return 0;

	sdma->fw_loaded = false;
	sdma->is_on = false;

	clk_disable(sdma->clk_ipg);
	clk_disable(sdma->clk_ahb);

	/* free channel0 bd */
	if (sdma->iram_pool)
		gen_pool_free(sdma->iram_pool, (unsigned long)sdma->bd0,
			      sizeof(struct sdma_buffer_descriptor));
	else
		dma_free_coherent(sdma->dev,
				  sizeof(struct sdma_buffer_descriptor),
				  sdma->bd0, sdma->bd0_phys);

	return 0;
}

static int sdma_runtime_resume(struct device *dev)
{
	struct platform_device *pdev = to_platform_device(dev);
	struct sdma_engine *sdma = platform_get_drvdata(pdev);
	int i, ret = 0;

	ret = clk_enable(sdma->clk_ipg);
	if (ret)
		return ret;
	ret = clk_enable(sdma->clk_ahb);
	if (ret)
		goto disable_clk_ipg;

	/* Do nothing at HW level if audiomix which shared with audio driver
	 * not off indeed.
	 */
	if (readl_relaxed(sdma->regs + SDMA_H_C0PTR)) {
		if (sdma->iram_pool)
			sdma->bd0 = gen_pool_dma_alloc(sdma->iram_pool,
					sizeof(struct sdma_buffer_descriptor),
					&sdma->bd0_phys);
		else
			sdma->bd0 = dma_alloc_coherent(sdma->dev,
					sizeof(struct sdma_buffer_descriptor),
					&sdma->bd0_phys, GFP_NOWAIT);
		if (!sdma->bd0)
			ret = -ENOMEM;

		sdma->channel_control[0].base_bd_ptr = sdma->bd0_phys;
		sdma->channel_control[0].current_bd_ptr = sdma->bd0_phys;

		sdma->is_on = true;
		sdma->fw_loaded = true;

		return ret;
	}

	/* Be sure SDMA has not started yet */
	writel_relaxed(0, sdma->regs + SDMA_H_C0PTR);

	/* disable all channels */
	for (i = 0; i < sdma->drvdata->num_events; i++)
		writel_relaxed(0, sdma->regs + chnenbl_ofs(sdma, i));

	/* All channels have priority 0 */
	for (i = 0; i < MAX_DMA_CHANNELS; i++)
		writel_relaxed(0, sdma->regs + SDMA_CHNPRI_0 + i * 4);

	ret = sdma_request_channel0(sdma);
	if (ret)
		return ret;

	sdma_config_ownership(&sdma->channel[0], false, true, false);

	/* Set Command Channel (Channel Zero) */
	writel_relaxed(0x4050, sdma->regs + SDMA_CHN0ADDR);

	/* Set bits of CONFIG register but with static context switching */
	if (sdma->clk_ratio)
		writel_relaxed(SDMA_H_CONFIG_ACR, sdma->regs + SDMA_H_CONFIG);
	else
		writel_relaxed(0, sdma->regs + SDMA_H_CONFIG);

	writel_relaxed(sdma->ccb_phys, sdma->regs + SDMA_H_C0PTR);

	/* Initializes channel's priorities */
	sdma_set_channel_priority(&sdma->channel[0], 7);

	if (!sdma->fw_data)
		dev_dbg(sdma->dev, "firmware not ready.\n");
	else if (sdma_load_script(sdma))
		dev_warn(sdma->dev, "failed to load script.\n");

	sdma->is_on = true;

	return 0;

disable_clk_ipg:
	clk_disable(sdma->clk_ipg);
	dev_err(sdma->dev, "initialisation failed with %d\n", ret);

	return ret;
}

static int sdma_alloc_chan_resources(struct dma_chan *chan)
{
	struct sdma_channel *sdmac = to_sdma_chan(chan);
	struct imx_dma_data *data = chan->private;
	struct imx_dma_data mem_data;
	int prio;

	/*
	 * MEMCPY may never setup chan->private by filter function such as
	 * dmatest, thus create 'struct imx_dma_data mem_data' for this case.
	 * Please note in any other slave case, you have to setup chan->private
	 * with 'struct imx_dma_data' in your own filter function if you want to
	 * request dma channel by dma_request_channel() rather than
	 * dma_request_slave_channel(). Othwise, 'MEMCPY in case?' will appear
	 * to warn you to correct your filter function.
	 */
	if (!data) {
		dev_dbg(sdmac->sdma->dev, "MEMCPY in case?\n");
		mem_data.priority = 2;
		mem_data.peripheral_type = IMX_DMATYPE_MEMORY;
		mem_data.dma_request = 0;
		mem_data.dma_request2 = 0;
		data = &mem_data;

		sdma_get_pc(sdmac, IMX_DMATYPE_MEMORY);
	}

	switch (data->priority) {
	case DMA_PRIO_HIGH:
		prio = 3;
		break;
	case DMA_PRIO_MEDIUM:
		prio = 2;
		break;
	case DMA_PRIO_LOW:
	default:
		prio = 1;
		break;
	}

	sdmac->peripheral_type = data->peripheral_type;
	sdmac->event_id0 = data->dma_request;
	sdmac->event_id1 = data->dma_request2;
	sdmac->prio = prio;

	return 0;
}

static void sdma_free_chan_resources(struct dma_chan *chan)
{
	struct sdma_channel *sdmac = to_sdma_chan(chan);

	/*
	 * Per fw_data is null which means firmware not loaded and sdma
	 * not initialized, directly return. This happens in below case:
	 *
	 * -- driver request dma chan in probe phase, after that driver
	 *    fall into -EPROBE_DEFER and free channel again without
	 *    anything else about dma, so just return directly, otherwise
	 *    kernel could hang since dma hardware not ready if drvdata->
	 *    pm_runtime is false.
	 *
	 */
	if (unlikely(!sdmac->sdma->fw_data))
		return;

	sdma_pm_clk_enable(sdmac->sdma, false, true);
	sdma_terminate_all(chan);

	sdma_channel_synchronize(chan);

	sdma_event_disable(sdmac, sdmac->event_id0);
	if (sdmac->event_id1)
		sdma_event_disable(sdmac, sdmac->event_id1);

	sdmac->event_id0 = 0;
	sdmac->event_id1 = 0;

	sdma_set_channel_priority(sdmac, 0);

	kfree(sdmac->audio_config);
	sdmac->audio_config = NULL;
	sdma_pm_clk_enable(sdmac->sdma, false, false);
}

static struct sdma_desc *sdma_transfer_init(struct sdma_channel *sdmac,
				enum dma_transfer_direction direction, u32 bds)
{
	struct sdma_desc *desc;

	desc = kzalloc((sizeof(*desc)), GFP_NOWAIT);
	if (!desc)
		goto err_out;

	sdmac->status = DMA_IN_PROGRESS;
	sdmac->direction = direction;
	sdmac->flags = 0;

	desc->chn_count = 0;
	desc->chn_real_count = 0;
	desc->buf_tail = 0;
	desc->buf_ptail = 0;
	desc->sdmac = sdmac;
	desc->num_bd = bds;

	if (bds && sdma_alloc_bd(desc))
		goto err_desc_out;

	/* No slave_config called in MEMCPY case, so do here */
	if (direction == DMA_MEM_TO_MEM) {
		sdma_config_ownership(sdmac, false, true, false);
		sdma_set_channel_priority(sdmac, sdmac->prio);
	}

	if (sdma_load_context(sdmac))
		goto err_desc_out;

	return desc;

err_desc_out:
	kfree(desc);
err_out:
	return NULL;
}

static struct dma_async_tx_descriptor *sdma_prep_memcpy(
		struct dma_chan *chan, dma_addr_t dma_dst,
		dma_addr_t dma_src, size_t len, unsigned long flags)
{
	struct sdma_channel *sdmac = to_sdma_chan(chan);
	struct sdma_engine *sdma = sdmac->sdma;
	int channel = sdmac->channel;
	size_t count;
	int i = 0, param;
	struct sdma_buffer_descriptor *bd;
	struct sdma_desc *desc;

	if (!chan || !len)
		return NULL;

	dev_dbg(sdma->dev, "memcpy: %pad->%pad, len=%zu, channel=%d.\n",
		&dma_src, &dma_dst, len, channel);

	sdma_pm_clk_enable(sdmac->sdma, false, true);
	desc = sdma_transfer_init(sdmac, DMA_MEM_TO_MEM,
					len / SDMA_BD_MAX_CNT + 1);
	if (!desc) {
		sdma_pm_clk_enable(sdmac->sdma, true, false);
		return NULL;
	}

	do {
		count = min_t(size_t, len, SDMA_BD_MAX_CNT);
		bd = &desc->bd[i];
		bd->buffer_addr = dma_src;
		bd->ext_buffer_addr = dma_dst;
		bd->mode.count = count;
		desc->chn_count += count;
		bd->mode.command = 0;

		dma_src += count;
		dma_dst += count;
		len -= count;
		i++;

		param = BD_DONE | BD_EXTD | BD_CONT;
		/* last bd */
		if (!len) {
			param |= BD_INTR;
			param |= BD_LAST;
			param &= ~BD_CONT;
		}

		dev_dbg(sdma->dev, "entry %d: count: %zd dma: 0x%x %s%s\n",
				i, count, bd->buffer_addr,
				param & BD_WRAP ? "wrap" : "",
				param & BD_INTR ? " intr" : "");

		bd->mode.status = param;
	} while (len);

	sdma_pm_clk_enable(sdmac->sdma, false, false);

	return vchan_tx_prep(&sdmac->vc, &desc->vd, flags);
}

static struct dma_async_tx_descriptor *sdma_prep_slave_sg(
		struct dma_chan *chan, struct scatterlist *sgl,
		unsigned int sg_len, enum dma_transfer_direction direction,
		unsigned long flags, void *context)
{
	struct sdma_channel *sdmac = to_sdma_chan(chan);
	struct sdma_engine *sdma = sdmac->sdma;
	int i, count;
	int channel = sdmac->channel;
	struct scatterlist *sg;
	struct sdma_desc *desc;
	int ret;

	sdma_pm_clk_enable(sdmac->sdma, false, true);
	ret = sdma_config_write(chan, &sdmac->slave_config, direction);
	if (ret)
		goto err_out;

	desc = sdma_transfer_init(sdmac, direction, sg_len);
	if (!desc)
		goto err_out;

	dev_dbg(sdma->dev, "setting up %d entries for channel %d.\n",
			sg_len, channel);

	for_each_sg(sgl, sg, sg_len, i) {
		struct sdma_buffer_descriptor *bd = &desc->bd[i];
		int param;

		bd->buffer_addr = sg->dma_address;

		count = sg_dma_len(sg);

		if (count > SDMA_BD_MAX_CNT) {
			dev_err(sdma->dev, "SDMA channel %d: maximum bytes for sg entry exceeded: %d > %d\n",
					channel, count, SDMA_BD_MAX_CNT);
			goto err_bd_out;
		}

		bd->mode.count = count;
		desc->chn_count += count;

		if (sdmac->word_size > DMA_SLAVE_BUSWIDTH_4_BYTES)
			goto err_bd_out;

		switch (sdmac->word_size) {
		case DMA_SLAVE_BUSWIDTH_4_BYTES:
			bd->mode.command = 0;
			if (count & 3 || sg->dma_address & 3)
				goto err_bd_out;
			break;
		case DMA_SLAVE_BUSWIDTH_3_BYTES:
			bd->mode.command = 3;
			break;
		case DMA_SLAVE_BUSWIDTH_2_BYTES:
			bd->mode.command = 2;
			if (count & 1 || sg->dma_address & 1)
				goto err_bd_out;
			break;
		case DMA_SLAVE_BUSWIDTH_1_BYTE:
			bd->mode.command = 1;
			break;
		default:
			goto err_bd_out;
		}

		param = BD_DONE | BD_EXTD | BD_CONT;

		if (i + 1 == sg_len) {
			param |= BD_INTR;
			param |= BD_LAST;
			param &= ~BD_CONT;
		}

		dev_dbg(sdma->dev, "entry %d: count: %d dma: %#llx %s%s\n",
				i, count, (u64)sg->dma_address,
				param & BD_WRAP ? "wrap" : "",
				param & BD_INTR ? " intr" : "");

		bd->mode.status = param;
	}

	sdma_pm_clk_enable(sdmac->sdma, false, false);

	return vchan_tx_prep(&sdmac->vc, &desc->vd, flags);
err_bd_out:
	sdma_free_bd(desc);
	kfree(desc);
err_out:
	sdmac->status = DMA_ERROR;
	sdma_pm_clk_enable(sdmac->sdma, true, false);

	return NULL;
}

static struct dma_async_tx_descriptor *sdma_prep_dma_cyclic(
		struct dma_chan *chan, dma_addr_t dma_addr, size_t buf_len,
		size_t period_len, enum dma_transfer_direction direction,
		unsigned long flags)
{
	struct sdma_channel *sdmac = to_sdma_chan(chan);
	struct sdma_engine *sdma = sdmac->sdma;
	int num_periods = 0;
	int channel = sdmac->channel;
	int i = 0, buf = 0;
	struct sdma_desc *desc;
	int ret;

	dev_dbg(sdma->dev, "%s channel: %d\n", __func__, channel);

	sdma_pm_clk_enable(sdmac->sdma, false, true);

	if (sdmac->peripheral_type != IMX_DMATYPE_HDMI)
		num_periods = buf_len / period_len;

	ret = sdma_config_write(chan, &sdmac->slave_config, direction);
	if (ret)
		goto err_out;

	desc = sdma_transfer_init(sdmac, direction, num_periods);
	if (!desc)
		goto err_out;

	desc->period_len = period_len;

	sdmac->flags |= IMX_DMA_SG_LOOP;

	if (period_len > SDMA_BD_MAX_CNT) {
		dev_err(sdma->dev, "SDMA channel %d: maximum period size exceeded: %zu > %d\n",
				channel, period_len, SDMA_BD_MAX_CNT);
		goto err_bd_out;
	}

	if (sdmac->peripheral_type == IMX_DMATYPE_HDMI)
		return vchan_tx_prep(&sdmac->vc, &desc->vd, flags);

	while (buf < buf_len) {
		struct sdma_buffer_descriptor *bd = &desc->bd[i];
		int param;

		bd->buffer_addr = dma_addr;

		bd->mode.count = period_len;

		if (sdmac->word_size > DMA_SLAVE_BUSWIDTH_4_BYTES)
			goto err_bd_out;
		if (sdmac->word_size == DMA_SLAVE_BUSWIDTH_4_BYTES)
			bd->mode.command = 0;
		else
			bd->mode.command = sdmac->word_size;

		param = BD_DONE | BD_EXTD | BD_CONT | BD_INTR;
		if (i + 1 == num_periods)
			param |= BD_WRAP;

		dev_dbg(sdma->dev, "entry %d: count: %zu dma: %#llx %s%s\n",
				i, period_len, (u64)dma_addr,
				param & BD_WRAP ? "wrap" : "",
				param & BD_INTR ? " intr" : "");

		bd->mode.status = param;

		dma_addr += period_len;
		buf += period_len;

		i++;
	}

	sdma_pm_clk_enable(sdmac->sdma, false, false);

	return vchan_tx_prep(&sdmac->vc, &desc->vd, flags);
err_bd_out:
	sdma_free_bd(desc);
	kfree(desc);
err_out:
	sdmac->status = DMA_ERROR;
	sdma_pm_clk_enable(sdmac->sdma, true, false);

	return NULL;
}

static int sdma_config_write(struct dma_chan *chan,
		       struct dma_slave_config *dmaengine_cfg,
		       enum dma_transfer_direction direction)
{
	struct sdma_channel *sdmac = to_sdma_chan(chan);

	sdmac->watermark_level = 0;
	sdmac->is_ram_script = false;
	sdma_get_pc(sdmac, sdmac->peripheral_type);

	if (!sdmac->sdma->fw_loaded && sdmac->is_ram_script) {
		dev_warn_once(sdmac->sdma->dev, "sdma firmware not ready!\n");
		return -EPERM;
	}

	if (direction == DMA_DEV_TO_MEM) {
		sdmac->per_address = dmaengine_cfg->src_addr;
		sdmac->watermark_level = dmaengine_cfg->src_maxburst *
			dmaengine_cfg->src_addr_width;
		sdmac->word_size = dmaengine_cfg->src_addr_width;
	} else if (direction == DMA_DEV_TO_DEV) {
		sdmac->per_address2 = dmaengine_cfg->src_addr;
		sdmac->per_address = dmaengine_cfg->dst_addr;
		sdmac->watermark_level = dmaengine_cfg->src_maxburst &
			SDMA_WATERMARK_LEVEL_LWML;
		sdmac->watermark_level |= (dmaengine_cfg->dst_maxburst << 16) &
			SDMA_WATERMARK_LEVEL_HWML;
		sdmac->word_size = dmaengine_cfg->dst_addr_width;
	} else if (sdmac->peripheral_type == IMX_DMATYPE_HDMI) {
			sdmac->per_address = dmaengine_cfg->dst_addr;
			sdmac->per_address2 = dmaengine_cfg->src_addr;
			sdmac->watermark_level = 0;
	} else {
		sdmac->per_address = dmaengine_cfg->dst_addr;
		sdmac->watermark_level = dmaengine_cfg->dst_maxburst *
			dmaengine_cfg->dst_addr_width;
		sdmac->word_size = dmaengine_cfg->dst_addr_width;
	}
	sdmac->direction = direction;
	return sdma_config_channel(chan);
}

static int sdma_config(struct dma_chan *chan,
		       struct dma_slave_config *dmaengine_cfg)
{
	struct sdma_channel *sdmac = to_sdma_chan(chan);
	void *tmp;

	memcpy(&sdmac->slave_config, dmaengine_cfg, sizeof(*dmaengine_cfg));

	/* Allocate special sdma_audio_config if it's used */
	if (dmaengine_cfg->peripheral_config) {
		tmp = krealloc(sdmac->audio_config,
			       dmaengine_cfg->peripheral_size, GFP_NOWAIT);
		if (!tmp)
			return -ENOMEM;

		sdmac->audio_config = (struct sdma_audio_config *)tmp;

		memcpy(tmp, dmaengine_cfg->peripheral_config,
			dmaengine_cfg->peripheral_size);
	}

	/* Set ENBLn earlier to make sure dma request triggered after that */
	if (sdmac->event_id0 >= sdmac->sdma->drvdata->num_events)
		return -EINVAL;


	if (sdmac->event_id1 &&
	    sdmac->event_id1 >= sdmac->sdma->drvdata->num_events)
		return -EINVAL;

	return 0;
}

static enum dma_status sdma_tx_status(struct dma_chan *chan,
				      dma_cookie_t cookie,
				      struct dma_tx_state *txstate)
{
	struct sdma_channel *sdmac = to_sdma_chan(chan);
	struct sdma_desc *desc = NULL;
	u32 residue;
	struct virt_dma_desc *vd;
	enum dma_status ret;
	unsigned long flags;

	ret = dma_cookie_status(chan, cookie, txstate);
	if (ret == DMA_COMPLETE || !txstate)
		return ret;

	spin_lock_irqsave(&sdmac->vc.lock, flags);

	vd = vchan_find_desc(&sdmac->vc, cookie);
	if (vd)
		desc = to_sdma_desc(&vd->tx);
	else if (sdmac->desc && sdmac->desc->vd.tx.cookie == cookie)
		desc = sdmac->desc;

	if (desc) {
		if (sdmac->flags & IMX_DMA_SG_LOOP)
			residue = (desc->num_bd - desc->buf_ptail) *
				desc->period_len - desc->chn_real_count;
		else
			residue = desc->chn_count - desc->chn_real_count;
	} else {
		residue = 0;
	}

	spin_unlock_irqrestore(&sdmac->vc.lock, flags);

	dma_set_tx_state(txstate, chan->completed_cookie, chan->cookie,
			 residue);

	return sdmac->status;
}

static void sdma_issue_pending(struct dma_chan *chan)
{
	struct sdma_channel *sdmac = to_sdma_chan(chan);
	unsigned long flags;

	sdma_pm_clk_enable(sdmac->sdma, false, true);
	spin_lock_irqsave(&sdmac->vc.lock, flags);
	if (vchan_issue_pending(&sdmac->vc) && !sdmac->desc)
		sdma_start_desc(sdmac);
	spin_unlock_irqrestore(&sdmac->vc.lock, flags);

	sdma_pm_clk_enable(sdmac->sdma, false, false);
}

static void sdma_load_firmware(const struct firmware *fw, void *context)
{
	struct sdma_engine *sdma = context;
	const struct sdma_firmware_header *header;

	if (!fw) {
		/* Load firmware once more time if timeout */
		if (sdma->fw_fail)
			dev_info(sdma->dev, "external firmware not found, using ROM firmware\n");
		else {
			/*add a bit delay to wait for firmware priv released */
			msleep(20);
			request_firmware_nowait(THIS_MODULE,
					FW_ACTION_HOTPLUG, sdma->fw_name,
					sdma->dev, GFP_KERNEL, sdma,
					sdma_load_firmware);
			sdma->fw_fail++;
		}

		return;
	}

	if (fw->size < sizeof(*header) || sdma->fw_loaded)
		goto err_firmware;

	header = (struct sdma_firmware_header *)fw->data;

	if (header->magic != SDMA_FIRMWARE_MAGIC)
		goto err_firmware;
	if (header->ram_code_start + header->ram_code_size > fw->size)
		goto err_firmware;
	switch (header->version_major) {
	case 1:
		sdma->script_number = SDMA_SCRIPT_ADDRS_ARRAY_SIZE_V1;
		break;
	case 2:
		sdma->script_number = SDMA_SCRIPT_ADDRS_ARRAY_SIZE_V2;
		break;
	case 3:
		sdma->script_number = SDMA_SCRIPT_ADDRS_ARRAY_SIZE_V3;
		break;
	case 4:
		sdma->script_number = SDMA_SCRIPT_ADDRS_ARRAY_SIZE_V4;
		break;
	default:
		dev_err(sdma->dev, "unknown firmware version\n");
		goto err_firmware;
	}

	dev_info(sdma->dev, "firmware found.\n");

	if (!sdma->fw_data) {
		sdma->fw_data = kmalloc(fw->size, GFP_KERNEL);
		if (!sdma->fw_data)
			goto err_firmware;

		memcpy(sdma->fw_data, fw->data, fw->size);

		if (!sdma->drvdata->pm_runtime)
			sdma_runtime_resume(sdma->dev);
	}

err_firmware:
	release_firmware(fw);
}

#define EVENT_REMAP_CELLS 3

static int sdma_event_remap(struct sdma_engine *sdma)
{
	struct device_node *np = sdma->dev->of_node;
	struct device_node *gpr_np = of_parse_phandle(np, "gpr", 0);
	struct property *event_remap;
	struct regmap *gpr;
	char propname[] = "fsl,sdma-event-remap";
	u32 reg, val, shift, num_map, i;
	int ret = 0;

	if (IS_ERR(np) || IS_ERR(gpr_np))
		goto out;

	event_remap = of_find_property(np, propname, NULL);
	num_map = event_remap ? (event_remap->length / sizeof(u32)) : 0;
	if (!num_map) {
		dev_dbg(sdma->dev, "no event needs to be remapped\n");
		goto out;
	} else if (num_map % EVENT_REMAP_CELLS) {
		dev_err(sdma->dev, "the property %s must modulo %d\n",
				propname, EVENT_REMAP_CELLS);
		ret = -EINVAL;
		goto out;
	}

	gpr = syscon_node_to_regmap(gpr_np);
	if (IS_ERR(gpr)) {
		dev_err(sdma->dev, "failed to get gpr regmap\n");
		ret = PTR_ERR(gpr);
		goto out;
	}

	for (i = 0; i < num_map; i += EVENT_REMAP_CELLS) {
		ret = of_property_read_u32_index(np, propname, i, &reg);
		if (ret) {
			dev_err(sdma->dev, "failed to read property %s index %d\n",
					propname, i);
			goto out;
		}

		ret = of_property_read_u32_index(np, propname, i + 1, &shift);
		if (ret) {
			dev_err(sdma->dev, "failed to read property %s index %d\n",
					propname, i + 1);
			goto out;
		}

		ret = of_property_read_u32_index(np, propname, i + 2, &val);
		if (ret) {
			dev_err(sdma->dev, "failed to read property %s index %d\n",
					propname, i + 2);
			goto out;
		}

		regmap_update_bits(gpr, reg, BIT(shift), val << shift);
	}

out:
	if (!IS_ERR(gpr_np))
		of_node_put(gpr_np);

	return ret;
}

static int sdma_get_firmware(struct sdma_engine *sdma,
		const char *fw_name)
{
	int ret;

	ret = request_firmware_nowait(THIS_MODULE,
			FW_ACTION_HOTPLUG, fw_name, sdma->dev,
			GFP_KERNEL, sdma, sdma_load_firmware);

	return ret;
}

static int sdma_init_sw(struct sdma_engine *sdma)
{
	int ret, ccbsize;

	if (sdma->drvdata->check_ratio &&
	    (clk_get_rate(sdma->clk_ahb) == clk_get_rate(sdma->clk_ipg)))
		sdma->clk_ratio = 1;

	ccbsize = MAX_DMA_CHANNELS * (sizeof(struct sdma_channel_control)
		+ sizeof(struct sdma_context_data));

	if (sdma->iram_pool)
		sdma->channel_control = gen_pool_dma_alloc(sdma->iram_pool,
							   ccbsize, &sdma->ccb_phys);
	else
		sdma->channel_control = dma_alloc_coherent(sdma->dev, ccbsize,
						&sdma->ccb_phys, GFP_KERNEL);
	if (!sdma->channel_control) {
		ret = -ENOMEM;
		return ret;
	}

	sdma->context = (void *)sdma->channel_control +
		MAX_DMA_CHANNELS * sizeof (struct sdma_channel_control);
	sdma->context_phys = sdma->ccb_phys +
		MAX_DMA_CHANNELS * sizeof (struct sdma_channel_control);

	return 0;
}

static bool sdma_filter_fn(struct dma_chan *chan, void *fn_param)
{
	struct sdma_channel *sdmac = to_sdma_chan(chan);
	struct imx_dma_data *data = fn_param;

	if (!imx_dma_is_general_purpose(chan))
		return false;

	sdmac->data = *data;
	chan->private = &sdmac->data;

	return true;
}

static struct dma_chan *sdma_xlate(struct of_phandle_args *dma_spec,
				   struct of_dma *ofdma)
{
	struct sdma_engine *sdma = ofdma->of_dma_data;
	dma_cap_mask_t mask = sdma->dma_device.cap_mask;
	struct imx_dma_data data;

	if (dma_spec->args_count != 3)
		return NULL;

	memset(&data, 0, sizeof(data));

	data.dma_request = dma_spec->args[0];
	data.peripheral_type = dma_spec->args[1];
	data.priority = dma_spec->args[2] & 0xff;
	/*
	 * init dma_request2 to zero, which is not used by the dts.
	 * For P2P, dma_request2 is init from dma_request_channel(),
	 * chan->private will point to the imx_dma_data, and in
	 * device_alloc_chan_resources(), imx_dma_data.dma_request2 will
	 * be set to sdmac->event_id1.
	 */
	data.dma_request2 = 0;

	return __dma_request_channel(&mask, sdma_filter_fn, &data,
				     ofdma->of_node);
}

static int sdma_probe(struct platform_device *pdev)
{
	const struct of_device_id *of_id =
			of_match_device(sdma_dt_ids, &pdev->dev);
	struct device_node *np = pdev->dev.of_node;
	struct device_node *spba_bus;
	const char *fw_name;
	int ret;
	int irq;
	struct resource *iores;
	struct resource spba_res;
	struct sdma_platform_data *pdata = dev_get_platdata(&pdev->dev);
	int i;
	struct sdma_engine *sdma;
	s32 *saddr_arr;
	const struct sdma_driver_data *drvdata = NULL;

	if (of_id)
		drvdata = of_id->data;
	else if (pdev->id_entry)
		drvdata = (void *)pdev->id_entry->driver_data;

	if (!drvdata) {
		dev_err(&pdev->dev, "unable to find driver data\n");
		return -EINVAL;
	}

	ret = dma_coerce_mask_and_coherent(&pdev->dev, DMA_BIT_MASK(32));
	if (ret)
		return ret;

	sdma = devm_kzalloc(&pdev->dev, sizeof(*sdma), GFP_KERNEL);
	if (!sdma)
		return -ENOMEM;

	spin_lock_init(&sdma->channel_0_lock);

	sdma->dev = &pdev->dev;
	sdma->drvdata = drvdata;

	irq = platform_get_irq(pdev, 0);
	if (irq < 0)
		return irq;

	iores = platform_get_resource(pdev, IORESOURCE_MEM, 0);
	sdma->regs = devm_ioremap_resource(&pdev->dev, iores);
	if (IS_ERR(sdma->regs))
		return PTR_ERR(sdma->regs);

	sdma->clk_ipg = devm_clk_get(&pdev->dev, "ipg");
	if (IS_ERR(sdma->clk_ipg))
		return PTR_ERR(sdma->clk_ipg);

	sdma->clk_ahb = devm_clk_get(&pdev->dev, "ahb");
	if (IS_ERR(sdma->clk_ahb))
		return PTR_ERR(sdma->clk_ahb);

	ret = clk_prepare(sdma->clk_ipg);
	if (ret)
		return ret;

	ret = clk_prepare(sdma->clk_ahb);
	if (ret)
		goto err_clk;

	ret = devm_request_irq(&pdev->dev, irq, sdma_int_handler, 0, "sdma",
			       sdma);
	if (ret)
		goto err_irq;

	sdma->irq = irq;

	sdma->script_addrs = kzalloc(sizeof(*sdma->script_addrs), GFP_KERNEL);
	if (!sdma->script_addrs) {
		ret = -ENOMEM;
		goto err_irq;
	}

	/* initially no scripts available */
	saddr_arr = (s32 *)sdma->script_addrs;
	for (i = 0; i < sizeof(*sdma->script_addrs) / sizeof(s32); i++)
		saddr_arr[i] = -EINVAL;

	dma_cap_set(DMA_SLAVE, sdma->dma_device.cap_mask);
	dma_cap_set(DMA_CYCLIC, sdma->dma_device.cap_mask);
	dma_cap_set(DMA_MEMCPY, sdma->dma_device.cap_mask);

	INIT_LIST_HEAD(&sdma->dma_device.channels);
	/* Initialize channel parameters */
	for (i = 0; i < MAX_DMA_CHANNELS; i++) {
		struct sdma_channel *sdmac = &sdma->channel[i];

		sdmac->sdma = sdma;

		sdmac->channel = i;
		sdmac->vc.desc_free = sdma_desc_free;
		INIT_LIST_HEAD(&sdmac->terminated);
		INIT_WORK(&sdmac->terminate_worker,
				sdma_channel_terminate_work);
		/*
		 * Add the channel to the DMAC list. Do not add channel 0 though
		 * because we need it internally in the SDMA driver. This also means
		 * that channel 0 in dmaengine counting matches sdma channel 1.
		 */
		if (i)
			vchan_init(&sdmac->vc, &sdma->dma_device);
	}

	if (np) {
		sdma->iram_pool = of_gen_pool_get(np, "iram", 0);
		if (sdma->iram_pool)
			dev_info(&pdev->dev, "alloc bd from iram.\n");
	}

	ret = sdma_init_sw(sdma);
	if (ret)
		goto err_init;

	ret = sdma_event_remap(sdma);
	if (ret)
		goto err_init;

	if (sdma->drvdata->script_addrs)
		sdma_add_scripts(sdma, sdma->drvdata->script_addrs);
	if (pdata && pdata->script_addrs)
		sdma_add_scripts(sdma, pdata->script_addrs);

	sdma->dma_device.dev = &pdev->dev;

	sdma->dma_device.device_alloc_chan_resources = sdma_alloc_chan_resources;
	sdma->dma_device.device_free_chan_resources = sdma_free_chan_resources;
	sdma->dma_device.device_tx_status = sdma_tx_status;
	sdma->dma_device.device_prep_slave_sg = sdma_prep_slave_sg;
	sdma->dma_device.device_prep_dma_cyclic = sdma_prep_dma_cyclic;
	sdma->dma_device.device_config = sdma_config;
	sdma->dma_device.device_terminate_all = sdma_terminate_all;
	sdma->dma_device.device_synchronize = sdma_channel_synchronize;
	sdma->dma_device.src_addr_widths = SDMA_DMA_BUSWIDTHS;
	sdma->dma_device.dst_addr_widths = SDMA_DMA_BUSWIDTHS;
	sdma->dma_device.directions = SDMA_DMA_DIRECTIONS;
	sdma->dma_device.residue_granularity = DMA_RESIDUE_GRANULARITY_SEGMENT;
	sdma->dma_device.device_prep_dma_memcpy = sdma_prep_memcpy;
	sdma->dma_device.device_issue_pending = sdma_issue_pending;
	sdma->dma_device.copy_align = 2;
	dma_set_max_seg_size(sdma->dma_device.dev, SDMA_BD_MAX_CNT);

	platform_set_drvdata(pdev, sdma);

	ret = dma_async_device_register(&sdma->dma_device);
	if (ret) {
		dev_err(&pdev->dev, "unable to register\n");
		goto err_init;
	}

	if (np) {
		ret = of_dma_controller_register(np, sdma_xlate, sdma);
		if (ret) {
			dev_err(&pdev->dev, "failed to register controller\n");
			goto err_register;
		}

		spba_bus = of_find_compatible_node(NULL, NULL, "fsl,spba-bus");
		ret = of_address_to_resource(spba_bus, 0, &spba_res);
		if (!ret) {
			sdma->spba_start_addr = spba_res.start;
			sdma->spba_end_addr = spba_res.end;
		}
		of_node_put(spba_bus);
	}

	if (pdata) {
		sdma->fw_name = pdata->fw_name;
	} else {
		/*
		 * Because that device tree does not encode ROM script address,
		 * the RAM script in firmware is mandatory for device tree
		 * probe, otherwise it fails.
		 */
		ret = of_property_read_string(np, "fsl,sdma-ram-script-name",
					      &fw_name);
		if (ret)
			dev_warn(&pdev->dev, "failed to get firmware name\n");
		else
			sdma->fw_name = fw_name;

		ret = sdma_get_firmware(sdma, sdma->fw_name);
		if (ret)
			dev_warn(sdma->dev, "failed to get firmware.\n");
	}

	/* enable autosuspend for pm_runtime */
	if (sdma->drvdata->pm_runtime) {
		pm_runtime_set_autosuspend_delay(&pdev->dev, 8000);
		pm_runtime_use_autosuspend(&pdev->dev);
		pm_runtime_mark_last_busy(&pdev->dev);
		pm_runtime_set_suspended(&pdev->dev);
<<<<<<< HEAD
=======
		pm_runtime_enable(&pdev->dev);
>>>>>>> c59614bd
	}

	return 0;

err_register:
	dma_async_device_unregister(&sdma->dma_device);
err_init:
	kfree(sdma->script_addrs);
err_irq:
	clk_unprepare(sdma->clk_ahb);
err_clk:
	clk_unprepare(sdma->clk_ipg);
	return ret;
}

static int sdma_remove(struct platform_device *pdev)
{
	struct sdma_engine *sdma = platform_get_drvdata(pdev);
	int i;

	devm_free_irq(&pdev->dev, sdma->irq, sdma);
	dma_async_device_unregister(&sdma->dma_device);
	kfree(sdma->script_addrs);
	kfree(sdma->fw_data);
	clk_unprepare(sdma->clk_ahb);
	clk_unprepare(sdma->clk_ipg);
	/* Kill the tasklet */
	for (i = 0; i < MAX_DMA_CHANNELS; i++) {
		struct sdma_channel *sdmac = &sdma->channel[i];

		tasklet_kill(&sdmac->vc.task);
		sdma_free_chan_resources(&sdmac->vc.chan);
	}

	if (sdma->drvdata->pm_runtime) {
		pm_runtime_disable(&pdev->dev);
		pm_runtime_dont_use_autosuspend(&pdev->dev);
	} else {
		sdma_runtime_suspend(&pdev->dev);
	}

	platform_set_drvdata(pdev, NULL);
	return 0;
}

#ifdef CONFIG_PM_SLEEP
static int sdma_suspend(struct device *dev)
{
	struct platform_device *pdev = to_platform_device(dev);
	struct sdma_engine *sdma = platform_get_drvdata(pdev);
	int i, ret = 0;

	/* Do nothing if not i.MX6SX or i.MX7D, i.MX8MP */
	if (sdma->drvdata != &sdma_imx6sx && sdma->drvdata != &sdma_imx7d
	   && sdma->drvdata != &sdma_imx6ul && sdma->drvdata != &sdma_imx8mp)
		return 0;

	if (!sdma->is_on)
		return 0;

	ret = sdma_save_restore_context(sdma, true);
	if (ret) {
		dev_err(sdma->dev, "save context error!\n");
		return ret;
	}

	/* save regs */
	for (i = 0; i < MXC_SDMA_SAVED_REG_NUM; i++) {
		/*
		 * 0x78(SDMA_XTRIG_CONF2+4)~0x100(SDMA_CHNPRI_O) registers are
		 * reserved and can't be touched. Skip these regs.
		 */
		if (i > SDMA_XTRIG_CONF2 / 4)
			sdma->save_regs[i] = readl_relaxed(sdma->regs +
							   MXC_SDMA_RESERVED_REG
							   + 4 * i);
		else
			sdma->save_regs[i] = readl_relaxed(sdma->regs + 4 * i);
	}

	if (sdma->drvdata->has_done0) {
		for (i = 0; i < 2; i++)
			sdma->save_done0_regs[i] =
			readl_relaxed(sdma->regs + SDMA_DONE0_CONFIG + 4 * i);
	}

	return 0;
}

static int sdma_resume(struct device *dev)
{
	struct platform_device *pdev = to_platform_device(dev);
	struct sdma_engine *sdma = platform_get_drvdata(pdev);
	int i, ret;

	/* Do nothing if not i.MX6SX or i.MX7D, i.MX8MP*/
	if (sdma->drvdata != &sdma_imx6sx && sdma->drvdata != &sdma_imx7d
	    && sdma->drvdata != &sdma_imx6ul && sdma->drvdata != &sdma_imx8mp)
		return 0;

	if (!sdma->is_on)
		return 0;

	/* Do nothing if mega/fast mix not turned off */
	if (readl_relaxed(sdma->regs + SDMA_H_C0PTR))
		return 0;

	/* Firmware was lost, mark as "not ready" */
	sdma->fw_loaded = false;

	/* restore regs and load firmware */
	for (i = 0; i < MXC_SDMA_SAVED_REG_NUM; i++) {
		/*
		 * 0x78(SDMA_XTRIG_CONF2+4)~0x100(SDMA_CHNPRI_O) registers are
		 * reserved and can't be touched. Skip these regs.
		 */
		if (i > SDMA_XTRIG_CONF2 / 4)
			writel_relaxed(sdma->save_regs[i], sdma->regs +
				       MXC_SDMA_RESERVED_REG + 4 * i);
		/* set static context switch  mode before channel0 running */
		else if (i == SDMA_H_CONFIG / 4)
			writel_relaxed(sdma->save_regs[i] & ~SDMA_H_CONFIG_CSM,
					sdma->regs + SDMA_H_CONFIG);
		else
			writel_relaxed(sdma->save_regs[i], sdma->regs + 4 * i);
	}

	/* restore SDMA_DONEx_CONFIG */
	if (sdma->drvdata->has_done0) {
		for (i = 0; i < 2; i++)
			writel_relaxed(sdma->save_done0_regs[i],
				sdma->regs + SDMA_DONE0_CONFIG + 4 * i);
	}

	/* prepare priority for channel0 to start */
	sdma_set_channel_priority(&sdma->channel[0], MXC_SDMA_MAX_PRIORITY);

	if (sdma_load_script(sdma))
		dev_warn(sdma->dev, "failed to load firmware.\n");

	ret = sdma_save_restore_context(sdma, false);
	if (ret)
		dev_err(sdma->dev, "restore context error!\n");

	return ret;
}
#endif

static const struct dev_pm_ops sdma_pm_ops = {
	SET_LATE_SYSTEM_SLEEP_PM_OPS(sdma_suspend, sdma_resume)
	SET_RUNTIME_PM_OPS(sdma_runtime_suspend, sdma_runtime_resume, NULL)
};

static struct platform_driver sdma_driver = {
	.driver		= {
		.name	= "imx-sdma",
		.of_match_table = sdma_dt_ids,
		.pm = &sdma_pm_ops,
	},
	.id_table	= sdma_devtypes,
	.remove		= sdma_remove,
	.probe		= sdma_probe,
};

module_platform_driver(sdma_driver);

MODULE_AUTHOR("Sascha Hauer, Pengutronix <s.hauer@pengutronix.de>");
MODULE_DESCRIPTION("i.MX SDMA driver");
#if IS_ENABLED(CONFIG_SOC_IMX6Q)
MODULE_FIRMWARE("imx/sdma/sdma-imx6q.bin");
#endif
#if IS_ENABLED(CONFIG_SOC_IMX7D)
MODULE_FIRMWARE("imx/sdma/sdma-imx7d.bin");
#endif
MODULE_LICENSE("GPL");<|MERGE_RESOLUTION|>--- conflicted
+++ resolved
@@ -2601,10 +2601,7 @@
 		pm_runtime_use_autosuspend(&pdev->dev);
 		pm_runtime_mark_last_busy(&pdev->dev);
 		pm_runtime_set_suspended(&pdev->dev);
-<<<<<<< HEAD
-=======
 		pm_runtime_enable(&pdev->dev);
->>>>>>> c59614bd
 	}
 
 	return 0;
