--- conflicted
+++ resolved
@@ -287,11 +287,7 @@
 static struct clk_hw **hws;
 
 static int imx_clk_init_on(struct device_node *np,
-<<<<<<< HEAD
-		     struct clk_hw * const clks[])
-=======
 				  struct clk_hw * const clks[])
->>>>>>> deadc1cd
 {
 	u32 *array;
 	int i, ret, elems;
