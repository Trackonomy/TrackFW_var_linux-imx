--- conflicted
+++ resolved
@@ -130,8 +130,6 @@
 	regmap_write(adv->regmap_cec, 0x27, 0x0b);
 }
 
-<<<<<<< HEAD
-=======
 enum drm_mode_status adv7533_mode_valid(struct adv7511 *adv,
 					const struct drm_display_mode *mode)
 {
@@ -155,7 +153,6 @@
 	return MODE_OK;
 }
 
->>>>>>> 6449a0ba
 int adv7533_patch_registers(struct adv7511 *adv)
 {
 	return regmap_register_patch(adv->regmap,
