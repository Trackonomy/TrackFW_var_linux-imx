// SPDX-License-Identifier: GPL-2.0+
/*
 * i.MX drm driver - LVDS display bridge
 *
 * Copyright (C) 2012 Sascha Hauer, Pengutronix
 */

#include <linux/clk.h>
#include <linux/component.h>
#include <linux/mfd/syscon/imx6q-iomuxc-gpr.h>
#include <linux/module.h>
#include <linux/of_device.h>
#include <linux/of_graph.h>
#include <linux/regmap.h>
#include <linux/videodev2.h>

#include <video/of_display_timing.h>
#include <video/of_videomode.h>

#include <drm/bridge/fsl_imx_ldb.h>
#include <drm/drm_atomic.h>
#include <drm/drm_atomic_helper.h>
#include <drm/drm_fb_helper.h>
#include <drm/drm_of.h>
#include <drm/drm_probe_helper.h>

#include "imx-drm.h"

#define DRIVER_NAME "imx-ldb"

#define LDB_CH0_MODE_EN_TO_DI0		(1 << 0)
#define LDB_CH0_MODE_EN_TO_DI1		(3 << 0)
#define LDB_CH0_MODE_EN_MASK		(3 << 0)
#define LDB_CH1_MODE_EN_TO_DI0		(1 << 2)
#define LDB_CH1_MODE_EN_TO_DI1		(3 << 2)
#define LDB_CH1_MODE_EN_MASK		(3 << 2)
#define LDB_BGREF_RMODE_INT		(1 << 15)

struct imx_ldb;

struct imx_ldb_channel {
	struct ldb_channel base;
	struct imx_ldb *imx_ldb;

	struct drm_connector connector;
	struct drm_encoder encoder;

	struct i2c_adapter *ddc;
	void *edid;
	int edid_len;
	struct drm_display_mode mode;
	int mode_valid;
	u32 bus_flags;
};

static inline struct imx_ldb_channel *con_to_imx_ldb_ch(struct drm_connector *c)
{
	return container_of(c, struct imx_ldb_channel, connector);
}

static inline struct imx_ldb_channel *enc_to_imx_ldb_ch(struct drm_encoder *e)
{
	return container_of(e, struct imx_ldb_channel, encoder);
}

struct bus_mux {
	int reg;
	int shift;
	int mask;
};

struct imx_ldb {
	struct ldb base;
	struct imx_ldb_channel channel[2];
	struct clk *clk[2]; /* our own clock */
	struct clk *clk_sel[4]; /* parent of display clock */
	struct clk *clk_parent[4]; /* original parent of clk_sel */
	struct clk *clk_pll[2]; /* upstream clock we can adjust */
	const struct bus_mux *lvds_mux;
};

static int imx_ldb_connector_get_modes(struct drm_connector *connector)
{
	struct imx_ldb_channel *imx_ldb_ch = con_to_imx_ldb_ch(connector);
	int num_modes = 0;

	if (!imx_ldb_ch->edid && imx_ldb_ch->ddc)
		imx_ldb_ch->edid = drm_get_edid(connector, imx_ldb_ch->ddc);

	if (imx_ldb_ch->edid) {
		drm_connector_update_edid_property(connector,
							imx_ldb_ch->edid);
		num_modes = drm_add_edid_modes(connector, imx_ldb_ch->edid);
	}

	if (imx_ldb_ch->mode_valid) {
		struct drm_display_mode *mode;

		mode = drm_mode_create(connector->dev);
		if (!mode)
			return -EINVAL;
		drm_mode_copy(mode, &imx_ldb_ch->mode);
		mode->type |= DRM_MODE_TYPE_DRIVER | DRM_MODE_TYPE_PREFERRED;
		drm_mode_probed_add(connector, mode);
		num_modes++;
	}

	return num_modes;
}

static struct drm_encoder *imx_ldb_connector_best_encoder(
		struct drm_connector *connector)
{
	struct imx_ldb_channel *imx_ldb_ch = con_to_imx_ldb_ch(connector);

	return &imx_ldb_ch->encoder;
}

static void imx_ldb_set_clock(struct imx_ldb *imx_ldb, int mux, int chno,
		unsigned long serial_clk, unsigned long di_clk)
{
	struct ldb *ldb = &imx_ldb->base;
	int ret;

	dev_dbg(ldb->dev, "%s: now: %ld want: %ld\n", __func__,
			clk_get_rate(imx_ldb->clk_pll[chno]), serial_clk);
	clk_set_rate(imx_ldb->clk_pll[chno], serial_clk);

	dev_dbg(ldb->dev, "%s after: %ld\n", __func__,
			clk_get_rate(imx_ldb->clk_pll[chno]));

	dev_dbg(ldb->dev, "%s: now: %ld want: %ld\n", __func__,
			clk_get_rate(imx_ldb->clk[chno]),
			(long int)di_clk);
	clk_set_rate(imx_ldb->clk[chno], di_clk);

	dev_dbg(ldb->dev, "%s after: %ld\n", __func__,
			clk_get_rate(imx_ldb->clk[chno]));

	/* set display clock mux to LDB input clock */
	ret = clk_set_parent(imx_ldb->clk_sel[mux], imx_ldb->clk[chno]);
	if (ret)
		dev_err(ldb->dev,
			"unable to set di%d parent clock to ldb_di%d\n", mux,
			chno);
}

static void imx_ldb_encoder_enable(struct drm_encoder *encoder)
{
	struct imx_ldb_channel *imx_ldb_ch = enc_to_imx_ldb_ch(encoder);
<<<<<<< HEAD
	struct imx_ldb *imx_ldb = imx_ldb_ch->imx_ldb;
	struct ldb_channel *ldb_ch = &imx_ldb_ch->base;
	struct ldb *ldb = &imx_ldb->base;
	int mux = drm_of_encoder_active_port_id(ldb_ch->child, encoder);
=======
	struct imx_ldb *ldb = imx_ldb_ch->ldb;
	int dual = ldb->ldb_ctrl & LDB_SPLIT_MODE_EN;
	int mux = drm_of_encoder_active_port_id(imx_ldb_ch->child, encoder);

	if (mux < 0 || mux >= ARRAY_SIZE(ldb->clk_sel)) {
		dev_warn(ldb->dev, "%s: invalid mux %d\n", __func__, mux);
		return;
	}

	drm_panel_prepare(imx_ldb_ch->panel);
>>>>>>> ab3bed80

	if (ldb->dual) {
		clk_set_parent(imx_ldb->clk_sel[mux], imx_ldb->clk[0]);
		clk_set_parent(imx_ldb->clk_sel[mux], imx_ldb->clk[1]);

		clk_prepare_enable(imx_ldb->clk[0]);
		clk_prepare_enable(imx_ldb->clk[1]);
	} else {
		clk_set_parent(imx_ldb->clk_sel[mux],
			       imx_ldb->clk[ldb_ch->chno]);
	}

	if (imx_ldb_ch == &imx_ldb->channel[0] || ldb->dual) {
		ldb->ldb_ctrl &= ~LDB_CH0_MODE_EN_MASK;
		if (mux == 0 || imx_ldb->lvds_mux)
			ldb->ldb_ctrl |= LDB_CH0_MODE_EN_TO_DI0;
		else if (mux == 1)
			ldb->ldb_ctrl |= LDB_CH0_MODE_EN_TO_DI1;
	}
	if (imx_ldb_ch == &imx_ldb->channel[1] || ldb->dual) {
		ldb->ldb_ctrl &= ~LDB_CH1_MODE_EN_MASK;
		if (mux == 1 || imx_ldb->lvds_mux)
			ldb->ldb_ctrl |= LDB_CH1_MODE_EN_TO_DI1;
		else if (mux == 0)
			ldb->ldb_ctrl |= LDB_CH1_MODE_EN_TO_DI0;
	}

	if (imx_ldb->lvds_mux) {
		const struct bus_mux *lvds_mux = NULL;

		if (imx_ldb_ch == &imx_ldb->channel[0])
			lvds_mux = &imx_ldb->lvds_mux[0];
		else if (imx_ldb_ch == &imx_ldb->channel[1])
			lvds_mux = &imx_ldb->lvds_mux[1];

		regmap_update_bits(ldb->regmap, lvds_mux->reg, lvds_mux->mask,
				   mux << lvds_mux->shift);
	}
}

static void
imx_ldb_encoder_atomic_mode_set(struct drm_encoder *encoder,
				struct drm_crtc_state *crtc_state,
				struct drm_connector_state *connector_state)
{
	struct imx_ldb_channel *imx_ldb_ch = enc_to_imx_ldb_ch(encoder);
	struct imx_ldb *imx_ldb = imx_ldb_ch->imx_ldb;
	struct ldb_channel *ldb_ch = &imx_ldb_ch->base;
	struct ldb *ldb = &imx_ldb->base;
	struct drm_display_mode *mode = &crtc_state->adjusted_mode;
	unsigned long serial_clk;
	unsigned long di_clk = mode->clock * 1000;
	int mux = drm_of_encoder_active_port_id(ldb_ch->child, encoder);

	if (mux < 0 || mux >= ARRAY_SIZE(ldb->clk_sel)) {
		dev_warn(ldb->dev, "%s: invalid mux %d\n", __func__, mux);
		return;
	}

	if (mode->clock > 170000) {
		dev_warn(ldb->dev,
			 "%s: mode exceeds 170 MHz pixel clock\n", __func__);
	}
	if (mode->clock > 85000 && !ldb->dual) {
		dev_warn(ldb->dev,
			 "%s: mode exceeds 85 MHz pixel clock\n", __func__);
	}

	if (ldb->dual) {
		serial_clk = 3500UL * mode->clock;
		imx_ldb_set_clock(imx_ldb, mux, 0, serial_clk, di_clk);
		imx_ldb_set_clock(imx_ldb, mux, 1, serial_clk, di_clk);
	} else {
		serial_clk = 7000UL * mode->clock;
		imx_ldb_set_clock(imx_ldb, mux, ldb_ch->chno, serial_clk,
				  di_clk);
	}

	if (!ldb_ch->bus_format) {
		struct drm_connector *connector = connector_state->connector;
		struct drm_display_info *di = &connector->display_info;

		if (di->num_bus_formats)
			ldb_ch->bus_format = di->bus_formats[0];
	}
}

static void imx_ldb_encoder_disable(struct drm_encoder *encoder)
{
	struct imx_ldb_channel *imx_ldb_ch = enc_to_imx_ldb_ch(encoder);
	struct imx_ldb *imx_ldb = imx_ldb_ch->imx_ldb;
	struct ldb *ldb = &imx_ldb->base;
	int mux, ret;

	if (ldb->dual) {
		clk_disable_unprepare(imx_ldb->clk[0]);
		clk_disable_unprepare(imx_ldb->clk[1]);
	}

	if (imx_ldb->lvds_mux) {
		const struct bus_mux *lvds_mux = NULL;

		if (imx_ldb_ch == &imx_ldb->channel[0])
			lvds_mux = &imx_ldb->lvds_mux[0];
		else if (imx_ldb_ch == &imx_ldb->channel[1])
			lvds_mux = &imx_ldb->lvds_mux[1];

		regmap_read(ldb->regmap, lvds_mux->reg, &mux);
		mux &= lvds_mux->mask;
		mux >>= lvds_mux->shift;
	} else {
		mux = (imx_ldb_ch == &imx_ldb->channel[0]) ? 0 : 1;
	}

	/* set display clock mux back to original input clock */
	ret = clk_set_parent(imx_ldb->clk_sel[mux], imx_ldb->clk_parent[mux]);
	if (ret)
		dev_err(ldb->dev,
			"unable to set di%d parent clock to original parent\n",
			mux);
}

static int imx_ldb_encoder_atomic_check(struct drm_encoder *encoder,
					struct drm_crtc_state *crtc_state,
					struct drm_connector_state *conn_state)
{
	struct imx_crtc_state *imx_crtc_state = to_imx_crtc_state(crtc_state);
	struct imx_ldb_channel *imx_ldb_ch = enc_to_imx_ldb_ch(encoder);
	struct ldb_channel *ldb_ch = &imx_ldb_ch->base;
	struct drm_display_info *di = &conn_state->connector->display_info;
	u32 bus_format = ldb_ch->bus_format;

	/* Bus format description in DT overrides connector display info. */
	if (!bus_format && di->num_bus_formats) {
		bus_format = di->bus_formats[0];
		imx_crtc_state->bus_flags = di->bus_flags;
	} else {
		bus_format = ldb_ch->bus_format;
		imx_crtc_state->bus_flags = imx_ldb_ch->bus_flags;
	}
	switch (bus_format) {
	case MEDIA_BUS_FMT_RGB666_1X7X3_SPWG:
		imx_crtc_state->bus_format = MEDIA_BUS_FMT_RGB666_1X18;
		break;
	case MEDIA_BUS_FMT_RGB888_1X7X4_SPWG:
	case MEDIA_BUS_FMT_RGB888_1X7X4_JEIDA:
		imx_crtc_state->bus_format = MEDIA_BUS_FMT_RGB888_1X24;
		break;
	default:
		return -EINVAL;
	}

	imx_crtc_state->di_hsync_pin = 2;
	imx_crtc_state->di_vsync_pin = 3;

	return 0;
}

static const struct drm_connector_funcs imx_ldb_connector_funcs = {
	.fill_modes = drm_helper_probe_single_connector_modes,
	.destroy = imx_drm_connector_destroy,
	.reset = drm_atomic_helper_connector_reset,
	.atomic_duplicate_state = drm_atomic_helper_connector_duplicate_state,
	.atomic_destroy_state = drm_atomic_helper_connector_destroy_state,
};

static const struct drm_connector_helper_funcs imx_ldb_connector_helper_funcs = {
	.get_modes = imx_ldb_connector_get_modes,
	.best_encoder = imx_ldb_connector_best_encoder,
};

static const struct drm_encoder_funcs imx_ldb_encoder_funcs = {
	.destroy = imx_drm_encoder_destroy,
};

static const struct drm_encoder_helper_funcs imx_ldb_encoder_helper_funcs = {
	.atomic_mode_set = imx_ldb_encoder_atomic_mode_set,
	.enable = imx_ldb_encoder_enable,
	.disable = imx_ldb_encoder_disable,
	.atomic_check = imx_ldb_encoder_atomic_check,
};

static int imx_ldb_get_clk(struct imx_ldb *imx_ldb, int chno)
{
	struct ldb *ldb = &imx_ldb->base;
	struct device *dev = ldb->dev;
	char clkname[16];

	snprintf(clkname, sizeof(clkname), "di%d", chno);
	imx_ldb->clk[chno] = devm_clk_get(dev, clkname);
	if (IS_ERR(imx_ldb->clk[chno]))
		return PTR_ERR(imx_ldb->clk[chno]);

	snprintf(clkname, sizeof(clkname), "di%d_pll", chno);
	imx_ldb->clk_pll[chno] = devm_clk_get(dev, clkname);

	return PTR_ERR_OR_ZERO(imx_ldb->clk_pll[chno]);
}

static struct bus_mux imx6q_lvds_mux[2] = {
	{
		.reg = IOMUXC_GPR3,
		.shift = 6,
		.mask = IMX6Q_GPR3_LVDS0_MUX_CTL_MASK,
	}, {
		.reg = IOMUXC_GPR3,
		.shift = 8,
		.mask = IMX6Q_GPR3_LVDS1_MUX_CTL_MASK,
	}
};

/*
 * For a device declaring compatible = "fsl,imx6q-ldb",  "fsl,imx53-ldb",
 * of_match_device will walk through this  list and take the first entry
 * matching any of its compatible values. Therefore, the more generic
 * entries (in this case fsl,imx53-ldb) need to be ordered last.
 */
static const struct of_device_id imx_ldb_dt_ids[] = {
	{ .compatible = "fsl,imx6q-ldb", .data = imx6q_lvds_mux, },
	{ .compatible = "fsl,imx53-ldb", .data = NULL, },
	{ }
};
MODULE_DEVICE_TABLE(of, imx_ldb_dt_ids);

static int imx_ldb_panel_ddc(struct device *dev,
		struct imx_ldb_channel *imx_ldb_ch, struct device_node *child)
{
	struct ldb_channel *ldb_ch = &imx_ldb_ch->base;
	struct device_node *ddc_node;
	const u8 *edidp;
	int ret;

	ddc_node = of_parse_phandle(child, "ddc-i2c-bus", 0);
	if (ddc_node) {
		imx_ldb_ch->ddc = of_find_i2c_adapter_by_node(ddc_node);
		of_node_put(ddc_node);
		if (!imx_ldb_ch->ddc) {
			dev_warn(dev, "failed to get ddc i2c adapter\n");
			return -EPROBE_DEFER;
		}
	}

	if (!imx_ldb_ch->ddc) {
		/* if no DDC available, fallback to hardcoded EDID */
		dev_dbg(dev, "no ddc available\n");

		edidp = of_get_property(child, "edid",
					&imx_ldb_ch->edid_len);
		if (edidp) {
			imx_ldb_ch->edid = kmemdup(edidp,
						imx_ldb_ch->edid_len,
						GFP_KERNEL);
		} else if (!ldb_ch->panel) {
			/* fallback to display-timings node */
			ret = of_get_drm_display_mode(child,
						      &imx_ldb_ch->mode,
						      &imx_ldb_ch->bus_flags,
						      OF_USE_NATIVE_MODE);
			if (!ret)
				imx_ldb_ch->mode_valid = 1;
		}
	}
	return 0;
}

static int imx_ldb_register(struct drm_device *drm,
	struct imx_ldb_channel *imx_ldb_ch)
{
	struct imx_ldb *imx_ldb = imx_ldb_ch->imx_ldb;
	struct ldb *ldb = &imx_ldb->base;
	struct ldb_channel *ldb_ch = &imx_ldb_ch->base;
	struct drm_encoder *encoder = &imx_ldb_ch->encoder;
	int ret;

	ret = imx_drm_encoder_parse_of(drm, encoder, ldb_ch->child);
	if (ret)
		return ret;

	ret = imx_ldb_get_clk(imx_ldb, ldb_ch->chno);
	if (ret)
		return ret;

	if (ldb->dual) {
		ret = imx_ldb_get_clk(imx_ldb, 1);
		if (ret)
			return ret;
	}

	if (!ldb_ch->next_bridge) {
		/* panel ddc only if there is no bridge */
		ret = imx_ldb_panel_ddc(ldb->dev, imx_ldb_ch, ldb_ch->child);
		if (ret)
			return ret;

		/*
		 * We want to add the connector whenever there is no bridge
		 * that brings its own, not only when there is a panel. For
		 * historical reasons, the ldb driver can also work without
		 * a panel.
		 */
		drm_connector_helper_add(&imx_ldb_ch->connector,
				&imx_ldb_connector_helper_funcs);
		drm_connector_init(drm, &imx_ldb_ch->connector,
				&imx_ldb_connector_funcs,
				DRM_MODE_CONNECTOR_LVDS);
		drm_connector_attach_encoder(&imx_ldb_ch->connector, encoder);
	}

	return 0;
}

static int imx_ldb_bind(struct device *dev, struct device *master, void *data)
{
	struct drm_device *drm = data;
	const struct of_device_id *of_id =
			of_match_device(imx_ldb_dt_ids, dev);
	struct imx_ldb *imx_ldb = dev_get_drvdata(dev);
	struct ldb *ldb;
	struct ldb_channel *ldb_ch;
	struct drm_encoder *encoder[LDB_CH_NUM];
	int ret;
	int i;

	imx_ldb->lvds_mux = of_id ? of_id->data : NULL;

	ldb = &imx_ldb->base;
	ldb->dev = dev;
	ldb->ctrl_reg = IOMUXC_GPR2;
	/*
	 * The output port is port@4 with an external 4-port mux or
	 * port@2 with the internal 2-port mux or port@1 without mux.
	 */
	ldb->output_port = imx_ldb->lvds_mux ? 4 : 2;

	for (i = 0; i < LDB_CH_NUM; i++) {
		imx_ldb->channel[i].imx_ldb = imx_ldb;
		ldb->channel[i] = &imx_ldb->channel[i].base;
	}

	/*
	 * There are three different possible clock mux configurations:
	 * i.MX53:  ipu1_di0_sel, ipu1_di1_sel
	 * i.MX6q:  ipu1_di0_sel, ipu1_di1_sel, ipu2_di0_sel,
	 *          ipu2_di1_sel
	 * i.MX6dl: ipu1_di0_sel, ipu1_di1_sel, lcdif_sel
	 * Map them all to di0_sel...di3_sel.
	 */
	for (i = 0; i < 4; i++) {
		char clkname[16];

		sprintf(clkname, "di%d_sel", i);
		imx_ldb->clk_sel[i] = devm_clk_get(dev, clkname);
		if (IS_ERR(imx_ldb->clk_sel[i])) {
			ret = PTR_ERR(imx_ldb->clk_sel[i]);
			imx_ldb->clk_sel[i] = NULL;
			break;
		}

		imx_ldb->clk_parent[i] =
				clk_get_parent(imx_ldb->clk_sel[i]);
	}
	if (i == 0)
		return ret;

	for (i = 0; i < LDB_CH_NUM; i++) {
		encoder[i] = &imx_ldb->channel[i].encoder;

		drm_encoder_helper_add(encoder[i],
				      &imx_ldb_encoder_helper_funcs);
		drm_encoder_init(drm, encoder[i], &imx_ldb_encoder_funcs,
				 DRM_MODE_ENCODER_LVDS, NULL);
	}

	ret = ldb_bind(ldb, encoder);
	if (ret)
		return ret;

	for (i = 0; i < LDB_CH_NUM; i++) {
		ldb_ch = &imx_ldb->channel[i].base;
		if (!ldb_ch->is_valid) {
			drm_encoder_cleanup(encoder[i]);
			continue;
		}

		ret = imx_ldb_register(drm, &imx_ldb->channel[i]);
		if (ret)
			return ret;
	}

	return 0;
}

static void imx_ldb_unbind(struct device *dev, struct device *master,
	void *data)
{
	struct imx_ldb *imx_ldb = dev_get_drvdata(dev);
	int i;

	for (i = 0; i < LDB_CH_NUM; i++) {
		struct imx_ldb_channel *imx_ldb_ch = &imx_ldb->channel[i];

		kfree(imx_ldb_ch->edid);
		i2c_put_adapter(imx_ldb_ch->ddc);
	}
}

static const struct component_ops imx_ldb_ops = {
	.bind	= imx_ldb_bind,
	.unbind	= imx_ldb_unbind,
};

static int imx_ldb_probe(struct platform_device *pdev)
{
	struct device *dev = &pdev->dev;
	struct imx_ldb *imx_ldb;

	imx_ldb = devm_kzalloc(dev, sizeof(*imx_ldb), GFP_KERNEL);
	if (!imx_ldb)
		return -ENOMEM;

	dev_set_drvdata(dev, imx_ldb);

	return component_add(dev, &imx_ldb_ops);
}

static int imx_ldb_remove(struct platform_device *pdev)
{
	component_del(&pdev->dev, &imx_ldb_ops);
	return 0;
}

static struct platform_driver imx_ldb_driver = {
	.probe		= imx_ldb_probe,
	.remove		= imx_ldb_remove,
	.driver		= {
		.of_match_table = imx_ldb_dt_ids,
		.name	= DRIVER_NAME,
	},
};

module_platform_driver(imx_ldb_driver);

MODULE_DESCRIPTION("i.MX LVDS driver");
MODULE_AUTHOR("Sascha Hauer, Pengutronix");
MODULE_LICENSE("GPL");
MODULE_ALIAS("platform:" DRIVER_NAME);<|MERGE_RESOLUTION|>--- conflicted
+++ resolved
@@ -148,23 +148,15 @@
 static void imx_ldb_encoder_enable(struct drm_encoder *encoder)
 {
 	struct imx_ldb_channel *imx_ldb_ch = enc_to_imx_ldb_ch(encoder);
-<<<<<<< HEAD
 	struct imx_ldb *imx_ldb = imx_ldb_ch->imx_ldb;
 	struct ldb_channel *ldb_ch = &imx_ldb_ch->base;
 	struct ldb *ldb = &imx_ldb->base;
 	int mux = drm_of_encoder_active_port_id(ldb_ch->child, encoder);
-=======
-	struct imx_ldb *ldb = imx_ldb_ch->ldb;
-	int dual = ldb->ldb_ctrl & LDB_SPLIT_MODE_EN;
-	int mux = drm_of_encoder_active_port_id(imx_ldb_ch->child, encoder);
-
-	if (mux < 0 || mux >= ARRAY_SIZE(ldb->clk_sel)) {
-		dev_warn(ldb->dev, "%s: invalid mux %d\n", __func__, mux);
-		return;
-	}
-
-	drm_panel_prepare(imx_ldb_ch->panel);
->>>>>>> ab3bed80
+
+    if (mux < 0 || mux >= ARRAY_SIZE(imx_ldb->clk_sel)) {
+        dev_warn(ldb->dev, "%s: invalid mux %d\n", __func__, mux);
+        return;
+    }
 
 	if (ldb->dual) {
 		clk_set_parent(imx_ldb->clk_sel[mux], imx_ldb->clk[0]);
@@ -219,10 +211,10 @@
 	unsigned long di_clk = mode->clock * 1000;
 	int mux = drm_of_encoder_active_port_id(ldb_ch->child, encoder);
 
-	if (mux < 0 || mux >= ARRAY_SIZE(ldb->clk_sel)) {
-		dev_warn(ldb->dev, "%s: invalid mux %d\n", __func__, mux);
-		return;
-	}
+    if (mux < 0 || mux >= ARRAY_SIZE(imx_ldb->clk_sel)) {
+        dev_warn(ldb->dev, "%s: invalid mux %d\n", __func__, mux);
+        return;
+    }
 
 	if (mode->clock > 170000) {
 		dev_warn(ldb->dev,
