--- conflicted
+++ resolved
@@ -186,12 +186,8 @@
 				     DRM_MODE_REFLECT_MASK;
 	else if (!format->is_yuv &&
 		 (modifier == DRM_FORMAT_MOD_VIVANTE_TILED ||
-<<<<<<< HEAD
 		  modifier == DRM_FORMAT_MOD_VIVANTE_SUPER_TILED ||
 		  modifier == DRM_FORMAT_MOD_VIVANTE_SUPER_TILED_FC))
-=======
-		  modifier == DRM_FORMAT_MOD_VIVANTE_SUPER_TILED))
->>>>>>> b1313fe5
 		supported_rotation = DRM_MODE_ROTATE_MASK |
 				     DRM_MODE_REFLECT_MASK;
 	else if (format->is_yuv && linear_format &&
@@ -522,11 +518,7 @@
 	u32 src_w, src_h, dst_w, dst_h;
 	struct drm_rect src, dst;
 	bool enable = true;
-<<<<<<< HEAD
-	bool rotation_is_90_or_270;
-=======
 	bool is_rotation_90_or_270;
->>>>>>> b1313fe5
 
 	if (!fb || !state->crtc || !state->visible)
 		return;
@@ -574,22 +566,13 @@
 
 	dcss_plane_atomic_set_base(dcss_plane);
 
-<<<<<<< HEAD
-	rotation_is_90_or_270 = state->rotation & (DRM_MODE_ROTATE_90 |
-=======
 	is_rotation_90_or_270 = state->rotation & (DRM_MODE_ROTATE_90 |
->>>>>>> b1313fe5
 						   DRM_MODE_ROTATE_270);
 
 	dcss_scaler_setup(dcss->scaler, dcss_plane->ch_num,
 			  state->fb->format,
-<<<<<<< HEAD
-			  rotation_is_90_or_270 ? src_h : src_w,
-			  rotation_is_90_or_270 ? src_w : src_h,
-=======
 			  is_rotation_90_or_270 ? src_h : src_w,
 			  is_rotation_90_or_270 ? src_w : src_h,
->>>>>>> b1313fe5
 			  dst_w, dst_h,
 			  drm_mode_vrefresh(&crtc_state->mode));
 
