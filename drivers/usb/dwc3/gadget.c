// SPDX-License-Identifier: GPL-2.0
/*
 * gadget.c - DesignWare USB3 DRD Controller Gadget Framework Link
 *
 * Copyright (C) 2010-2011 Texas Instruments Incorporated - https://www.ti.com
 *
 * Authors: Felipe Balbi <balbi@ti.com>,
 *	    Sebastian Andrzej Siewior <bigeasy@linutronix.de>
 */

#include <linux/kernel.h>
#include <linux/delay.h>
#include <linux/slab.h>
#include <linux/spinlock.h>
#include <linux/platform_device.h>
#include <linux/pm_runtime.h>
#include <linux/interrupt.h>
#include <linux/io.h>
#include <linux/list.h>
#include <linux/dma-mapping.h>

#include <linux/usb/ch9.h>
#include <linux/usb/gadget.h>

#include "debug.h"
#include "core.h"
#include "gadget.h"
#include "io.h"

#define DWC3_ALIGN_FRAME(d, n)	(((d)->frame_number + ((d)->interval * (n))) \
					& ~((d)->interval - 1))

/**
 * dwc3_gadget_set_test_mode - enables usb2 test modes
 * @dwc: pointer to our context structure
 * @mode: the mode to set (J, K SE0 NAK, Force Enable)
 *
 * Caller should take care of locking. This function will return 0 on
 * success or -EINVAL if wrong Test Selector is passed.
 */
int dwc3_gadget_set_test_mode(struct dwc3 *dwc, int mode)
{
	u32		reg;

	reg = dwc3_readl(dwc->regs, DWC3_DCTL);
	reg &= ~DWC3_DCTL_TSTCTRL_MASK;

	switch (mode) {
	case USB_TEST_J:
	case USB_TEST_K:
	case USB_TEST_SE0_NAK:
	case USB_TEST_PACKET:
	case USB_TEST_FORCE_ENABLE:
		reg |= mode << 1;
		break;
	default:
		return -EINVAL;
	}

	dwc3_gadget_dctl_write_safe(dwc, reg);

	return 0;
}

/**
 * dwc3_gadget_get_link_state - gets current state of usb link
 * @dwc: pointer to our context structure
 *
 * Caller should take care of locking. This function will
 * return the link state on success (>= 0) or -ETIMEDOUT.
 */
int dwc3_gadget_get_link_state(struct dwc3 *dwc)
{
	u32		reg;

	reg = dwc3_readl(dwc->regs, DWC3_DSTS);

	return DWC3_DSTS_USBLNKST(reg);
}

/**
 * dwc3_gadget_set_link_state - sets usb link to a particular state
 * @dwc: pointer to our context structure
 * @state: the state to put link into
 *
 * Caller should take care of locking. This function will
 * return 0 on success or -ETIMEDOUT.
 */
int dwc3_gadget_set_link_state(struct dwc3 *dwc, enum dwc3_link_state state)
{
	int		retries = 10000;
	u32		reg;

	/*
	 * Wait until device controller is ready. Only applies to 1.94a and
	 * later RTL.
	 */
	if (!DWC3_VER_IS_PRIOR(DWC3, 194A)) {
		while (--retries) {
			reg = dwc3_readl(dwc->regs, DWC3_DSTS);
			if (reg & DWC3_DSTS_DCNRD)
				udelay(5);
			else
				break;
		}

		if (retries <= 0)
			return -ETIMEDOUT;
	}

	reg = dwc3_readl(dwc->regs, DWC3_DCTL);
	reg &= ~DWC3_DCTL_ULSTCHNGREQ_MASK;

	/* set no action before sending new link state change */
	dwc3_writel(dwc->regs, DWC3_DCTL, reg);

	/* set requested state */
	reg |= DWC3_DCTL_ULSTCHNGREQ(state);
	dwc3_writel(dwc->regs, DWC3_DCTL, reg);

	/*
	 * The following code is racy when called from dwc3_gadget_wakeup,
	 * and is not needed, at least on newer versions
	 */
	if (!DWC3_VER_IS_PRIOR(DWC3, 194A))
		return 0;

	/* wait for a change in DSTS */
	retries = 10000;
	while (--retries) {
		reg = dwc3_readl(dwc->regs, DWC3_DSTS);

		if (DWC3_DSTS_USBLNKST(reg) == state)
			return 0;

		udelay(5);
	}

	return -ETIMEDOUT;
}

/**
 * dwc3_ep_inc_trb - increment a trb index.
 * @index: Pointer to the TRB index to increment.
 *
 * The index should never point to the link TRB. After incrementing,
 * if it is point to the link TRB, wrap around to the beginning. The
 * link TRB is always at the last TRB entry.
 */
static void dwc3_ep_inc_trb(u8 *index)
{
	(*index)++;
	if (*index == (DWC3_TRB_NUM - 1))
		*index = 0;
}

/**
 * dwc3_ep_inc_enq - increment endpoint's enqueue pointer
 * @dep: The endpoint whose enqueue pointer we're incrementing
 */
static void dwc3_ep_inc_enq(struct dwc3_ep *dep)
{
	dwc3_ep_inc_trb(&dep->trb_enqueue);
}

/**
 * dwc3_ep_inc_deq - increment endpoint's dequeue pointer
 * @dep: The endpoint whose enqueue pointer we're incrementing
 */
static void dwc3_ep_inc_deq(struct dwc3_ep *dep)
{
	dwc3_ep_inc_trb(&dep->trb_dequeue);
}

static void dwc3_gadget_del_and_unmap_request(struct dwc3_ep *dep,
		struct dwc3_request *req, int status)
{
	struct dwc3			*dwc = dep->dwc;

	list_del(&req->list);
	req->remaining = 0;
	req->needs_extra_trb = false;

	if (req->request.status == -EINPROGRESS)
		req->request.status = status;

	if (req->trb)
		usb_gadget_unmap_request_by_dev(dwc->sysdev,
				&req->request, req->direction);

	req->trb = NULL;
	trace_dwc3_gadget_giveback(req);

	if (dep->number > 1)
		pm_runtime_put(dwc->dev);
}

/**
 * dwc3_gadget_giveback - call struct usb_request's ->complete callback
 * @dep: The endpoint to whom the request belongs to
 * @req: The request we're giving back
 * @status: completion code for the request
 *
 * Must be called with controller's lock held and interrupts disabled. This
 * function will unmap @req and call its ->complete() callback to notify upper
 * layers that it has completed.
 */
void dwc3_gadget_giveback(struct dwc3_ep *dep, struct dwc3_request *req,
		int status)
{
	struct dwc3			*dwc = dep->dwc;

	dwc3_gadget_del_and_unmap_request(dep, req, status);
	req->status = DWC3_REQUEST_STATUS_COMPLETED;

	spin_unlock(&dwc->lock);
	usb_gadget_giveback_request(&dep->endpoint, &req->request);
	spin_lock(&dwc->lock);
}

/**
 * dwc3_send_gadget_generic_command - issue a generic command for the controller
 * @dwc: pointer to the controller context
 * @cmd: the command to be issued
 * @param: command parameter
 *
 * Caller should take care of locking. Issue @cmd with a given @param to @dwc
 * and wait for its completion.
 */
int dwc3_send_gadget_generic_command(struct dwc3 *dwc, unsigned int cmd,
		u32 param)
{
	u32		timeout = 500;
	int		status = 0;
	int		ret = 0;
	u32		reg;

	dwc3_writel(dwc->regs, DWC3_DGCMDPAR, param);
	dwc3_writel(dwc->regs, DWC3_DGCMD, cmd | DWC3_DGCMD_CMDACT);

	do {
		reg = dwc3_readl(dwc->regs, DWC3_DGCMD);
		if (!(reg & DWC3_DGCMD_CMDACT)) {
			status = DWC3_DGCMD_STATUS(reg);
			if (status)
				ret = -EINVAL;
			break;
		}
	} while (--timeout);

	if (!timeout) {
		ret = -ETIMEDOUT;
		status = -ETIMEDOUT;
	}

	trace_dwc3_gadget_generic_cmd(cmd, param, status);

	return ret;
}

static int __dwc3_gadget_wakeup(struct dwc3 *dwc);

/**
 * dwc3_send_gadget_ep_cmd - issue an endpoint command
 * @dep: the endpoint to which the command is going to be issued
 * @cmd: the command to be issued
 * @params: parameters to the command
 *
 * Caller should handle locking. This function will issue @cmd with given
 * @params to @dep and wait for its completion.
 */
int dwc3_send_gadget_ep_cmd(struct dwc3_ep *dep, unsigned int cmd,
		struct dwc3_gadget_ep_cmd_params *params)
{
	const struct usb_endpoint_descriptor *desc = dep->endpoint.desc;
	struct dwc3		*dwc = dep->dwc;
	u32			timeout = 5000;
	u32			saved_config = 0;
	u32			reg;

	int			cmd_status = 0;
	int			ret = -EINVAL;

	/*
	 * When operating in USB 2.0 speeds (HS/FS), if GUSB2PHYCFG.ENBLSLPM or
	 * GUSB2PHYCFG.SUSPHY is set, it must be cleared before issuing an
	 * endpoint command.
	 *
	 * Save and clear both GUSB2PHYCFG.ENBLSLPM and GUSB2PHYCFG.SUSPHY
	 * settings. Restore them after the command is completed.
	 *
	 * DWC_usb3 3.30a and DWC_usb31 1.90a programming guide section 3.2.2
	 */
	if (dwc->gadget->speed <= USB_SPEED_HIGH) {
		reg = dwc3_readl(dwc->regs, DWC3_GUSB2PHYCFG(0));
		if (unlikely(reg & DWC3_GUSB2PHYCFG_SUSPHY)) {
			saved_config |= DWC3_GUSB2PHYCFG_SUSPHY;
			reg &= ~DWC3_GUSB2PHYCFG_SUSPHY;
		}

		if (reg & DWC3_GUSB2PHYCFG_ENBLSLPM) {
			saved_config |= DWC3_GUSB2PHYCFG_ENBLSLPM;
			reg &= ~DWC3_GUSB2PHYCFG_ENBLSLPM;
		}

		if (saved_config)
			dwc3_writel(dwc->regs, DWC3_GUSB2PHYCFG(0), reg);
	}

	if (DWC3_DEPCMD_CMD(cmd) == DWC3_DEPCMD_STARTTRANSFER) {
		int link_state;

		link_state = dwc3_gadget_get_link_state(dwc);
		if (link_state == DWC3_LINK_STATE_U1 ||
		    link_state == DWC3_LINK_STATE_U2 ||
		    link_state == DWC3_LINK_STATE_U3) {
			ret = __dwc3_gadget_wakeup(dwc);
			dev_WARN_ONCE(dwc->dev, ret, "wakeup failed --> %d\n",
					ret);
		}
	}

	dwc3_writel(dep->regs, DWC3_DEPCMDPAR0, params->param0);
	dwc3_writel(dep->regs, DWC3_DEPCMDPAR1, params->param1);
	dwc3_writel(dep->regs, DWC3_DEPCMDPAR2, params->param2);

	/*
	 * Synopsys Databook 2.60a states in section 6.3.2.5.6 of that if we're
	 * not relying on XferNotReady, we can make use of a special "No
	 * Response Update Transfer" command where we should clear both CmdAct
	 * and CmdIOC bits.
	 *
	 * With this, we don't need to wait for command completion and can
	 * straight away issue further commands to the endpoint.
	 *
	 * NOTICE: We're making an assumption that control endpoints will never
	 * make use of Update Transfer command. This is a safe assumption
	 * because we can never have more than one request at a time with
	 * Control Endpoints. If anybody changes that assumption, this chunk
	 * needs to be updated accordingly.
	 */
	if (DWC3_DEPCMD_CMD(cmd) == DWC3_DEPCMD_UPDATETRANSFER &&
			!usb_endpoint_xfer_isoc(desc))
		cmd &= ~(DWC3_DEPCMD_CMDIOC | DWC3_DEPCMD_CMDACT);
	else
		cmd |= DWC3_DEPCMD_CMDACT;

	dwc3_writel(dep->regs, DWC3_DEPCMD, cmd);
	do {
		reg = dwc3_readl(dep->regs, DWC3_DEPCMD);
		if (!(reg & DWC3_DEPCMD_CMDACT)) {
			cmd_status = DWC3_DEPCMD_STATUS(reg);

			switch (cmd_status) {
			case 0:
				ret = 0;
				break;
			case DEPEVT_TRANSFER_NO_RESOURCE:
				dev_WARN(dwc->dev, "No resource for %s\n",
					 dep->name);
				ret = -EINVAL;
				break;
			case DEPEVT_TRANSFER_BUS_EXPIRY:
				/*
				 * SW issues START TRANSFER command to
				 * isochronous ep with future frame interval. If
				 * future interval time has already passed when
				 * core receives the command, it will respond
				 * with an error status of 'Bus Expiry'.
				 *
				 * Instead of always returning -EINVAL, let's
				 * give a hint to the gadget driver that this is
				 * the case by returning -EAGAIN.
				 */
				ret = -EAGAIN;
				break;
			default:
				dev_WARN(dwc->dev, "UNKNOWN cmd status\n");
			}

			break;
		}
	} while (--timeout);

	if (timeout == 0) {
		ret = -ETIMEDOUT;
		cmd_status = -ETIMEDOUT;
	}

	trace_dwc3_gadget_ep_cmd(dep, cmd, params, cmd_status);

	if (DWC3_DEPCMD_CMD(cmd) == DWC3_DEPCMD_STARTTRANSFER) {
		if (ret == 0)
			dep->flags |= DWC3_EP_TRANSFER_STARTED;

		if (ret != -ETIMEDOUT)
			dwc3_gadget_ep_get_transfer_index(dep);
	}

	if (saved_config) {
		reg = dwc3_readl(dwc->regs, DWC3_GUSB2PHYCFG(0));
		reg |= saved_config;
		dwc3_writel(dwc->regs, DWC3_GUSB2PHYCFG(0), reg);
	}

	return ret;
}
EXPORT_SYMBOL_GPL(dwc3_send_gadget_ep_cmd);

static int dwc3_send_clear_stall_ep_cmd(struct dwc3_ep *dep)
{
	struct dwc3 *dwc = dep->dwc;
	struct dwc3_gadget_ep_cmd_params params;
	u32 cmd = DWC3_DEPCMD_CLEARSTALL;

	/*
	 * As of core revision 2.60a the recommended programming model
	 * is to set the ClearPendIN bit when issuing a Clear Stall EP
	 * command for IN endpoints. This is to prevent an issue where
	 * some (non-compliant) hosts may not send ACK TPs for pending
	 * IN transfers due to a mishandled error condition. Synopsys
	 * STAR 9000614252.
	 */
	if (dep->direction &&
	    !DWC3_VER_IS_PRIOR(DWC3, 260A) &&
	    (dwc->gadget->speed >= USB_SPEED_SUPER))
		cmd |= DWC3_DEPCMD_CLEARPENDIN;

	memset(&params, 0, sizeof(params));

	return dwc3_send_gadget_ep_cmd(dep, cmd, &params);
}

static dma_addr_t dwc3_trb_dma_offset(struct dwc3_ep *dep,
		struct dwc3_trb *trb)
{
	u32		offset = (char *) trb - (char *) dep->trb_pool;

	return dep->trb_pool_dma + offset;
}

static int dwc3_alloc_trb_pool(struct dwc3_ep *dep)
{
	struct dwc3		*dwc = dep->dwc;

	if (dep->trb_pool)
		return 0;

	dep->trb_pool = dma_alloc_coherent(dwc->sysdev,
			sizeof(struct dwc3_trb) * DWC3_TRB_NUM,
			&dep->trb_pool_dma, GFP_KERNEL);
	if (!dep->trb_pool) {
		dev_err(dep->dwc->dev, "failed to allocate trb pool for %s\n",
				dep->name);
		return -ENOMEM;
	}

	return 0;
}

static void dwc3_free_trb_pool(struct dwc3_ep *dep)
{
	struct dwc3		*dwc = dep->dwc;

	dma_free_coherent(dwc->sysdev, sizeof(struct dwc3_trb) * DWC3_TRB_NUM,
			dep->trb_pool, dep->trb_pool_dma);

	dep->trb_pool = NULL;
	dep->trb_pool_dma = 0;
}

static int dwc3_gadget_set_xfer_resource(struct dwc3_ep *dep)
{
	struct dwc3_gadget_ep_cmd_params params;

	memset(&params, 0x00, sizeof(params));

	params.param0 = DWC3_DEPXFERCFG_NUM_XFER_RES(1);

	return dwc3_send_gadget_ep_cmd(dep, DWC3_DEPCMD_SETTRANSFRESOURCE,
			&params);
}

/**
 * dwc3_gadget_start_config - configure ep resources
 * @dep: endpoint that is being enabled
 *
 * Issue a %DWC3_DEPCMD_DEPSTARTCFG command to @dep. After the command's
 * completion, it will set Transfer Resource for all available endpoints.
 *
 * The assignment of transfer resources cannot perfectly follow the data book
 * due to the fact that the controller driver does not have all knowledge of the
 * configuration in advance. It is given this information piecemeal by the
 * composite gadget framework after every SET_CONFIGURATION and
 * SET_INTERFACE. Trying to follow the databook programming model in this
 * scenario can cause errors. For two reasons:
 *
 * 1) The databook says to do %DWC3_DEPCMD_DEPSTARTCFG for every
 * %USB_REQ_SET_CONFIGURATION and %USB_REQ_SET_INTERFACE (8.1.5). This is
 * incorrect in the scenario of multiple interfaces.
 *
 * 2) The databook does not mention doing more %DWC3_DEPCMD_DEPXFERCFG for new
 * endpoint on alt setting (8.1.6).
 *
 * The following simplified method is used instead:
 *
 * All hardware endpoints can be assigned a transfer resource and this setting
 * will stay persistent until either a core reset or hibernation. So whenever we
 * do a %DWC3_DEPCMD_DEPSTARTCFG(0) we can go ahead and do
 * %DWC3_DEPCMD_DEPXFERCFG for every hardware endpoint as well. We are
 * guaranteed that there are as many transfer resources as endpoints.
 *
 * This function is called for each endpoint when it is being enabled but is
 * triggered only when called for EP0-out, which always happens first, and which
 * should only happen in one of the above conditions.
 */
static int dwc3_gadget_start_config(struct dwc3_ep *dep)
{
	struct dwc3_gadget_ep_cmd_params params;
	struct dwc3		*dwc;
	u32			cmd;
	int			i;
	int			ret;

	if (dep->number)
		return 0;

	memset(&params, 0x00, sizeof(params));
	cmd = DWC3_DEPCMD_DEPSTARTCFG;
	dwc = dep->dwc;

	ret = dwc3_send_gadget_ep_cmd(dep, cmd, &params);
	if (ret)
		return ret;

	for (i = 0; i < DWC3_ENDPOINTS_NUM; i++) {
		struct dwc3_ep *dep = dwc->eps[i];

		if (!dep)
			continue;

		ret = dwc3_gadget_set_xfer_resource(dep);
		if (ret)
			return ret;
	}

	return 0;
}

static int dwc3_gadget_set_ep_config(struct dwc3_ep *dep, unsigned int action)
{
	const struct usb_ss_ep_comp_descriptor *comp_desc;
	const struct usb_endpoint_descriptor *desc;
	struct dwc3_gadget_ep_cmd_params params;
	struct dwc3 *dwc = dep->dwc;

	comp_desc = dep->endpoint.comp_desc;
	desc = dep->endpoint.desc;

	memset(&params, 0x00, sizeof(params));

	params.param0 = DWC3_DEPCFG_EP_TYPE(usb_endpoint_type(desc))
		| DWC3_DEPCFG_MAX_PACKET_SIZE(usb_endpoint_maxp(desc));

	/* Burst size is only needed in SuperSpeed mode */
	if (dwc->gadget->speed >= USB_SPEED_SUPER) {
		u32 burst = dep->endpoint.maxburst;

		params.param0 |= DWC3_DEPCFG_BURST_SIZE(burst - 1);
	}

	params.param0 |= action;
	if (action == DWC3_DEPCFG_ACTION_RESTORE)
		params.param2 |= dep->saved_state;

	if (usb_endpoint_xfer_control(desc))
		params.param1 = DWC3_DEPCFG_XFER_COMPLETE_EN;

	if (dep->number <= 1 || usb_endpoint_xfer_isoc(desc))
		params.param1 |= DWC3_DEPCFG_XFER_NOT_READY_EN;

	if (usb_ss_max_streams(comp_desc) && usb_endpoint_xfer_bulk(desc)) {
		params.param1 |= DWC3_DEPCFG_STREAM_CAPABLE
			| DWC3_DEPCFG_XFER_COMPLETE_EN
			| DWC3_DEPCFG_STREAM_EVENT_EN;
		dep->stream_capable = true;
	}

	if (!usb_endpoint_xfer_control(desc))
		params.param1 |= DWC3_DEPCFG_XFER_IN_PROGRESS_EN;

	/*
	 * We are doing 1:1 mapping for endpoints, meaning
	 * Physical Endpoints 2 maps to Logical Endpoint 2 and
	 * so on. We consider the direction bit as part of the physical
	 * endpoint number. So USB endpoint 0x81 is 0x03.
	 */
	params.param1 |= DWC3_DEPCFG_EP_NUMBER(dep->number);

	/*
	 * We must use the lower 16 TX FIFOs even though
	 * HW might have more
	 */
	if (dep->direction)
		params.param0 |= DWC3_DEPCFG_FIFO_NUMBER(dep->number >> 1);

	if (desc->bInterval) {
		u8 bInterval_m1;

		/*
		 * Valid range for DEPCFG.bInterval_m1 is from 0 to 13.
		 *
		 * NOTE: The programming guide incorrectly stated bInterval_m1
		 * must be set to 0 when operating in fullspeed. Internally the
		 * controller does not have this limitation. See DWC_usb3x
		 * programming guide section 3.2.2.1.
		 */
		bInterval_m1 = min_t(u8, desc->bInterval - 1, 13);

		if (usb_endpoint_type(desc) == USB_ENDPOINT_XFER_INT &&
		    dwc->gadget->speed == USB_SPEED_FULL)
			dep->interval = desc->bInterval;
		else
			dep->interval = 1 << (desc->bInterval - 1);

		params.param1 |= DWC3_DEPCFG_BINTERVAL_M1(bInterval_m1);
	}

	return dwc3_send_gadget_ep_cmd(dep, DWC3_DEPCMD_SETEPCONFIG, &params);
}

/**
 * __dwc3_gadget_ep_enable - initializes a hw endpoint
 * @dep: endpoint to be initialized
 * @action: one of INIT, MODIFY or RESTORE
 *
 * Caller should take care of locking. Execute all necessary commands to
 * initialize a HW endpoint so it can be used by a gadget driver.
 */
static int __dwc3_gadget_ep_enable(struct dwc3_ep *dep, unsigned int action)
{
	const struct usb_endpoint_descriptor *desc = dep->endpoint.desc;
	struct dwc3		*dwc = dep->dwc;

	u32			reg;
	int			ret;

	if (!(dep->flags & DWC3_EP_ENABLED)) {
		ret = dwc3_gadget_start_config(dep);
		if (ret)
			return ret;
	}

	ret = dwc3_gadget_set_ep_config(dep, action);
	if (ret)
		return ret;

	if (!(dep->flags & DWC3_EP_ENABLED)) {
		struct dwc3_trb	*trb_st_hw;
		struct dwc3_trb	*trb_link;

		dep->type = usb_endpoint_type(desc);
		dep->flags |= DWC3_EP_ENABLED;

		reg = dwc3_readl(dwc->regs, DWC3_DALEPENA);
		reg |= DWC3_DALEPENA_EP(dep->number);
		dwc3_writel(dwc->regs, DWC3_DALEPENA, reg);

		if (usb_endpoint_xfer_control(desc))
			goto out;

		/* Initialize the TRB ring */
		dep->trb_dequeue = 0;
		dep->trb_enqueue = 0;
		memset(dep->trb_pool, 0,
		       sizeof(struct dwc3_trb) * DWC3_TRB_NUM);

		/* Link TRB. The HWO bit is never reset */
		trb_st_hw = &dep->trb_pool[0];

		trb_link = &dep->trb_pool[DWC3_TRB_NUM - 1];
		trb_link->bpl = lower_32_bits(dwc3_trb_dma_offset(dep, trb_st_hw));
		trb_link->bph = upper_32_bits(dwc3_trb_dma_offset(dep, trb_st_hw));
		trb_link->ctrl |= DWC3_TRBCTL_LINK_TRB;
		trb_link->ctrl |= DWC3_TRB_CTRL_HWO;
	}

	/*
	 * Issue StartTransfer here with no-op TRB so we can always rely on No
	 * Response Update Transfer command.
	 */
	if (usb_endpoint_xfer_bulk(desc) ||
			usb_endpoint_xfer_int(desc)) {
		struct dwc3_gadget_ep_cmd_params params;
		struct dwc3_trb	*trb;
		dma_addr_t trb_dma;
		u32 cmd;

		memset(&params, 0, sizeof(params));
		trb = &dep->trb_pool[0];
		trb_dma = dwc3_trb_dma_offset(dep, trb);

		params.param0 = upper_32_bits(trb_dma);
		params.param1 = lower_32_bits(trb_dma);

		cmd = DWC3_DEPCMD_STARTTRANSFER;

		ret = dwc3_send_gadget_ep_cmd(dep, cmd, &params);
		if (ret < 0)
			return ret;

		if (dep->stream_capable) {
			/*
			 * For streams, at start, there maybe a race where the
			 * host primes the endpoint before the function driver
			 * queues a request to initiate a stream. In that case,
			 * the controller will not see the prime to generate the
			 * ERDY and start stream. To workaround this, issue a
			 * no-op TRB as normal, but end it immediately. As a
			 * result, when the function driver queues the request,
			 * the next START_TRANSFER command will cause the
			 * controller to generate an ERDY to initiate the
			 * stream.
			 */
			dwc3_stop_active_transfer(dep, true, true);

			/*
			 * All stream eps will reinitiate stream on NoStream
			 * rejection until we can determine that the host can
			 * prime after the first transfer.
			 *
			 * However, if the controller is capable of
			 * TXF_FLUSH_BYPASS, then IN direction endpoints will
			 * automatically restart the stream without the driver
			 * initiation.
			 */
			if (!dep->direction ||
			    !(dwc->hwparams.hwparams9 &
			      DWC3_GHWPARAMS9_DEV_TXF_FLUSH_BYPASS))
				dep->flags |= DWC3_EP_FORCE_RESTART_STREAM;
		}
	}

out:
	trace_dwc3_gadget_ep_enable(dep);

	return 0;
}

static void dwc3_remove_requests(struct dwc3 *dwc, struct dwc3_ep *dep)
{
	struct dwc3_request		*req;

	dwc3_stop_active_transfer(dep, true, false);

	/* - giveback all requests to gadget driver */
	while (!list_empty(&dep->started_list)) {
		req = next_request(&dep->started_list);

		dwc3_gadget_giveback(dep, req, -ESHUTDOWN);
	}

	while (!list_empty(&dep->pending_list)) {
		req = next_request(&dep->pending_list);

		dwc3_gadget_giveback(dep, req, -ESHUTDOWN);
	}

	while (!list_empty(&dep->cancelled_list)) {
		req = next_request(&dep->cancelled_list);

		dwc3_gadget_giveback(dep, req, -ESHUTDOWN);
	}
}

/**
 * __dwc3_gadget_ep_disable - disables a hw endpoint
 * @dep: the endpoint to disable
 *
 * This function undoes what __dwc3_gadget_ep_enable did and also removes
 * requests which are currently being processed by the hardware and those which
 * are not yet scheduled.
 *
 * Caller should take care of locking.
 */
static int __dwc3_gadget_ep_disable(struct dwc3_ep *dep)
{
	struct dwc3		*dwc = dep->dwc;
	u32			reg;

	trace_dwc3_gadget_ep_disable(dep);

	/* make sure HW endpoint isn't stalled */
	if (dep->flags & DWC3_EP_STALL)
		__dwc3_gadget_ep_set_halt(dep, 0, false);

	reg = dwc3_readl(dwc->regs, DWC3_DALEPENA);
	reg &= ~DWC3_DALEPENA_EP(dep->number);
	dwc3_writel(dwc->regs, DWC3_DALEPENA, reg);

	/* Clear out the ep descriptors for non-ep0 */
	if (dep->number > 1) {
		dep->endpoint.comp_desc = NULL;
		dep->endpoint.desc = NULL;
	}

	dwc3_remove_requests(dwc, dep);

	dep->stream_capable = false;
	dep->type = 0;
	dep->flags = 0;

	return 0;
}

/* -------------------------------------------------------------------------- */

static int dwc3_gadget_ep0_enable(struct usb_ep *ep,
		const struct usb_endpoint_descriptor *desc)
{
	return -EINVAL;
}

static int dwc3_gadget_ep0_disable(struct usb_ep *ep)
{
	return -EINVAL;
}

/* -------------------------------------------------------------------------- */

static int dwc3_gadget_ep_enable(struct usb_ep *ep,
		const struct usb_endpoint_descriptor *desc)
{
	struct dwc3_ep			*dep;
	struct dwc3			*dwc;
	unsigned long			flags;
	int				ret;

	if (!ep || !desc || desc->bDescriptorType != USB_DT_ENDPOINT) {
		pr_debug("dwc3: invalid parameters\n");
		return -EINVAL;
	}

	if (!desc->wMaxPacketSize) {
		pr_debug("dwc3: missing wMaxPacketSize\n");
		return -EINVAL;
	}

	dep = to_dwc3_ep(ep);
	dwc = dep->dwc;

	if (dev_WARN_ONCE(dwc->dev, dep->flags & DWC3_EP_ENABLED,
					"%s is already enabled\n",
					dep->name))
		return 0;

	spin_lock_irqsave(&dwc->lock, flags);
	ret = __dwc3_gadget_ep_enable(dep, DWC3_DEPCFG_ACTION_INIT);
	spin_unlock_irqrestore(&dwc->lock, flags);

	return ret;
}

static int dwc3_gadget_ep_disable(struct usb_ep *ep)
{
	struct dwc3_ep			*dep;
	struct dwc3			*dwc;
	unsigned long			flags;
	int				ret;

	if (!ep) {
		pr_debug("dwc3: invalid parameters\n");
		return -EINVAL;
	}

	dep = to_dwc3_ep(ep);
	dwc = dep->dwc;

	if (dev_WARN_ONCE(dwc->dev, !(dep->flags & DWC3_EP_ENABLED),
					"%s is already disabled\n",
					dep->name))
		return 0;

	spin_lock_irqsave(&dwc->lock, flags);
	ret = __dwc3_gadget_ep_disable(dep);
	spin_unlock_irqrestore(&dwc->lock, flags);

	return ret;
}

static struct usb_request *dwc3_gadget_ep_alloc_request(struct usb_ep *ep,
		gfp_t gfp_flags)
{
	struct dwc3_request		*req;
	struct dwc3_ep			*dep = to_dwc3_ep(ep);

	req = kzalloc(sizeof(*req), gfp_flags);
	if (!req)
		return NULL;

	req->direction	= dep->direction;
	req->epnum	= dep->number;
	req->dep	= dep;
	req->status	= DWC3_REQUEST_STATUS_UNKNOWN;

	trace_dwc3_alloc_request(req);

	return &req->request;
}

static void dwc3_gadget_ep_free_request(struct usb_ep *ep,
		struct usb_request *request)
{
	struct dwc3_request		*req = to_dwc3_request(request);

	trace_dwc3_free_request(req);
	kfree(req);
}

/**
 * dwc3_ep_prev_trb - returns the previous TRB in the ring
 * @dep: The endpoint with the TRB ring
 * @index: The index of the current TRB in the ring
 *
 * Returns the TRB prior to the one pointed to by the index. If the
 * index is 0, we will wrap backwards, skip the link TRB, and return
 * the one just before that.
 */
static struct dwc3_trb *dwc3_ep_prev_trb(struct dwc3_ep *dep, u8 index)
{
	u8 tmp = index;

	if (!tmp)
		tmp = DWC3_TRB_NUM - 1;

	return &dep->trb_pool[tmp - 1];
}

static u32 dwc3_calc_trbs_left(struct dwc3_ep *dep)
{
	struct dwc3_trb		*tmp;
	u8			trbs_left;

	/*
	 * If enqueue & dequeue are equal than it is either full or empty.
	 *
	 * One way to know for sure is if the TRB right before us has HWO bit
	 * set or not. If it has, then we're definitely full and can't fit any
	 * more transfers in our ring.
	 */
	if (dep->trb_enqueue == dep->trb_dequeue) {
		tmp = dwc3_ep_prev_trb(dep, dep->trb_enqueue);
		if (tmp->ctrl & DWC3_TRB_CTRL_HWO)
			return 0;

		return DWC3_TRB_NUM - 1;
	}

	trbs_left = dep->trb_dequeue - dep->trb_enqueue;
	trbs_left &= (DWC3_TRB_NUM - 1);

	if (dep->trb_dequeue < dep->trb_enqueue)
		trbs_left--;

	return trbs_left;
}

static void __dwc3_prepare_one_trb(struct dwc3_ep *dep, struct dwc3_trb *trb,
		dma_addr_t dma, unsigned int length, unsigned int chain,
		unsigned int node, unsigned int stream_id,
		unsigned int short_not_ok, unsigned int no_interrupt,
		unsigned int is_last, bool must_interrupt)
{
	struct dwc3		*dwc = dep->dwc;
	struct usb_gadget	*gadget = dwc->gadget;
	enum usb_device_speed	speed = gadget->speed;

	trb->size = DWC3_TRB_SIZE_LENGTH(length);
	trb->bpl = lower_32_bits(dma);
	trb->bph = upper_32_bits(dma);

	switch (usb_endpoint_type(dep->endpoint.desc)) {
	case USB_ENDPOINT_XFER_CONTROL:
		trb->ctrl = DWC3_TRBCTL_CONTROL_SETUP;
		break;

	case USB_ENDPOINT_XFER_ISOC:
		if (!node) {
			trb->ctrl = DWC3_TRBCTL_ISOCHRONOUS_FIRST;

			/*
			 * USB Specification 2.0 Section 5.9.2 states that: "If
			 * there is only a single transaction in the microframe,
			 * only a DATA0 data packet PID is used.  If there are
			 * two transactions per microframe, DATA1 is used for
			 * the first transaction data packet and DATA0 is used
			 * for the second transaction data packet.  If there are
			 * three transactions per microframe, DATA2 is used for
			 * the first transaction data packet, DATA1 is used for
			 * the second, and DATA0 is used for the third."
			 *
			 * IOW, we should satisfy the following cases:
			 *
			 * 1) length <= maxpacket
			 *	- DATA0
			 *
			 * 2) maxpacket < length <= (2 * maxpacket)
			 *	- DATA1, DATA0
			 *
			 * 3) (2 * maxpacket) < length <= (3 * maxpacket)
			 *	- DATA2, DATA1, DATA0
			 */
			if (speed == USB_SPEED_HIGH) {
				struct usb_ep *ep = &dep->endpoint;
				unsigned int mult = 2;
				unsigned int maxp = usb_endpoint_maxp(ep->desc);

				if (length <= (2 * maxp))
					mult--;

				if (length <= maxp)
					mult--;

				trb->size |= DWC3_TRB_SIZE_PCM1(mult);
			}
		} else {
			trb->ctrl = DWC3_TRBCTL_ISOCHRONOUS;
		}

		/* always enable Interrupt on Missed ISOC */
		trb->ctrl |= DWC3_TRB_CTRL_ISP_IMI;
		break;

	case USB_ENDPOINT_XFER_BULK:
	case USB_ENDPOINT_XFER_INT:
		trb->ctrl = DWC3_TRBCTL_NORMAL;
		break;
	default:
		/*
		 * This is only possible with faulty memory because we
		 * checked it already :)
		 */
		dev_WARN(dwc->dev, "Unknown endpoint type %d\n",
				usb_endpoint_type(dep->endpoint.desc));
	}

	/*
	 * Enable Continue on Short Packet
	 * when endpoint is not a stream capable
	 */
	if (usb_endpoint_dir_out(dep->endpoint.desc)) {
		if (!dep->stream_capable)
			trb->ctrl |= DWC3_TRB_CTRL_CSP;

		if (short_not_ok)
			trb->ctrl |= DWC3_TRB_CTRL_ISP_IMI;
	}

	if ((!no_interrupt && !chain) || must_interrupt)
		trb->ctrl |= DWC3_TRB_CTRL_IOC;

	if (chain)
		trb->ctrl |= DWC3_TRB_CTRL_CHN;
	else if (dep->stream_capable && is_last)
		trb->ctrl |= DWC3_TRB_CTRL_LST;

	if (usb_endpoint_xfer_bulk(dep->endpoint.desc) && dep->stream_capable)
		trb->ctrl |= DWC3_TRB_CTRL_SID_SOFN(stream_id);

	trb->ctrl |= DWC3_TRB_CTRL_HWO;

	dwc3_ep_inc_enq(dep);

	trace_dwc3_prepare_trb(dep, trb);
}

/**
 * dwc3_prepare_one_trb - setup one TRB from one request
 * @dep: endpoint for which this request is prepared
 * @req: dwc3_request pointer
 * @trb_length: buffer size of the TRB
 * @chain: should this TRB be chained to the next?
 * @node: only for isochronous endpoints. First TRB needs different type.
 * @use_bounce_buffer: set to use bounce buffer
 * @must_interrupt: set to interrupt on TRB completion
 */
static void dwc3_prepare_one_trb(struct dwc3_ep *dep,
		struct dwc3_request *req, unsigned int trb_length,
		unsigned int chain, unsigned int node, bool use_bounce_buffer,
		bool must_interrupt)
{
	struct dwc3_trb		*trb;
	dma_addr_t		dma;
	unsigned int		stream_id = req->request.stream_id;
	unsigned int		short_not_ok = req->request.short_not_ok;
	unsigned int		no_interrupt = req->request.no_interrupt;
	unsigned int		is_last = req->request.is_last;

	if (use_bounce_buffer)
		dma = dep->dwc->bounce_addr;
	else if (req->request.num_sgs > 0)
		dma = sg_dma_address(req->start_sg);
	else
		dma = req->request.dma;

	trb = &dep->trb_pool[dep->trb_enqueue];

	if (!req->trb) {
		dwc3_gadget_move_started_request(req);
		req->trb = trb;
		req->trb_dma = dwc3_trb_dma_offset(dep, trb);
	}

	req->num_trbs++;

	__dwc3_prepare_one_trb(dep, trb, dma, trb_length, chain, node,
			stream_id, short_not_ok, no_interrupt, is_last,
			must_interrupt);
}

static bool dwc3_needs_extra_trb(struct dwc3_ep *dep, struct dwc3_request *req)
{
	unsigned int maxp = usb_endpoint_maxp(dep->endpoint.desc);
	unsigned int rem = req->request.length % maxp;

	if ((req->request.length && req->request.zero && !rem &&
			!usb_endpoint_xfer_isoc(dep->endpoint.desc)) ||
			(!req->direction && rem))
		return true;

	return false;
}

/**
 * dwc3_prepare_last_sg - prepare TRBs for the last SG entry
 * @dep: The endpoint that the request belongs to
 * @req: The request to prepare
 * @entry_length: The last SG entry size
 * @node: Indicates whether this is not the first entry (for isoc only)
 *
 * Return the number of TRBs prepared.
 */
static int dwc3_prepare_last_sg(struct dwc3_ep *dep,
		struct dwc3_request *req, unsigned int entry_length,
		unsigned int node)
{
	unsigned int maxp = usb_endpoint_maxp(dep->endpoint.desc);
	unsigned int rem = req->request.length % maxp;
	unsigned int num_trbs = 1;

	if (dwc3_needs_extra_trb(dep, req))
		num_trbs++;

	if (dwc3_calc_trbs_left(dep) < num_trbs)
		return 0;

	req->needs_extra_trb = num_trbs > 1;

	/* Prepare a normal TRB */
	if (req->direction || req->request.length)
		dwc3_prepare_one_trb(dep, req, entry_length,
				req->needs_extra_trb, node, false, false);

	/* Prepare extra TRBs for ZLP and MPS OUT transfer alignment */
	if ((!req->direction && !req->request.length) || req->needs_extra_trb)
		dwc3_prepare_one_trb(dep, req,
				req->direction ? 0 : maxp - rem,
				false, 1, true, false);

	return num_trbs;
}

static int dwc3_prepare_trbs_sg(struct dwc3_ep *dep,
		struct dwc3_request *req)
{
	struct scatterlist *sg = req->start_sg;
	struct scatterlist *s;
	int		i;
	unsigned int length = req->request.length;
	unsigned int remaining = req->request.num_mapped_sgs
		- req->num_queued_sgs;
	unsigned int num_trbs = req->num_trbs;
	bool needs_extra_trb = dwc3_needs_extra_trb(dep, req);

	/*
	 * If we resume preparing the request, then get the remaining length of
	 * the request and resume where we left off.
	 */
	for_each_sg(req->request.sg, s, req->num_queued_sgs, i)
		length -= sg_dma_len(s);

	for_each_sg(sg, s, remaining, i) {
		unsigned int num_trbs_left = dwc3_calc_trbs_left(dep);
		unsigned int trb_length;
		bool must_interrupt = false;
		bool last_sg = false;

		trb_length = min_t(unsigned int, length, sg_dma_len(s));

		length -= trb_length;

		/*
		 * IOMMU driver is coalescing the list of sgs which shares a
		 * page boundary into one and giving it to USB driver. With
		 * this the number of sgs mapped is not equal to the number of
		 * sgs passed. So mark the chain bit to false if it isthe last
		 * mapped sg.
		 */
		if ((i == remaining - 1) || !length)
			last_sg = true;

		if (!num_trbs_left)
			break;

		if (last_sg) {
			if (!dwc3_prepare_last_sg(dep, req, trb_length, i))
				break;
		} else {
			/*
			 * Look ahead to check if we have enough TRBs for the
			 * next SG entry. If not, set interrupt on this TRB to
			 * resume preparing the next SG entry when more TRBs are
			 * free.
			 */
			if (num_trbs_left == 1 || (needs_extra_trb &&
					num_trbs_left <= 2 &&
					sg_dma_len(sg_next(s)) >= length))
				must_interrupt = true;

			dwc3_prepare_one_trb(dep, req, trb_length, 1, i, false,
					must_interrupt);
		}

		/*
		 * There can be a situation where all sgs in sglist are not
		 * queued because of insufficient trb number. To handle this
		 * case, update start_sg to next sg to be queued, so that
		 * we have free trbs we can continue queuing from where we
		 * previously stopped
		 */
		if (!last_sg)
			req->start_sg = sg_next(s);

		req->num_queued_sgs++;

		/*
		 * The number of pending SG entries may not correspond to the
		 * number of mapped SG entries. If all the data are queued, then
		 * don't include unused SG entries.
		 */
		if (length == 0) {
			req->num_pending_sgs -= req->request.num_mapped_sgs - req->num_queued_sgs;
			break;
		}

		if (must_interrupt)
			break;
	}

	return req->num_trbs - num_trbs;
}

static int dwc3_prepare_trbs_linear(struct dwc3_ep *dep,
		struct dwc3_request *req)
{
	return dwc3_prepare_last_sg(dep, req, req->request.length, 0);
}

/*
 * dwc3_prepare_trbs - setup TRBs from requests
 * @dep: endpoint for which requests are being prepared
 *
 * The function goes through the requests list and sets up TRBs for the
 * transfers. The function returns once there are no more TRBs available or
 * it runs out of requests.
 *
 * Returns the number of TRBs prepared or negative errno.
 */
static int dwc3_prepare_trbs(struct dwc3_ep *dep)
{
	struct dwc3_request	*req, *n;
	int			ret = 0;

	BUILD_BUG_ON_NOT_POWER_OF_2(DWC3_TRB_NUM);

	/*
	 * We can get in a situation where there's a request in the started list
	 * but there weren't enough TRBs to fully kick it in the first time
	 * around, so it has been waiting for more TRBs to be freed up.
	 *
	 * In that case, we should check if we have a request with pending_sgs
	 * in the started list and prepare TRBs for that request first,
	 * otherwise we will prepare TRBs completely out of order and that will
	 * break things.
	 */
	list_for_each_entry(req, &dep->started_list, list) {
		if (req->num_pending_sgs > 0) {
			ret = dwc3_prepare_trbs_sg(dep, req);
			if (!ret || req->num_pending_sgs)
				return ret;
		}

		if (!dwc3_calc_trbs_left(dep))
			return ret;

		/*
		 * Don't prepare beyond a transfer. In DWC_usb32, its transfer
		 * burst capability may try to read and use TRBs beyond the
		 * active transfer instead of stopping.
		 */
		if (dep->stream_capable && req->request.is_last)
			return ret;
	}

	list_for_each_entry_safe(req, n, &dep->pending_list, list) {
		struct dwc3	*dwc = dep->dwc;

		ret = usb_gadget_map_request_by_dev(dwc->sysdev, &req->request,
						    dep->direction);
		if (ret)
			return ret;

		req->sg			= req->request.sg;
		req->start_sg		= req->sg;
		req->num_queued_sgs	= 0;
		req->num_pending_sgs	= req->request.num_mapped_sgs;

		if (req->num_pending_sgs > 0) {
			ret = dwc3_prepare_trbs_sg(dep, req);
			if (req->num_pending_sgs)
				return ret;
		} else {
			ret = dwc3_prepare_trbs_linear(dep, req);
		}

		if (!ret || !dwc3_calc_trbs_left(dep))
			return ret;

		/*
		 * Don't prepare beyond a transfer. In DWC_usb32, its transfer
		 * burst capability may try to read and use TRBs beyond the
		 * active transfer instead of stopping.
		 */
		if (dep->stream_capable && req->request.is_last)
			return ret;
	}

	return ret;
}

static void dwc3_gadget_ep_cleanup_cancelled_requests(struct dwc3_ep *dep);

static int __dwc3_gadget_kick_transfer(struct dwc3_ep *dep)
{
	struct dwc3_gadget_ep_cmd_params params;
	struct dwc3_request		*req;
	int				starting;
	int				ret;
	u32				cmd;

	/*
	 * Note that it's normal to have no new TRBs prepared (i.e. ret == 0).
	 * This happens when we need to stop and restart a transfer such as in
	 * the case of reinitiating a stream or retrying an isoc transfer.
	 */
	ret = dwc3_prepare_trbs(dep);
	if (ret < 0)
		return ret;

	starting = !(dep->flags & DWC3_EP_TRANSFER_STARTED);

	/*
	 * If there's no new TRB prepared and we don't need to restart a
	 * transfer, there's no need to update the transfer.
	 */
	if (!ret && !starting)
		return ret;

	req = next_request(&dep->started_list);
	if (!req) {
		dep->flags |= DWC3_EP_PENDING_REQUEST;
		return 0;
	}

	memset(&params, 0, sizeof(params));

	if (starting) {
		params.param0 = upper_32_bits(req->trb_dma);
		params.param1 = lower_32_bits(req->trb_dma);
		cmd = DWC3_DEPCMD_STARTTRANSFER;

		if (dep->stream_capable)
			cmd |= DWC3_DEPCMD_PARAM(req->request.stream_id);

		if (usb_endpoint_xfer_isoc(dep->endpoint.desc))
			cmd |= DWC3_DEPCMD_PARAM(dep->frame_number);
	} else {
		cmd = DWC3_DEPCMD_UPDATETRANSFER |
			DWC3_DEPCMD_PARAM(dep->resource_index);
	}

	ret = dwc3_send_gadget_ep_cmd(dep, cmd, &params);
	if (ret < 0) {
		struct dwc3_request *tmp;

		if (ret == -EAGAIN)
			return ret;

		dwc3_stop_active_transfer(dep, true, true);

		list_for_each_entry_safe(req, tmp, &dep->started_list, list)
			dwc3_gadget_move_cancelled_request(req, DWC3_REQUEST_STATUS_DEQUEUED);

		/* If ep isn't started, then there's no end transfer pending */
		if (!(dep->flags & DWC3_EP_END_TRANSFER_PENDING))
			dwc3_gadget_ep_cleanup_cancelled_requests(dep);

		return ret;
	}

	if (dep->stream_capable && req->request.is_last)
		dep->flags |= DWC3_EP_WAIT_TRANSFER_COMPLETE;

	return 0;
}

static int __dwc3_gadget_get_frame(struct dwc3 *dwc)
{
	u32			reg;

	reg = dwc3_readl(dwc->regs, DWC3_DSTS);
	return DWC3_DSTS_SOFFN(reg);
}

/**
 * dwc3_gadget_start_isoc_quirk - workaround invalid frame number
 * @dep: isoc endpoint
 *
 * This function tests for the correct combination of BIT[15:14] from the 16-bit
 * microframe number reported by the XferNotReady event for the future frame
 * number to start the isoc transfer.
 *
 * In DWC_usb31 version 1.70a-ea06 and prior, for highspeed and fullspeed
 * isochronous IN, BIT[15:14] of the 16-bit microframe number reported by the
 * XferNotReady event are invalid. The driver uses this number to schedule the
 * isochronous transfer and passes it to the START TRANSFER command. Because
 * this number is invalid, the command may fail. If BIT[15:14] matches the
 * internal 16-bit microframe, the START TRANSFER command will pass and the
 * transfer will start at the scheduled time, if it is off by 1, the command
 * will still pass, but the transfer will start 2 seconds in the future. For all
 * other conditions, the START TRANSFER command will fail with bus-expiry.
 *
 * In order to workaround this issue, we can test for the correct combination of
 * BIT[15:14] by sending START TRANSFER commands with different values of
 * BIT[15:14]: 'b00, 'b01, 'b10, and 'b11. Each combination is 2^14 uframe apart
 * (or 2 seconds). 4 seconds into the future will result in a bus-expiry status.
 * As the result, within the 4 possible combinations for BIT[15:14], there will
 * be 2 successful and 2 failure START COMMAND status. One of the 2 successful
 * command status will result in a 2-second delay start. The smaller BIT[15:14]
 * value is the correct combination.
 *
 * Since there are only 4 outcomes and the results are ordered, we can simply
 * test 2 START TRANSFER commands with BIT[15:14] combinations 'b00 and 'b01 to
 * deduce the smaller successful combination.
 *
 * Let test0 = test status for combination 'b00 and test1 = test status for 'b01
 * of BIT[15:14]. The correct combination is as follow:
 *
 * if test0 fails and test1 passes, BIT[15:14] is 'b01
 * if test0 fails and test1 fails, BIT[15:14] is 'b10
 * if test0 passes and test1 fails, BIT[15:14] is 'b11
 * if test0 passes and test1 passes, BIT[15:14] is 'b00
 *
 * Synopsys STAR 9001202023: Wrong microframe number for isochronous IN
 * endpoints.
 */
static int dwc3_gadget_start_isoc_quirk(struct dwc3_ep *dep)
{
	int cmd_status = 0;
	bool test0;
	bool test1;

	while (dep->combo_num < 2) {
		struct dwc3_gadget_ep_cmd_params params;
		u32 test_frame_number;
		u32 cmd;

		/*
		 * Check if we can start isoc transfer on the next interval or
		 * 4 uframes in the future with BIT[15:14] as dep->combo_num
		 */
		test_frame_number = dep->frame_number & DWC3_FRNUMBER_MASK;
		test_frame_number |= dep->combo_num << 14;
		test_frame_number += max_t(u32, 4, dep->interval);

		params.param0 = upper_32_bits(dep->dwc->bounce_addr);
		params.param1 = lower_32_bits(dep->dwc->bounce_addr);

		cmd = DWC3_DEPCMD_STARTTRANSFER;
		cmd |= DWC3_DEPCMD_PARAM(test_frame_number);
		cmd_status = dwc3_send_gadget_ep_cmd(dep, cmd, &params);

		/* Redo if some other failure beside bus-expiry is received */
		if (cmd_status && cmd_status != -EAGAIN) {
			dep->start_cmd_status = 0;
			dep->combo_num = 0;
			return 0;
		}

		/* Store the first test status */
		if (dep->combo_num == 0)
			dep->start_cmd_status = cmd_status;

		dep->combo_num++;

		/*
		 * End the transfer if the START_TRANSFER command is successful
		 * to wait for the next XferNotReady to test the command again
		 */
		if (cmd_status == 0) {
			dwc3_stop_active_transfer(dep, true, true);
			return 0;
		}
	}

	/* test0 and test1 are both completed at this point */
	test0 = (dep->start_cmd_status == 0);
	test1 = (cmd_status == 0);

	if (!test0 && test1)
		dep->combo_num = 1;
	else if (!test0 && !test1)
		dep->combo_num = 2;
	else if (test0 && !test1)
		dep->combo_num = 3;
	else if (test0 && test1)
		dep->combo_num = 0;

	dep->frame_number &= DWC3_FRNUMBER_MASK;
	dep->frame_number |= dep->combo_num << 14;
	dep->frame_number += max_t(u32, 4, dep->interval);

	/* Reinitialize test variables */
	dep->start_cmd_status = 0;
	dep->combo_num = 0;

	return __dwc3_gadget_kick_transfer(dep);
}

static int __dwc3_gadget_start_isoc(struct dwc3_ep *dep)
{
	const struct usb_endpoint_descriptor *desc = dep->endpoint.desc;
	struct dwc3 *dwc = dep->dwc;
	int ret;
	int i;

	if (list_empty(&dep->pending_list) &&
	    list_empty(&dep->started_list)) {
		dep->flags |= DWC3_EP_PENDING_REQUEST;
		return -EAGAIN;
	}

	if (!dwc->dis_start_transfer_quirk &&
	    (DWC3_VER_IS_PRIOR(DWC31, 170A) ||
	     DWC3_VER_TYPE_IS_WITHIN(DWC31, 170A, EA01, EA06))) {
		if (dwc->gadget->speed <= USB_SPEED_HIGH && dep->direction)
			return dwc3_gadget_start_isoc_quirk(dep);
	}

	if (desc->bInterval <= 14 &&
	    dwc->gadget->speed >= USB_SPEED_HIGH) {
		u32 frame = __dwc3_gadget_get_frame(dwc);
		bool rollover = frame <
				(dep->frame_number & DWC3_FRNUMBER_MASK);

		/*
		 * frame_number is set from XferNotReady and may be already
		 * out of date. DSTS only provides the lower 14 bit of the
		 * current frame number. So add the upper two bits of
		 * frame_number and handle a possible rollover.
		 * This will provide the correct frame_number unless more than
		 * rollover has happened since XferNotReady.
		 */

		dep->frame_number = (dep->frame_number & ~DWC3_FRNUMBER_MASK) |
				     frame;
		if (rollover)
			dep->frame_number += BIT(14);
	}

	for (i = 0; i < DWC3_ISOC_MAX_RETRIES; i++) {
		dep->frame_number = DWC3_ALIGN_FRAME(dep, i + 1);

		ret = __dwc3_gadget_kick_transfer(dep);
		if (ret != -EAGAIN)
			break;
	}

	/*
	 * After a number of unsuccessful start attempts due to bus-expiry
	 * status, issue END_TRANSFER command and retry on the next XferNotReady
	 * event.
	 */
	if (ret == -EAGAIN) {
		struct dwc3_gadget_ep_cmd_params params;
		u32 cmd;

		cmd = DWC3_DEPCMD_ENDTRANSFER |
			DWC3_DEPCMD_CMDIOC |
			DWC3_DEPCMD_PARAM(dep->resource_index);

		dep->resource_index = 0;
		memset(&params, 0, sizeof(params));

		ret = dwc3_send_gadget_ep_cmd(dep, cmd, &params);
		if (!ret)
			dep->flags |= DWC3_EP_END_TRANSFER_PENDING;
	}

	return ret;
}

static int __dwc3_gadget_ep_queue(struct dwc3_ep *dep, struct dwc3_request *req)
{
	struct dwc3		*dwc = dep->dwc;

	if (!dep->endpoint.desc || !dwc->pullups_connected || !dwc->connected) {
		dev_err(dwc->dev, "%s: can't queue to disabled endpoint\n",
				dep->name);
		return -ESHUTDOWN;
	}

	if (WARN(req->dep != dep, "request %pK belongs to '%s'\n",
				&req->request, req->dep->name))
		return -EINVAL;

	if (WARN(req->status < DWC3_REQUEST_STATUS_COMPLETED,
				"%s: request %pK already in flight\n",
				dep->name, &req->request))
		return -EINVAL;

	pm_runtime_get(dwc->dev);

	req->request.actual	= 0;
	req->request.status	= -EINPROGRESS;

	trace_dwc3_ep_queue(req);

	list_add_tail(&req->list, &dep->pending_list);
	req->status = DWC3_REQUEST_STATUS_QUEUED;

	if (dep->flags & DWC3_EP_WAIT_TRANSFER_COMPLETE)
		return 0;

	/*
	 * Start the transfer only after the END_TRANSFER is completed
	 * and endpoint STALL is cleared.
	 */
	if ((dep->flags & DWC3_EP_END_TRANSFER_PENDING) ||
	    (dep->flags & DWC3_EP_WEDGE) ||
	    (dep->flags & DWC3_EP_STALL)) {
		dep->flags |= DWC3_EP_DELAY_START;
		return 0;
	}

	/*
	 * NOTICE: Isochronous endpoints should NEVER be prestarted. We must
	 * wait for a XferNotReady event so we will know what's the current
	 * (micro-)frame number.
	 *
	 * Without this trick, we are very, very likely gonna get Bus Expiry
	 * errors which will force us issue EndTransfer command.
	 */
	if (usb_endpoint_xfer_isoc(dep->endpoint.desc)) {
		if (!(dep->flags & DWC3_EP_PENDING_REQUEST) &&
				!(dep->flags & DWC3_EP_TRANSFER_STARTED))
			return 0;

		if ((dep->flags & DWC3_EP_PENDING_REQUEST)) {
			if (!(dep->flags & DWC3_EP_TRANSFER_STARTED))
				return __dwc3_gadget_start_isoc(dep);
		}
	}

	__dwc3_gadget_kick_transfer(dep);

	return 0;
}

static int dwc3_gadget_ep_queue(struct usb_ep *ep, struct usb_request *request,
	gfp_t gfp_flags)
{
	struct dwc3_request		*req = to_dwc3_request(request);
	struct dwc3_ep			*dep = to_dwc3_ep(ep);
	struct dwc3			*dwc = dep->dwc;

	unsigned long			flags;

	int				ret;

	spin_lock_irqsave(&dwc->lock, flags);
	ret = __dwc3_gadget_ep_queue(dep, req);
	spin_unlock_irqrestore(&dwc->lock, flags);

	return ret;
}

static void dwc3_gadget_ep_skip_trbs(struct dwc3_ep *dep, struct dwc3_request *req)
{
	int i;

	/* If req->trb is not set, then the request has not started */
	if (!req->trb)
		return;

	/*
	 * If request was already started, this means we had to
	 * stop the transfer. With that we also need to ignore
	 * all TRBs used by the request, however TRBs can only
	 * be modified after completion of END_TRANSFER
	 * command. So what we do here is that we wait for
	 * END_TRANSFER completion and only after that, we jump
	 * over TRBs by clearing HWO and incrementing dequeue
	 * pointer.
	 */
	for (i = 0; i < req->num_trbs; i++) {
		struct dwc3_trb *trb;

		trb = &dep->trb_pool[dep->trb_dequeue];
		trb->ctrl &= ~DWC3_TRB_CTRL_HWO;
		dwc3_ep_inc_deq(dep);
	}

	req->num_trbs = 0;
}

static void dwc3_gadget_ep_cleanup_cancelled_requests(struct dwc3_ep *dep)
{
	struct dwc3_request		*req;
	struct dwc3_request		*tmp;
	struct dwc3			*dwc = dep->dwc;

	list_for_each_entry_safe(req, tmp, &dep->cancelled_list, list) {
		dwc3_gadget_ep_skip_trbs(dep, req);
		switch (req->status) {
		case DWC3_REQUEST_STATUS_DISCONNECTED:
			dwc3_gadget_giveback(dep, req, -ESHUTDOWN);
			break;
		case DWC3_REQUEST_STATUS_DEQUEUED:
			dwc3_gadget_giveback(dep, req, -ECONNRESET);
			break;
		case DWC3_REQUEST_STATUS_STALLED:
			dwc3_gadget_giveback(dep, req, -EPIPE);
			break;
		default:
			dev_err(dwc->dev, "request cancelled with wrong reason:%d\n", req->status);
			dwc3_gadget_giveback(dep, req, -ECONNRESET);
			break;
		}
	}
}

static int dwc3_gadget_ep_dequeue(struct usb_ep *ep,
		struct usb_request *request)
{
	struct dwc3_request		*req = to_dwc3_request(request);
	struct dwc3_request		*r = NULL;

	struct dwc3_ep			*dep = to_dwc3_ep(ep);
	struct dwc3			*dwc = dep->dwc;

	unsigned long			flags;
	int				ret = 0;

	trace_dwc3_ep_dequeue(req);

	spin_lock_irqsave(&dwc->lock, flags);

	list_for_each_entry(r, &dep->cancelled_list, list) {
		if (r == req)
			goto out;
	}

	list_for_each_entry(r, &dep->pending_list, list) {
		if (r == req) {
			dwc3_gadget_giveback(dep, req, -ECONNRESET);
			goto out;
		}
	}

	list_for_each_entry(r, &dep->started_list, list) {
		if (r == req) {
			struct dwc3_request *t;

			/* wait until it is processed */
			dwc3_stop_active_transfer(dep, true, true);

			/*
			 * Remove any started request if the transfer is
			 * cancelled.
			 */
			list_for_each_entry_safe(r, t, &dep->started_list, list)
				dwc3_gadget_move_cancelled_request(r,
						DWC3_REQUEST_STATUS_DEQUEUED);

			dep->flags &= ~DWC3_EP_WAIT_TRANSFER_COMPLETE;

			goto out;
		}
	}

	dev_err(dwc->dev, "request %pK was not queued to %s\n",
		request, ep->name);
	ret = -EINVAL;
out:
	spin_unlock_irqrestore(&dwc->lock, flags);

	return ret;
}

int __dwc3_gadget_ep_set_halt(struct dwc3_ep *dep, int value, int protocol)
{
	struct dwc3_gadget_ep_cmd_params	params;
	struct dwc3				*dwc = dep->dwc;
	int					ret;

	if (usb_endpoint_xfer_isoc(dep->endpoint.desc)) {
		dev_err(dwc->dev, "%s is of Isochronous type\n", dep->name);
		return -EINVAL;
	}

	memset(&params, 0x00, sizeof(params));

	if (value) {
		struct dwc3_trb *trb;

		unsigned int transfer_in_flight;
		unsigned int started;

		if (dep->number > 1)
			trb = dwc3_ep_prev_trb(dep, dep->trb_enqueue);
		else
			trb = &dwc->ep0_trb[dep->trb_enqueue];

		transfer_in_flight = trb->ctrl & DWC3_TRB_CTRL_HWO;
		started = !list_empty(&dep->started_list);

		if (!protocol && ((dep->direction && transfer_in_flight) ||
				(!dep->direction && started))) {
			return -EAGAIN;
		}

		ret = dwc3_send_gadget_ep_cmd(dep, DWC3_DEPCMD_SETSTALL,
				&params);
		if (ret)
			dev_err(dwc->dev, "failed to set STALL on %s\n",
					dep->name);
		else
			dep->flags |= DWC3_EP_STALL;
	} else {
		/*
		 * Don't issue CLEAR_STALL command to control endpoints. The
		 * controller automatically clears the STALL when it receives
		 * the SETUP token.
		 */
		if (dep->number <= 1) {
			dep->flags &= ~(DWC3_EP_STALL | DWC3_EP_WEDGE);
			return 0;
		}

		dwc3_stop_active_transfer(dep, true, true);

		if (!list_empty(&dep->started_list))
			dep->flags |= DWC3_EP_DELAY_START;

		if (dep->flags & DWC3_EP_END_TRANSFER_PENDING) {
			dep->flags |= DWC3_EP_PENDING_CLEAR_STALL;
			return 0;
		}

		ret = dwc3_send_clear_stall_ep_cmd(dep);
		if (ret) {
			dev_err(dwc->dev, "failed to clear STALL on %s\n",
					dep->name);
			return ret;
		}

		dep->flags &= ~(DWC3_EP_STALL | DWC3_EP_WEDGE);

		if ((dep->flags & DWC3_EP_DELAY_START) &&
		    !usb_endpoint_xfer_isoc(dep->endpoint.desc))
			__dwc3_gadget_kick_transfer(dep);

		dep->flags &= ~DWC3_EP_DELAY_START;
	}

	return ret;
}

static int dwc3_gadget_ep_set_halt(struct usb_ep *ep, int value)
{
	struct dwc3_ep			*dep = to_dwc3_ep(ep);
	struct dwc3			*dwc = dep->dwc;

	unsigned long			flags;

	int				ret;

	spin_lock_irqsave(&dwc->lock, flags);
	ret = __dwc3_gadget_ep_set_halt(dep, value, false);
	spin_unlock_irqrestore(&dwc->lock, flags);

	return ret;
}

static int dwc3_gadget_ep_set_wedge(struct usb_ep *ep)
{
	struct dwc3_ep			*dep = to_dwc3_ep(ep);
	struct dwc3			*dwc = dep->dwc;
	unsigned long			flags;
	int				ret;

	spin_lock_irqsave(&dwc->lock, flags);
	dep->flags |= DWC3_EP_WEDGE;

	if (dep->number == 0 || dep->number == 1)
		ret = __dwc3_gadget_ep0_set_halt(ep, 1);
	else
		ret = __dwc3_gadget_ep_set_halt(dep, 1, false);
	spin_unlock_irqrestore(&dwc->lock, flags);

	return ret;
}

/* -------------------------------------------------------------------------- */

static struct usb_endpoint_descriptor dwc3_gadget_ep0_desc = {
	.bLength	= USB_DT_ENDPOINT_SIZE,
	.bDescriptorType = USB_DT_ENDPOINT,
	.bmAttributes	= USB_ENDPOINT_XFER_CONTROL,
};

static const struct usb_ep_ops dwc3_gadget_ep0_ops = {
	.enable		= dwc3_gadget_ep0_enable,
	.disable	= dwc3_gadget_ep0_disable,
	.alloc_request	= dwc3_gadget_ep_alloc_request,
	.free_request	= dwc3_gadget_ep_free_request,
	.queue		= dwc3_gadget_ep0_queue,
	.dequeue	= dwc3_gadget_ep_dequeue,
	.set_halt	= dwc3_gadget_ep0_set_halt,
	.set_wedge	= dwc3_gadget_ep_set_wedge,
};

static const struct usb_ep_ops dwc3_gadget_ep_ops = {
	.enable		= dwc3_gadget_ep_enable,
	.disable	= dwc3_gadget_ep_disable,
	.alloc_request	= dwc3_gadget_ep_alloc_request,
	.free_request	= dwc3_gadget_ep_free_request,
	.queue		= dwc3_gadget_ep_queue,
	.dequeue	= dwc3_gadget_ep_dequeue,
	.set_halt	= dwc3_gadget_ep_set_halt,
	.set_wedge	= dwc3_gadget_ep_set_wedge,
};

/* -------------------------------------------------------------------------- */

static int dwc3_gadget_get_frame(struct usb_gadget *g)
{
	struct dwc3		*dwc = gadget_to_dwc(g);

	return __dwc3_gadget_get_frame(dwc);
}

static int __dwc3_gadget_wakeup(struct dwc3 *dwc)
{
	int			retries;

	int			ret;
	u32			reg;

	u8			link_state;

	/*
	 * According to the Databook Remote wakeup request should
	 * be issued only when the device is in early suspend state.
	 *
	 * We can check that via USB Link State bits in DSTS register.
	 */
	reg = dwc3_readl(dwc->regs, DWC3_DSTS);

	link_state = DWC3_DSTS_USBLNKST(reg);

	switch (link_state) {
	case DWC3_LINK_STATE_RESET:
	case DWC3_LINK_STATE_RX_DET:	/* in HS, means Early Suspend */
	case DWC3_LINK_STATE_U3:	/* in HS, means SUSPEND */
	case DWC3_LINK_STATE_U2:	/* in HS, means Sleep (L1) */
	case DWC3_LINK_STATE_U1:
	case DWC3_LINK_STATE_RESUME:
		break;
	default:
		return -EINVAL;
	}

	ret = dwc3_gadget_set_link_state(dwc, DWC3_LINK_STATE_RECOV);
	if (ret < 0) {
		dev_err(dwc->dev, "failed to put link in Recovery\n");
		return ret;
	}

	/* Recent versions do this automatically */
	if (DWC3_VER_IS_PRIOR(DWC3, 194A)) {
		/* write zeroes to Link Change Request */
		reg = dwc3_readl(dwc->regs, DWC3_DCTL);
		reg &= ~DWC3_DCTL_ULSTCHNGREQ_MASK;
		dwc3_writel(dwc->regs, DWC3_DCTL, reg);
	}

	/* poll until Link State changes to ON */
	retries = 20000;

	while (retries--) {
		reg = dwc3_readl(dwc->regs, DWC3_DSTS);

		/* in HS, means ON */
		if (DWC3_DSTS_USBLNKST(reg) == DWC3_LINK_STATE_U0)
			break;
	}

	if (DWC3_DSTS_USBLNKST(reg) != DWC3_LINK_STATE_U0) {
		dev_err(dwc->dev, "failed to send remote wakeup\n");
		return -EINVAL;
	}

	return 0;
}

static int dwc3_gadget_wakeup(struct usb_gadget *g)
{
	struct dwc3		*dwc = gadget_to_dwc(g);
	unsigned long		flags;
	int			ret;

	spin_lock_irqsave(&dwc->lock, flags);
	ret = __dwc3_gadget_wakeup(dwc);
	spin_unlock_irqrestore(&dwc->lock, flags);

	return ret;
}

static int dwc3_gadget_set_selfpowered(struct usb_gadget *g,
		int is_selfpowered)
{
	struct dwc3		*dwc = gadget_to_dwc(g);
	unsigned long		flags;

	spin_lock_irqsave(&dwc->lock, flags);
	g->is_selfpowered = !!is_selfpowered;
	spin_unlock_irqrestore(&dwc->lock, flags);

	return 0;
}

static void dwc3_stop_active_transfers(struct dwc3 *dwc)
{
	u32 epnum;

	for (epnum = 2; epnum < dwc->num_eps; epnum++) {
		struct dwc3_ep *dep;

		dep = dwc->eps[epnum];
		if (!dep)
			continue;

		dwc3_remove_requests(dwc, dep);
	}
}

static void __dwc3_gadget_set_ssp_rate(struct dwc3 *dwc)
{
	enum usb_ssp_rate	ssp_rate = dwc->gadget_ssp_rate;
	u32			reg;

	if (ssp_rate == USB_SSP_GEN_UNKNOWN)
		ssp_rate = dwc->max_ssp_rate;

	reg = dwc3_readl(dwc->regs, DWC3_DCFG);
	reg &= ~DWC3_DCFG_SPEED_MASK;
	reg &= ~DWC3_DCFG_NUMLANES(~0);

	if (ssp_rate == USB_SSP_GEN_1x2)
		reg |= DWC3_DCFG_SUPERSPEED;
	else if (dwc->max_ssp_rate != USB_SSP_GEN_1x2)
		reg |= DWC3_DCFG_SUPERSPEED_PLUS;

	if (ssp_rate != USB_SSP_GEN_2x1 &&
	    dwc->max_ssp_rate != USB_SSP_GEN_2x1)
		reg |= DWC3_DCFG_NUMLANES(1);

	dwc3_writel(dwc->regs, DWC3_DCFG, reg);
}

static void __dwc3_gadget_set_speed(struct dwc3 *dwc)
{
	enum usb_device_speed	speed;
	u32			reg;

	speed = dwc->gadget_max_speed;
	if (speed == USB_SPEED_UNKNOWN || speed > dwc->maximum_speed)
		speed = dwc->maximum_speed;

	if (speed == USB_SPEED_SUPER_PLUS &&
	    DWC3_IP_IS(DWC32)) {
		__dwc3_gadget_set_ssp_rate(dwc);
		return;
	}

	reg = dwc3_readl(dwc->regs, DWC3_DCFG);
	reg &= ~(DWC3_DCFG_SPEED_MASK);

	/*
	 * WORKAROUND: DWC3 revision < 2.20a have an issue
	 * which would cause metastability state on Run/Stop
	 * bit if we try to force the IP to USB2-only mode.
	 *
	 * Because of that, we cannot configure the IP to any
	 * speed other than the SuperSpeed
	 *
	 * Refers to:
	 *
	 * STAR#9000525659: Clock Domain Crossing on DCTL in
	 * USB 2.0 Mode
	 */
	if (DWC3_VER_IS_PRIOR(DWC3, 220A) &&
	    !dwc->dis_metastability_quirk) {
		reg |= DWC3_DCFG_SUPERSPEED;
	} else {
		switch (speed) {
		case USB_SPEED_LOW:
			reg |= DWC3_DCFG_LOWSPEED;
			break;
		case USB_SPEED_FULL:
			reg |= DWC3_DCFG_FULLSPEED;
			break;
		case USB_SPEED_HIGH:
			reg |= DWC3_DCFG_HIGHSPEED;
			break;
		case USB_SPEED_SUPER:
			reg |= DWC3_DCFG_SUPERSPEED;
			break;
		case USB_SPEED_SUPER_PLUS:
			if (DWC3_IP_IS(DWC3))
				reg |= DWC3_DCFG_SUPERSPEED;
			else
				reg |= DWC3_DCFG_SUPERSPEED_PLUS;
			break;
		default:
			dev_err(dwc->dev, "invalid speed (%d)\n", speed);

			if (DWC3_IP_IS(DWC3))
				reg |= DWC3_DCFG_SUPERSPEED;
			else
				reg |= DWC3_DCFG_SUPERSPEED_PLUS;
		}
	}

	if (DWC3_IP_IS(DWC32) &&
	    speed > USB_SPEED_UNKNOWN &&
	    speed < USB_SPEED_SUPER_PLUS)
		reg &= ~DWC3_DCFG_NUMLANES(~0);

	dwc3_writel(dwc->regs, DWC3_DCFG, reg);
}

static int dwc3_gadget_run_stop(struct dwc3 *dwc, int is_on, int suspend)
{
	u32			reg;
	u32			timeout = 500;

	if (!dwc->core_inited)
		return 0;

	reg = dwc3_readl(dwc->regs, DWC3_DCTL);
	if (is_on) {
		if (DWC3_VER_IS_WITHIN(DWC3, ANY, 187A)) {
			reg &= ~DWC3_DCTL_TRGTULST_MASK;
			reg |= DWC3_DCTL_TRGTULST_RX_DET;
		}

		if (!DWC3_VER_IS_PRIOR(DWC3, 194A))
			reg &= ~DWC3_DCTL_KEEP_CONNECT;
		reg |= DWC3_DCTL_RUN_STOP;

		if (dwc->has_hibernation)
			reg |= DWC3_DCTL_KEEP_CONNECT;

		__dwc3_gadget_set_speed(dwc);
		dwc->pullups_connected = true;
	} else {
		reg &= ~DWC3_DCTL_RUN_STOP;

		if (dwc->has_hibernation && !suspend)
			reg &= ~DWC3_DCTL_KEEP_CONNECT;

		dwc->pullups_connected = false;
	}

	dwc3_gadget_dctl_write_safe(dwc, reg);

	do {
		reg = dwc3_readl(dwc->regs, DWC3_DSTS);
		reg &= DWC3_DSTS_DEVCTRLHLT;
	} while (--timeout && !(!is_on ^ !reg));

	if (!timeout)
		return -ETIMEDOUT;

	return 0;
}

static void dwc3_gadget_disable_irq(struct dwc3 *dwc);
static void __dwc3_gadget_stop(struct dwc3 *dwc);
static int __dwc3_gadget_start(struct dwc3 *dwc);

static int dwc3_gadget_pullup(struct usb_gadget *g, int is_on)
{
	struct dwc3		*dwc = gadget_to_dwc(g);
	unsigned long		flags;
	int			ret;

	is_on = !!is_on;

	/*
	 * Per databook, when we want to stop the gadget, if a control transfer
	 * is still in process, complete it and get the core into setup phase.
	 */
	if (!is_on && dwc->ep0state != EP0_SETUP_PHASE) {
		reinit_completion(&dwc->ep0_in_setup);

		ret = wait_for_completion_timeout(&dwc->ep0_in_setup,
				msecs_to_jiffies(DWC3_PULL_UP_TIMEOUT));
		if (ret == 0) {
			dev_err(dwc->dev, "timed out waiting for SETUP phase\n");
			return -ETIMEDOUT;
		}
	}

	/*
	 * Check the return value for successful resume, or error.  For a
	 * successful resume, the DWC3 runtime PM resume routine will handle
	 * the run stop sequence, so avoid duplicate operations here.
	 */
	ret = pm_runtime_get_sync(dwc->dev);
	if (!ret || ret < 0) {
		pm_runtime_put(dwc->dev);
		return 0;
	}

	/*
	 * Synchronize any pending event handling before executing the controller
	 * halt routine.
	 */
	if (!is_on) {
		dwc3_gadget_disable_irq(dwc);
		synchronize_irq(dwc->irq_gadget);
	}

	spin_lock_irqsave(&dwc->lock, flags);

	if (!is_on) {
		u32 count;

		dwc->connected = false;
		/*
		 * In the Synopsis DesignWare Cores USB3 Databook Rev. 3.30a
		 * Section 4.1.8 Table 4-7, it states that for a device-initiated
		 * disconnect, the SW needs to ensure that it sends "a DEPENDXFER
		 * command for any active transfers" before clearing the RunStop
		 * bit.
		 */
		dwc3_stop_active_transfers(dwc);
		__dwc3_gadget_stop(dwc);

		/*
		 * In the Synopsis DesignWare Cores USB3 Databook Rev. 3.30a
		 * Section 1.3.4, it mentions that for the DEVCTRLHLT bit, the
		 * "software needs to acknowledge the events that are generated
		 * (by writing to GEVNTCOUNTn) while it is waiting for this bit
		 * to be set to '1'."
		 */
		count = dwc3_readl(dwc->regs, DWC3_GEVNTCOUNT(0));
		count &= DWC3_GEVNTCOUNT_MASK;
		if (count > 0) {
			dwc3_writel(dwc->regs, DWC3_GEVNTCOUNT(0), count);
			dwc->ev_buf->lpos = (dwc->ev_buf->lpos + count) %
						dwc->ev_buf->length;
		}
	} else {
		__dwc3_gadget_start(dwc);
	}

	ret = dwc3_gadget_run_stop(dwc, is_on, false);
	spin_unlock_irqrestore(&dwc->lock, flags);
	pm_runtime_put(dwc->dev);

	return ret;
}

static void dwc3_gadget_enable_irq(struct dwc3 *dwc)
{
	u32			reg;

	/* Enable all but Start and End of Frame IRQs */
	reg = (DWC3_DEVTEN_EVNTOVERFLOWEN |
			DWC3_DEVTEN_CMDCMPLTEN |
			DWC3_DEVTEN_ERRTICERREN |
			DWC3_DEVTEN_WKUPEVTEN |
			DWC3_DEVTEN_CONNECTDONEEN |
			DWC3_DEVTEN_USBRSTEN |
			DWC3_DEVTEN_DISCONNEVTEN);

	if (DWC3_VER_IS_PRIOR(DWC3, 250A))
		reg |= DWC3_DEVTEN_ULSTCNGEN;

	/* On 2.30a and above this bit enables U3/L2-L1 Suspend Events */
	if (!DWC3_VER_IS_PRIOR(DWC3, 230A))
		reg |= DWC3_DEVTEN_U3L2L1SUSPEN;

	dwc3_writel(dwc->regs, DWC3_DEVTEN, reg);
}

static void dwc3_gadget_disable_irq(struct dwc3 *dwc)
{
	/* mask all interrupts */
	dwc3_writel(dwc->regs, DWC3_DEVTEN, 0x00);
}

static irqreturn_t dwc3_interrupt(int irq, void *_dwc);
static irqreturn_t dwc3_thread_interrupt(int irq, void *_dwc);

/**
 * dwc3_gadget_setup_nump - calculate and initialize NUMP field of %DWC3_DCFG
 * @dwc: pointer to our context structure
 *
 * The following looks like complex but it's actually very simple. In order to
 * calculate the number of packets we can burst at once on OUT transfers, we're
 * gonna use RxFIFO size.
 *
 * To calculate RxFIFO size we need two numbers:
 * MDWIDTH = size, in bits, of the internal memory bus
 * RAM2_DEPTH = depth, in MDWIDTH, of internal RAM2 (where RxFIFO sits)
 *
 * Given these two numbers, the formula is simple:
 *
 * RxFIFO Size = (RAM2_DEPTH * MDWIDTH / 8) - 24 - 16;
 *
 * 24 bytes is for 3x SETUP packets
 * 16 bytes is a clock domain crossing tolerance
 *
 * Given RxFIFO Size, NUMP = RxFIFOSize / 1024;
 */
static void dwc3_gadget_setup_nump(struct dwc3 *dwc)
{
	u32 ram2_depth;
	u32 mdwidth;
	u32 nump;
	u32 reg;

	ram2_depth = DWC3_GHWPARAMS7_RAM2_DEPTH(dwc->hwparams.hwparams7);
	mdwidth = DWC3_GHWPARAMS0_MDWIDTH(dwc->hwparams.hwparams0);
	if (DWC3_IP_IS(DWC32))
		mdwidth += DWC3_GHWPARAMS6_MDWIDTH(dwc->hwparams.hwparams6);

	nump = ((ram2_depth * mdwidth / 8) - 24 - 16) / 1024;
	nump = min_t(u32, nump, 16);

	/* update NumP */
	reg = dwc3_readl(dwc->regs, DWC3_DCFG);
	reg &= ~DWC3_DCFG_NUMP_MASK;
	reg |= nump << DWC3_DCFG_NUMP_SHIFT;
	dwc3_writel(dwc->regs, DWC3_DCFG, reg);
}

static int __dwc3_gadget_start(struct dwc3 *dwc)
{
	struct dwc3_ep		*dep;
	int			ret = 0;
	u32			reg;

	/*
	 * Use IMOD if enabled via dwc->imod_interval. Otherwise, if
	 * the core supports IMOD, disable it.
	 */
	if (dwc->imod_interval) {
		dwc3_writel(dwc->regs, DWC3_DEV_IMOD(0), dwc->imod_interval);
		dwc3_writel(dwc->regs, DWC3_GEVNTCOUNT(0), DWC3_GEVNTCOUNT_EHB);
	} else if (dwc3_has_imod(dwc)) {
		dwc3_writel(dwc->regs, DWC3_DEV_IMOD(0), 0);
	}

	/*
	 * We are telling dwc3 that we want to use DCFG.NUMP as ACK TP's NUMP
	 * field instead of letting dwc3 itself calculate that automatically.
	 *
	 * This way, we maximize the chances that we'll be able to get several
	 * bursts of data without going through any sort of endpoint throttling.
	 */
	reg = dwc3_readl(dwc->regs, DWC3_GRXTHRCFG);
	if (DWC3_IP_IS(DWC3))
		reg &= ~DWC3_GRXTHRCFG_PKTCNTSEL;
	else
		reg &= ~DWC31_GRXTHRCFG_PKTCNTSEL;

	dwc3_writel(dwc->regs, DWC3_GRXTHRCFG, reg);

	dwc3_gadget_setup_nump(dwc);

	/*
	 * Currently the controller handles single stream only. So, Ignore
	 * Packet Pending bit for stream selection and don't search for another
	 * stream if the host sends Data Packet with PP=0 (for OUT direction) or
	 * ACK with NumP=0 and PP=0 (for IN direction). This slightly improves
	 * the stream performance.
	 */
	reg = dwc3_readl(dwc->regs, DWC3_DCFG);
	reg |= DWC3_DCFG_IGNSTRMPP;
	dwc3_writel(dwc->regs, DWC3_DCFG, reg);

	/* Start with SuperSpeed Default */
	dwc3_gadget_ep0_desc.wMaxPacketSize = cpu_to_le16(512);

	dep = dwc->eps[0];
	ret = __dwc3_gadget_ep_enable(dep, DWC3_DEPCFG_ACTION_INIT);
	if (ret) {
		dev_err(dwc->dev, "failed to enable %s\n", dep->name);
		goto err0;
	}

	dep = dwc->eps[1];
	ret = __dwc3_gadget_ep_enable(dep, DWC3_DEPCFG_ACTION_INIT);
	if (ret) {
		dev_err(dwc->dev, "failed to enable %s\n", dep->name);
		goto err1;
	}

	/* begin to receive SETUP packets */
	dwc->ep0state = EP0_SETUP_PHASE;
	dwc->link_state = DWC3_LINK_STATE_SS_DIS;
	dwc3_ep0_out_start(dwc);

	dwc3_gadget_enable_irq(dwc);

	return 0;

err1:
	__dwc3_gadget_ep_disable(dwc->eps[0]);

err0:
	return ret;
}

static int dwc3_gadget_start(struct usb_gadget *g,
		struct usb_gadget_driver *driver)
{
	struct dwc3		*dwc = gadget_to_dwc(g);
	unsigned long		flags;
	int			ret = 0;
	int			irq;

	irq = dwc->irq_gadget;
	ret = request_threaded_irq(irq, dwc3_interrupt, dwc3_thread_interrupt,
			IRQF_SHARED, "dwc3", dwc->ev_buf);
	if (ret) {
		dev_err(dwc->dev, "failed to request irq #%d --> %d\n",
				irq, ret);
		goto err0;
	}

	spin_lock_irqsave(&dwc->lock, flags);
	if (dwc->gadget_driver) {
		dev_err(dwc->dev, "%s is already bound to %s\n",
				dwc->gadget->name,
				dwc->gadget_driver->driver.name);
		ret = -EBUSY;
		goto err1;
	}

	dwc->gadget_driver	= driver;
	spin_unlock_irqrestore(&dwc->lock, flags);

	return 0;

err1:
	spin_unlock_irqrestore(&dwc->lock, flags);
	free_irq(irq, dwc);

err0:
	return ret;
}

static void __dwc3_gadget_stop(struct dwc3 *dwc)
{
	dwc3_gadget_disable_irq(dwc);
	__dwc3_gadget_ep_disable(dwc->eps[0]);
	__dwc3_gadget_ep_disable(dwc->eps[1]);
}

static int dwc3_gadget_stop(struct usb_gadget *g)
{
	struct dwc3		*dwc = gadget_to_dwc(g);
	unsigned long		flags;

	spin_lock_irqsave(&dwc->lock, flags);
	dwc->gadget_driver	= NULL;
	spin_unlock_irqrestore(&dwc->lock, flags);

	free_irq(dwc->irq_gadget, dwc->ev_buf);

	return 0;
}

static void dwc3_gadget_config_params(struct usb_gadget *g,
				      struct usb_dcd_config_params *params)
{
	struct dwc3		*dwc = gadget_to_dwc(g);

	params->besl_baseline = USB_DEFAULT_BESL_UNSPECIFIED;
	params->besl_deep = USB_DEFAULT_BESL_UNSPECIFIED;

	/* Recommended BESL */
	if (!dwc->dis_enblslpm_quirk) {
		/*
		 * If the recommended BESL baseline is 0 or if the BESL deep is
		 * less than 2, Microsoft's Windows 10 host usb stack will issue
		 * a usb reset immediately after it receives the extended BOS
		 * descriptor and the enumeration will fail. To maintain
		 * compatibility with the Windows' usb stack, let's set the
		 * recommended BESL baseline to 1 and clamp the BESL deep to be
		 * within 2 to 15.
		 */
		params->besl_baseline = 1;
		if (dwc->is_utmi_l1_suspend)
			params->besl_deep =
				clamp_t(u8, dwc->hird_threshold, 2, 15);
	}

	/* U1 Device exit Latency */
	if (dwc->dis_u1_entry_quirk)
		params->bU1devExitLat = 0;
	else
		params->bU1devExitLat = DWC3_DEFAULT_U1_DEV_EXIT_LAT;

	/* U2 Device exit Latency */
	if (dwc->dis_u2_entry_quirk)
		params->bU2DevExitLat = 0;
	else
		params->bU2DevExitLat =
				cpu_to_le16(DWC3_DEFAULT_U2_DEV_EXIT_LAT);
}

static void dwc3_gadget_set_speed(struct usb_gadget *g,
				  enum usb_device_speed speed)
{
	struct dwc3		*dwc = gadget_to_dwc(g);
	unsigned long		flags;

	spin_lock_irqsave(&dwc->lock, flags);
	dwc->gadget_max_speed = speed;
	spin_unlock_irqrestore(&dwc->lock, flags);
}

static void dwc3_gadget_set_ssp_rate(struct usb_gadget *g,
				     enum usb_ssp_rate rate)
{
	struct dwc3		*dwc = gadget_to_dwc(g);
	unsigned long		flags;

	spin_lock_irqsave(&dwc->lock, flags);
	dwc->gadget_max_speed = USB_SPEED_SUPER_PLUS;
	dwc->gadget_ssp_rate = rate;
	spin_unlock_irqrestore(&dwc->lock, flags);
}

static int dwc3_gadget_vbus_draw(struct usb_gadget *g, unsigned int mA)
{
	struct dwc3		*dwc = gadget_to_dwc(g);
	union power_supply_propval	val = {0};
	int				ret;

	if (dwc->usb2_phy)
		return usb_phy_set_power(dwc->usb2_phy, mA);

	if (!dwc->usb_psy)
		return -EOPNOTSUPP;

	val.intval = 1000 * mA;
	ret = power_supply_set_property(dwc->usb_psy, POWER_SUPPLY_PROP_INPUT_CURRENT_LIMIT, &val);

	return ret;
}

static const struct usb_gadget_ops dwc3_gadget_ops = {
	.get_frame		= dwc3_gadget_get_frame,
	.wakeup			= dwc3_gadget_wakeup,
	.set_selfpowered	= dwc3_gadget_set_selfpowered,
	.pullup			= dwc3_gadget_pullup,
	.udc_start		= dwc3_gadget_start,
	.udc_stop		= dwc3_gadget_stop,
	.udc_set_speed		= dwc3_gadget_set_speed,
	.udc_set_ssp_rate	= dwc3_gadget_set_ssp_rate,
	.get_config_params	= dwc3_gadget_config_params,
	.vbus_draw		= dwc3_gadget_vbus_draw,
};

/* -------------------------------------------------------------------------- */

static int dwc3_gadget_init_control_endpoint(struct dwc3_ep *dep)
{
	struct dwc3 *dwc = dep->dwc;

	usb_ep_set_maxpacket_limit(&dep->endpoint, 512);
	dep->endpoint.maxburst = 1;
	dep->endpoint.ops = &dwc3_gadget_ep0_ops;
	if (!dep->direction)
		dwc->gadget->ep0 = &dep->endpoint;

	dep->endpoint.caps.type_control = true;

	return 0;
}

static int dwc3_gadget_init_in_endpoint(struct dwc3_ep *dep)
{
	struct dwc3 *dwc = dep->dwc;
	int mdwidth;
	int size;

	mdwidth = DWC3_MDWIDTH(dwc->hwparams.hwparams0);
	if (DWC3_IP_IS(DWC32))
		mdwidth += DWC3_GHWPARAMS6_MDWIDTH(dwc->hwparams.hwparams6);

	/* MDWIDTH is represented in bits, we need it in bytes */
	mdwidth /= 8;

	size = dwc3_readl(dwc->regs, DWC3_GTXFIFOSIZ(dep->number >> 1));
	if (DWC3_IP_IS(DWC3))
		size = DWC3_GTXFIFOSIZ_TXFDEP(size);
	else
		size = DWC31_GTXFIFOSIZ_TXFDEP(size);

	/* FIFO Depth is in MDWDITH bytes. Multiply */
	size *= mdwidth;

	/*
	 * To meet performance requirement, a minimum TxFIFO size of 3x
	 * MaxPacketSize is recommended for endpoints that support burst and a
	 * minimum TxFIFO size of 2x MaxPacketSize for endpoints that don't
	 * support burst. Use those numbers and we can calculate the max packet
	 * limit as below.
	 */
	if (dwc->maximum_speed >= USB_SPEED_SUPER)
		size /= 3;
	else
		size /= 2;

	usb_ep_set_maxpacket_limit(&dep->endpoint, size);

	dep->endpoint.max_streams = 16;
	dep->endpoint.ops = &dwc3_gadget_ep_ops;
	list_add_tail(&dep->endpoint.ep_list,
			&dwc->gadget->ep_list);
	dep->endpoint.caps.type_iso = true;
	dep->endpoint.caps.type_bulk = true;
	dep->endpoint.caps.type_int = true;

	return dwc3_alloc_trb_pool(dep);
}

static int dwc3_gadget_init_out_endpoint(struct dwc3_ep *dep)
{
	struct dwc3 *dwc = dep->dwc;
	int mdwidth;
	int size;

	mdwidth = DWC3_MDWIDTH(dwc->hwparams.hwparams0);
	if (DWC3_IP_IS(DWC32))
		mdwidth += DWC3_GHWPARAMS6_MDWIDTH(dwc->hwparams.hwparams6);

	/* MDWIDTH is represented in bits, convert to bytes */
	mdwidth /= 8;

	/* All OUT endpoints share a single RxFIFO space */
	size = dwc3_readl(dwc->regs, DWC3_GRXFIFOSIZ(0));
	if (DWC3_IP_IS(DWC3))
		size = DWC3_GRXFIFOSIZ_RXFDEP(size);
	else
		size = DWC31_GRXFIFOSIZ_RXFDEP(size);

	/* FIFO depth is in MDWDITH bytes */
	size *= mdwidth;

	/*
	 * To meet performance requirement, a minimum recommended RxFIFO size
	 * is defined as follow:
	 * RxFIFO size >= (3 x MaxPacketSize) +
	 * (3 x 8 bytes setup packets size) + (16 bytes clock crossing margin)
	 *
	 * Then calculate the max packet limit as below.
	 */
	size -= (3 * 8) + 16;
	if (size < 0)
		size = 0;
	else
		size /= 3;

	usb_ep_set_maxpacket_limit(&dep->endpoint, size);
	dep->endpoint.max_streams = 16;
	dep->endpoint.ops = &dwc3_gadget_ep_ops;
	list_add_tail(&dep->endpoint.ep_list,
			&dwc->gadget->ep_list);
	dep->endpoint.caps.type_iso = true;
	dep->endpoint.caps.type_bulk = true;
	dep->endpoint.caps.type_int = true;

	return dwc3_alloc_trb_pool(dep);
}

static int dwc3_gadget_init_endpoint(struct dwc3 *dwc, u8 epnum)
{
	struct dwc3_ep			*dep;
	bool				direction = epnum & 1;
	int				ret;
	u8				num = epnum >> 1;

	dep = kzalloc(sizeof(*dep), GFP_KERNEL);
	if (!dep)
		return -ENOMEM;

	dep->dwc = dwc;
	dep->number = epnum;
	dep->direction = direction;
	dep->regs = dwc->regs + DWC3_DEP_BASE(epnum);
	dwc->eps[epnum] = dep;
	dep->combo_num = 0;
	dep->start_cmd_status = 0;

	snprintf(dep->name, sizeof(dep->name), "ep%u%s", num,
			direction ? "in" : "out");

	dep->endpoint.name = dep->name;

	if (!(dep->number > 1)) {
		dep->endpoint.desc = &dwc3_gadget_ep0_desc;
		dep->endpoint.comp_desc = NULL;
	}

	if (num == 0)
		ret = dwc3_gadget_init_control_endpoint(dep);
	else if (direction)
		ret = dwc3_gadget_init_in_endpoint(dep);
	else
		ret = dwc3_gadget_init_out_endpoint(dep);

	if (ret)
		return ret;

	dep->endpoint.caps.dir_in = direction;
	dep->endpoint.caps.dir_out = !direction;

	INIT_LIST_HEAD(&dep->pending_list);
	INIT_LIST_HEAD(&dep->started_list);
	INIT_LIST_HEAD(&dep->cancelled_list);

	return 0;
}

static int dwc3_gadget_init_endpoints(struct dwc3 *dwc, u8 total)
{
	u8				epnum;

	INIT_LIST_HEAD(&dwc->gadget->ep_list);

	for (epnum = 0; epnum < total; epnum++) {
		int			ret;

		ret = dwc3_gadget_init_endpoint(dwc, epnum);
		if (ret)
			return ret;
	}

	return 0;
}

static void dwc3_gadget_free_endpoints(struct dwc3 *dwc)
{
	struct dwc3_ep			*dep;
	u8				epnum;

	for (epnum = 0; epnum < DWC3_ENDPOINTS_NUM; epnum++) {
		dep = dwc->eps[epnum];
		if (!dep)
			continue;
		/*
		 * Physical endpoints 0 and 1 are special; they form the
		 * bi-directional USB endpoint 0.
		 *
		 * For those two physical endpoints, we don't allocate a TRB
		 * pool nor do we add them the endpoints list. Due to that, we
		 * shouldn't do these two operations otherwise we would end up
		 * with all sorts of bugs when removing dwc3.ko.
		 */
		if (epnum != 0 && epnum != 1) {
			dwc3_free_trb_pool(dep);
			list_del(&dep->endpoint.ep_list);
		}

		kfree(dep);
	}
}

/* -------------------------------------------------------------------------- */

static int dwc3_gadget_ep_reclaim_completed_trb(struct dwc3_ep *dep,
		struct dwc3_request *req, struct dwc3_trb *trb,
		const struct dwc3_event_depevt *event, int status, int chain)
{
	unsigned int		count;

	dwc3_ep_inc_deq(dep);

	trace_dwc3_complete_trb(dep, trb);
	req->num_trbs--;

	/*
	 * If we're in the middle of series of chained TRBs and we
	 * receive a short transfer along the way, DWC3 will skip
	 * through all TRBs including the last TRB in the chain (the
	 * where CHN bit is zero. DWC3 will also avoid clearing HWO
	 * bit and SW has to do it manually.
	 *
	 * We're going to do that here to avoid problems of HW trying
	 * to use bogus TRBs for transfers.
	 */
	if (chain && (trb->ctrl & DWC3_TRB_CTRL_HWO))
		trb->ctrl &= ~DWC3_TRB_CTRL_HWO;

	/*
	 * For isochronous transfers, the first TRB in a service interval must
	 * have the Isoc-First type. Track and report its interval frame number.
	 */
	if (usb_endpoint_xfer_isoc(dep->endpoint.desc) &&
	    (trb->ctrl & DWC3_TRBCTL_ISOCHRONOUS_FIRST)) {
		unsigned int frame_number;

		frame_number = DWC3_TRB_CTRL_GET_SID_SOFN(trb->ctrl);
		frame_number &= ~(dep->interval - 1);
		req->request.frame_number = frame_number;
	}

	/*
	 * We use bounce buffer for requests that needs extra TRB or OUT ZLP. If
	 * this TRB points to the bounce buffer address, it's a MPS alignment
	 * TRB. Don't add it to req->remaining calculation.
	 */
	if (trb->bpl == lower_32_bits(dep->dwc->bounce_addr) &&
	    trb->bph == upper_32_bits(dep->dwc->bounce_addr)) {
		trb->ctrl &= ~DWC3_TRB_CTRL_HWO;
		return 1;
	}

	count = trb->size & DWC3_TRB_SIZE_MASK;
	req->remaining += count;

	if ((trb->ctrl & DWC3_TRB_CTRL_HWO) && status != -ESHUTDOWN)
		return 1;

	if (event->status & DEPEVT_STATUS_SHORT && !chain)
		return 1;

	if ((trb->ctrl & DWC3_TRB_CTRL_IOC) ||
	    (trb->ctrl & DWC3_TRB_CTRL_LST))
		return 1;

	return 0;
}

static int dwc3_gadget_ep_reclaim_trb_sg(struct dwc3_ep *dep,
		struct dwc3_request *req, const struct dwc3_event_depevt *event,
		int status)
{
	struct dwc3_trb *trb = &dep->trb_pool[dep->trb_dequeue];
	struct scatterlist *sg = req->sg;
	struct scatterlist *s;
	unsigned int pending = req->num_pending_sgs;
	unsigned int i;
	int ret = 0;

	for_each_sg(sg, s, pending, i) {
		trb = &dep->trb_pool[dep->trb_dequeue];

		req->sg = sg_next(s);
		req->num_pending_sgs--;

		ret = dwc3_gadget_ep_reclaim_completed_trb(dep, req,
				trb, event, status, true);
		if (ret)
			break;
	}

	return ret;
}

static int dwc3_gadget_ep_reclaim_trb_linear(struct dwc3_ep *dep,
		struct dwc3_request *req, const struct dwc3_event_depevt *event,
		int status)
{
	struct dwc3_trb *trb = &dep->trb_pool[dep->trb_dequeue];

	return dwc3_gadget_ep_reclaim_completed_trb(dep, req, trb,
			event, status, false);
}

static bool dwc3_gadget_ep_request_completed(struct dwc3_request *req)
{
	return req->num_pending_sgs == 0;
}

static int dwc3_gadget_ep_cleanup_completed_request(struct dwc3_ep *dep,
		const struct dwc3_event_depevt *event,
		struct dwc3_request *req, int status)
{
	int ret;

	if (req->num_pending_sgs)
		ret = dwc3_gadget_ep_reclaim_trb_sg(dep, req, event,
				status);
	else
		ret = dwc3_gadget_ep_reclaim_trb_linear(dep, req, event,
				status);

	req->request.actual = req->request.length - req->remaining;

	if (!dwc3_gadget_ep_request_completed(req))
		goto out;

	if (req->needs_extra_trb) {
		ret = dwc3_gadget_ep_reclaim_trb_linear(dep, req, event,
				status);
		req->needs_extra_trb = false;
	}

	dwc3_gadget_giveback(dep, req, status);

out:
	return ret;
}

static void dwc3_gadget_ep_cleanup_completed_requests(struct dwc3_ep *dep,
		const struct dwc3_event_depevt *event, int status)
{
	struct dwc3_request	*req;
	struct dwc3_request	*tmp;

	list_for_each_entry_safe(req, tmp, &dep->started_list, list) {
		int ret;

		ret = dwc3_gadget_ep_cleanup_completed_request(dep, event,
				req, status);
		if (ret)
			break;
	}
}

static bool dwc3_gadget_ep_should_continue(struct dwc3_ep *dep)
{
	struct dwc3_request	*req;
	struct dwc3		*dwc = dep->dwc;

	if (!dep->endpoint.desc || !dwc->pullups_connected ||
	    !dwc->connected)
		return false;

	if (!list_empty(&dep->pending_list))
		return true;

	/*
	 * We only need to check the first entry of the started list. We can
	 * assume the completed requests are removed from the started list.
	 */
	req = next_request(&dep->started_list);
	if (!req)
		return false;

	return !dwc3_gadget_ep_request_completed(req);
}

static void dwc3_gadget_endpoint_frame_from_event(struct dwc3_ep *dep,
		const struct dwc3_event_depevt *event)
{
	dep->frame_number = event->parameters;
}

static bool dwc3_gadget_endpoint_trbs_complete(struct dwc3_ep *dep,
		const struct dwc3_event_depevt *event, int status)
{
	struct dwc3		*dwc = dep->dwc;
	bool			no_started_trb = true;

	dwc3_gadget_ep_cleanup_completed_requests(dep, event, status);

	if (dep->flags & DWC3_EP_END_TRANSFER_PENDING)
		goto out;

	if (usb_endpoint_xfer_isoc(dep->endpoint.desc) &&
		list_empty(&dep->started_list) &&
		(list_empty(&dep->pending_list) || status == -EXDEV))
		dwc3_stop_active_transfer(dep, true, true);
	else if (dwc3_gadget_ep_should_continue(dep))
		if (__dwc3_gadget_kick_transfer(dep) == 0)
			no_started_trb = false;

out:
	/*
	 * WORKAROUND: This is the 2nd half of U1/U2 -> U0 workaround.
	 * See dwc3_gadget_linksts_change_interrupt() for 1st half.
	 */
	if (DWC3_VER_IS_PRIOR(DWC3, 183A)) {
		u32		reg;
		int		i;

		for (i = 0; i < DWC3_ENDPOINTS_NUM; i++) {
			dep = dwc->eps[i];

			if (!(dep->flags & DWC3_EP_ENABLED))
				continue;

			if (!list_empty(&dep->started_list))
				return no_started_trb;
		}

		reg = dwc3_readl(dwc->regs, DWC3_DCTL);
		reg |= dwc->u1u2;
		dwc3_writel(dwc->regs, DWC3_DCTL, reg);

		dwc->u1u2 = 0;
	}

	return no_started_trb;
}

static void dwc3_gadget_endpoint_transfer_in_progress(struct dwc3_ep *dep,
		const struct dwc3_event_depevt *event)
{
	int status = 0;

	if (usb_endpoint_xfer_isoc(dep->endpoint.desc))
		dwc3_gadget_endpoint_frame_from_event(dep, event);

	if (event->status & DEPEVT_STATUS_BUSERR)
		status = -ECONNRESET;

	if (event->status & DEPEVT_STATUS_MISSED_ISOC)
		status = -EXDEV;

	dwc3_gadget_endpoint_trbs_complete(dep, event, status);
}

static void dwc3_gadget_endpoint_transfer_complete(struct dwc3_ep *dep,
		const struct dwc3_event_depevt *event)
{
	int status = 0;

	dep->flags &= ~DWC3_EP_TRANSFER_STARTED;

	if (event->status & DEPEVT_STATUS_BUSERR)
		status = -ECONNRESET;

	if (dwc3_gadget_endpoint_trbs_complete(dep, event, status))
		dep->flags &= ~DWC3_EP_WAIT_TRANSFER_COMPLETE;
}

static void dwc3_gadget_endpoint_transfer_not_ready(struct dwc3_ep *dep,
		const struct dwc3_event_depevt *event)
{
	dwc3_gadget_endpoint_frame_from_event(dep, event);

	/*
	 * The XferNotReady event is generated only once before the endpoint
	 * starts. It will be generated again when END_TRANSFER command is
	 * issued. For some controller versions, the XferNotReady event may be
	 * generated while the END_TRANSFER command is still in process. Ignore
	 * it and wait for the next XferNotReady event after the command is
	 * completed.
	 */
	if (dep->flags & DWC3_EP_END_TRANSFER_PENDING)
		return;

	(void) __dwc3_gadget_start_isoc(dep);
}

static void dwc3_gadget_endpoint_command_complete(struct dwc3_ep *dep,
		const struct dwc3_event_depevt *event)
{
	u8 cmd = DEPEVT_PARAMETER_CMD(event->parameters);

	if (cmd != DWC3_DEPCMD_ENDTRANSFER)
		return;

	dep->flags &= ~DWC3_EP_END_TRANSFER_PENDING;
	dep->flags &= ~DWC3_EP_TRANSFER_STARTED;
	dwc3_gadget_ep_cleanup_cancelled_requests(dep);

	if (dep->flags & DWC3_EP_PENDING_CLEAR_STALL) {
		struct dwc3 *dwc = dep->dwc;

		dep->flags &= ~DWC3_EP_PENDING_CLEAR_STALL;
		if (dwc3_send_clear_stall_ep_cmd(dep)) {
			struct usb_ep *ep0 = &dwc->eps[0]->endpoint;

			dev_err(dwc->dev, "failed to clear STALL on %s\n", dep->name);
			if (dwc->delayed_status)
				__dwc3_gadget_ep0_set_halt(ep0, 1);
			return;
		}

		dep->flags &= ~(DWC3_EP_STALL | DWC3_EP_WEDGE);
		if (dwc->delayed_status)
			dwc3_ep0_send_delayed_status(dwc);
	}

	if ((dep->flags & DWC3_EP_DELAY_START) &&
	    !usb_endpoint_xfer_isoc(dep->endpoint.desc))
		__dwc3_gadget_kick_transfer(dep);

	dep->flags &= ~DWC3_EP_DELAY_START;
}

static void dwc3_gadget_endpoint_stream_event(struct dwc3_ep *dep,
		const struct dwc3_event_depevt *event)
{
	struct dwc3 *dwc = dep->dwc;

	if (event->status == DEPEVT_STREAMEVT_FOUND) {
		dep->flags |= DWC3_EP_FIRST_STREAM_PRIMED;
		goto out;
	}

	/* Note: NoStream rejection event param value is 0 and not 0xFFFF */
	switch (event->parameters) {
	case DEPEVT_STREAM_PRIME:
		/*
		 * If the host can properly transition the endpoint state from
		 * idle to prime after a NoStream rejection, there's no need to
		 * force restarting the endpoint to reinitiate the stream. To
		 * simplify the check, assume the host follows the USB spec if
		 * it primed the endpoint more than once.
		 */
		if (dep->flags & DWC3_EP_FORCE_RESTART_STREAM) {
			if (dep->flags & DWC3_EP_FIRST_STREAM_PRIMED)
				dep->flags &= ~DWC3_EP_FORCE_RESTART_STREAM;
			else
				dep->flags |= DWC3_EP_FIRST_STREAM_PRIMED;
		}

		break;
	case DEPEVT_STREAM_NOSTREAM:
		if ((dep->flags & DWC3_EP_IGNORE_NEXT_NOSTREAM) ||
		    !(dep->flags & DWC3_EP_FORCE_RESTART_STREAM) ||
		    !(dep->flags & DWC3_EP_WAIT_TRANSFER_COMPLETE))
			break;

		/*
		 * If the host rejects a stream due to no active stream, by the
		 * USB and xHCI spec, the endpoint will be put back to idle
		 * state. When the host is ready (buffer added/updated), it will
		 * prime the endpoint to inform the usb device controller. This
		 * triggers the device controller to issue ERDY to restart the
		 * stream. However, some hosts don't follow this and keep the
		 * endpoint in the idle state. No prime will come despite host
		 * streams are updated, and the device controller will not be
		 * triggered to generate ERDY to move the next stream data. To
		 * workaround this and maintain compatibility with various
		 * hosts, force to reinitate the stream until the host is ready
		 * instead of waiting for the host to prime the endpoint.
		 */
		if (DWC3_VER_IS_WITHIN(DWC32, 100A, ANY)) {
			unsigned int cmd = DWC3_DGCMD_SET_ENDPOINT_PRIME;

			dwc3_send_gadget_generic_command(dwc, cmd, dep->number);
		} else {
			dep->flags |= DWC3_EP_DELAY_START;
			dwc3_stop_active_transfer(dep, true, true);
			return;
		}
		break;
	}

out:
	dep->flags &= ~DWC3_EP_IGNORE_NEXT_NOSTREAM;
}

static void dwc3_endpoint_interrupt(struct dwc3 *dwc,
		const struct dwc3_event_depevt *event)
{
	struct dwc3_ep		*dep;
	u8			epnum = event->endpoint_number;

	dep = dwc->eps[epnum];

	if (!(dep->flags & DWC3_EP_ENABLED)) {
		if (!(dep->flags & DWC3_EP_TRANSFER_STARTED))
			return;

		/* Handle only EPCMDCMPLT when EP disabled */
		if (event->endpoint_event != DWC3_DEPEVT_EPCMDCMPLT)
			return;
	}

	if (epnum == 0 || epnum == 1) {
		dwc3_ep0_interrupt(dwc, event);
		return;
	}

	switch (event->endpoint_event) {
	case DWC3_DEPEVT_XFERINPROGRESS:
		dwc3_gadget_endpoint_transfer_in_progress(dep, event);
		break;
	case DWC3_DEPEVT_XFERNOTREADY:
		dwc3_gadget_endpoint_transfer_not_ready(dep, event);
		break;
	case DWC3_DEPEVT_EPCMDCMPLT:
		dwc3_gadget_endpoint_command_complete(dep, event);
		break;
	case DWC3_DEPEVT_XFERCOMPLETE:
		dwc3_gadget_endpoint_transfer_complete(dep, event);
		break;
	case DWC3_DEPEVT_STREAMEVT:
		dwc3_gadget_endpoint_stream_event(dep, event);
		break;
	case DWC3_DEPEVT_RXTXFIFOEVT:
		break;
	}
}

static void dwc3_disconnect_gadget(struct dwc3 *dwc)
{
	if (dwc->gadget_driver && dwc->gadget_driver->disconnect) {
		spin_unlock(&dwc->lock);
		dwc->gadget_driver->disconnect(dwc->gadget);
		spin_lock(&dwc->lock);
	}
}

static void dwc3_suspend_gadget(struct dwc3 *dwc)
{
	if (dwc->gadget_driver && dwc->gadget_driver->suspend) {
		spin_unlock(&dwc->lock);
		dwc->gadget_driver->suspend(dwc->gadget);
		spin_lock(&dwc->lock);
	}
}

static void dwc3_resume_gadget(struct dwc3 *dwc)
{
	if (dwc->gadget_driver && dwc->gadget_driver->resume) {
		spin_unlock(&dwc->lock);
		dwc->gadget_driver->resume(dwc->gadget);
		spin_lock(&dwc->lock);
	}
}

static void dwc3_reset_gadget(struct dwc3 *dwc)
{
	if (!dwc->gadget_driver)
		return;

	if (dwc->gadget->speed != USB_SPEED_UNKNOWN) {
		spin_unlock(&dwc->lock);
		usb_gadget_udc_reset(dwc->gadget, dwc->gadget_driver);
		spin_lock(&dwc->lock);
	}
}

void dwc3_stop_active_transfer(struct dwc3_ep *dep, bool force,
	bool interrupt)
{
	struct dwc3_gadget_ep_cmd_params params;
	u32 cmd;
	int ret;

	if (!(dep->flags & DWC3_EP_TRANSFER_STARTED) ||
	    (dep->flags & DWC3_EP_END_TRANSFER_PENDING))
		return;

	/*
	 * NOTICE: We are violating what the Databook says about the
	 * EndTransfer command. Ideally we would _always_ wait for the
	 * EndTransfer Command Completion IRQ, but that's causing too
	 * much trouble synchronizing between us and gadget driver.
	 *
	 * We have discussed this with the IP Provider and it was
	 * suggested to giveback all requests here.
	 *
	 * Note also that a similar handling was tested by Synopsys
	 * (thanks a lot Paul) and nothing bad has come out of it.
	 * In short, what we're doing is issuing EndTransfer with
	 * CMDIOC bit set and delay kicking transfer until the
	 * EndTransfer command had completed.
	 *
	 * As of IP version 3.10a of the DWC_usb3 IP, the controller
	 * supports a mode to work around the above limitation. The
	 * software can poll the CMDACT bit in the DEPCMD register
	 * after issuing a EndTransfer command. This mode is enabled
	 * by writing GUCTL2[14]. This polling is already done in the
	 * dwc3_send_gadget_ep_cmd() function so if the mode is
	 * enabled, the EndTransfer command will have completed upon
	 * returning from this function.
	 *
	 * This mode is NOT available on the DWC_usb31 IP.
	 */

	cmd = DWC3_DEPCMD_ENDTRANSFER;
	cmd |= force ? DWC3_DEPCMD_HIPRI_FORCERM : 0;
	cmd |= interrupt ? DWC3_DEPCMD_CMDIOC : 0;
	cmd |= DWC3_DEPCMD_PARAM(dep->resource_index);
	memset(&params, 0, sizeof(params));
	ret = dwc3_send_gadget_ep_cmd(dep, cmd, &params);
	WARN_ON_ONCE(ret);
	dep->resource_index = 0;

	/*
	 * The END_TRANSFER command will cause the controller to generate a
	 * NoStream Event, and it's not due to the host DP NoStream rejection.
	 * Ignore the next NoStream event.
	 */
	if (dep->stream_capable)
		dep->flags |= DWC3_EP_IGNORE_NEXT_NOSTREAM;

	if (!interrupt)
		dep->flags &= ~DWC3_EP_TRANSFER_STARTED;
	else
		dep->flags |= DWC3_EP_END_TRANSFER_PENDING;
}
EXPORT_SYMBOL_GPL(dwc3_stop_active_transfer);

static void dwc3_clear_stall_all_ep(struct dwc3 *dwc)
{
	u32 epnum;

	for (epnum = 1; epnum < DWC3_ENDPOINTS_NUM; epnum++) {
		struct dwc3_ep *dep;
		int ret;

		dep = dwc->eps[epnum];
		if (!dep)
			continue;

		if (!(dep->flags & DWC3_EP_STALL))
			continue;

		dep->flags &= ~DWC3_EP_STALL;

		ret = dwc3_send_clear_stall_ep_cmd(dep);
		WARN_ON_ONCE(ret);
	}
}

static void dwc3_gadget_disconnect_interrupt(struct dwc3 *dwc)
{
	int			reg;

	dwc3_gadget_set_link_state(dwc, DWC3_LINK_STATE_RX_DET);

	reg = dwc3_readl(dwc->regs, DWC3_DCTL);
	reg &= ~DWC3_DCTL_INITU1ENA;
	reg &= ~DWC3_DCTL_INITU2ENA;
	dwc3_gadget_dctl_write_safe(dwc, reg);

	dwc3_disconnect_gadget(dwc);

	dwc->gadget->speed = USB_SPEED_UNKNOWN;
	dwc->setup_packet_pending = false;
	usb_gadget_set_state(dwc->gadget, USB_STATE_NOTATTACHED);

	dwc->connected = false;
}

static void dwc3_gadget_reset_interrupt(struct dwc3 *dwc)
{
	u32			reg;

	/*
	 * Ideally, dwc3_reset_gadget() would trigger the function
	 * drivers to stop any active transfers through ep disable.
	 * However, for functions which defer ep disable, such as mass
	 * storage, we will need to rely on the call to stop active
	 * transfers here, and avoid allowing of request queuing.
	 */
	dwc->connected = false;

	/*
	 * WORKAROUND: DWC3 revisions <1.88a have an issue which
	 * would cause a missing Disconnect Event if there's a
	 * pending Setup Packet in the FIFO.
	 *
	 * There's no suggested workaround on the official Bug
	 * report, which states that "unless the driver/application
	 * is doing any special handling of a disconnect event,
	 * there is no functional issue".
	 *
	 * Unfortunately, it turns out that we _do_ some special
	 * handling of a disconnect event, namely complete all
	 * pending transfers, notify gadget driver of the
	 * disconnection, and so on.
	 *
	 * Our suggested workaround is to follow the Disconnect
	 * Event steps here, instead, based on a setup_packet_pending
	 * flag. Such flag gets set whenever we have a SETUP_PENDING
	 * status for EP0 TRBs and gets cleared on XferComplete for the
	 * same endpoint.
	 *
	 * Refers to:
	 *
	 * STAR#9000466709: RTL: Device : Disconnect event not
	 * generated if setup packet pending in FIFO
	 */
	if (DWC3_VER_IS_PRIOR(DWC3, 188A)) {
		if (dwc->setup_packet_pending)
			dwc3_gadget_disconnect_interrupt(dwc);
	}

	dwc3_reset_gadget(dwc);
	/*
	 * In the Synopsis DesignWare Cores USB3 Databook Rev. 3.30a
	 * Section 4.1.2 Table 4-2, it states that during a USB reset, the SW
	 * needs to ensure that it sends "a DEPENDXFER command for any active
	 * transfers."
	 */
	dwc3_stop_active_transfers(dwc);
	dwc->connected = true;

	reg = dwc3_readl(dwc->regs, DWC3_DCTL);
	reg &= ~DWC3_DCTL_TSTCTRL_MASK;
	dwc3_gadget_dctl_write_safe(dwc, reg);
	dwc->test_mode = false;
	dwc3_clear_stall_all_ep(dwc);

	/* Reset device address to zero */
	reg = dwc3_readl(dwc->regs, DWC3_DCFG);
	reg &= ~(DWC3_DCFG_DEVADDR_MASK);
	dwc3_writel(dwc->regs, DWC3_DCFG, reg);
}

static void dwc3_gadget_conndone_interrupt(struct dwc3 *dwc)
{
	struct dwc3_ep		*dep;
	int			ret;
	u32			reg;
	u8			lanes = 1;
	u8			speed;

	reg = dwc3_readl(dwc->regs, DWC3_DSTS);
	speed = reg & DWC3_DSTS_CONNECTSPD;
	dwc->speed = speed;

	if (DWC3_IP_IS(DWC32))
		lanes = DWC3_DSTS_CONNLANES(reg) + 1;

	dwc->gadget->ssp_rate = USB_SSP_GEN_UNKNOWN;

	/*
	 * RAMClkSel is reset to 0 after USB reset, so it must be reprogrammed
	 * each time on Connect Done.
	 *
	 * Currently we always use the reset value. If any platform
	 * wants to set this to a different value, we need to add a
	 * setting and update GCTL.RAMCLKSEL here.
	 */

	switch (speed) {
	case DWC3_DSTS_SUPERSPEED_PLUS:
		dwc3_gadget_ep0_desc.wMaxPacketSize = cpu_to_le16(512);
		dwc->gadget->ep0->maxpacket = 512;
		dwc->gadget->speed = USB_SPEED_SUPER_PLUS;

		if (lanes > 1)
			dwc->gadget->ssp_rate = USB_SSP_GEN_2x2;
		else
			dwc->gadget->ssp_rate = USB_SSP_GEN_2x1;
		break;
	case DWC3_DSTS_SUPERSPEED:
		/*
		 * WORKAROUND: DWC3 revisions <1.90a have an issue which
		 * would cause a missing USB3 Reset event.
		 *
		 * In such situations, we should force a USB3 Reset
		 * event by calling our dwc3_gadget_reset_interrupt()
		 * routine.
		 *
		 * Refers to:
		 *
		 * STAR#9000483510: RTL: SS : USB3 reset event may
		 * not be generated always when the link enters poll
		 */
		if (DWC3_VER_IS_PRIOR(DWC3, 190A))
			dwc3_gadget_reset_interrupt(dwc);

		dwc3_gadget_ep0_desc.wMaxPacketSize = cpu_to_le16(512);
		dwc->gadget->ep0->maxpacket = 512;
		dwc->gadget->speed = USB_SPEED_SUPER;

		if (lanes > 1) {
			dwc->gadget->speed = USB_SPEED_SUPER_PLUS;
			dwc->gadget->ssp_rate = USB_SSP_GEN_1x2;
		}
		break;
	case DWC3_DSTS_HIGHSPEED:
		dwc3_gadget_ep0_desc.wMaxPacketSize = cpu_to_le16(64);
		dwc->gadget->ep0->maxpacket = 64;
		dwc->gadget->speed = USB_SPEED_HIGH;
		break;
	case DWC3_DSTS_FULLSPEED:
		dwc3_gadget_ep0_desc.wMaxPacketSize = cpu_to_le16(64);
		dwc->gadget->ep0->maxpacket = 64;
		dwc->gadget->speed = USB_SPEED_FULL;
		break;
	case DWC3_DSTS_LOWSPEED:
		dwc3_gadget_ep0_desc.wMaxPacketSize = cpu_to_le16(8);
		dwc->gadget->ep0->maxpacket = 8;
		dwc->gadget->speed = USB_SPEED_LOW;
		break;
	}

	dwc->eps[1]->endpoint.maxpacket = dwc->gadget->ep0->maxpacket;

	/* Enable USB2 LPM Capability */

	if (!DWC3_VER_IS_WITHIN(DWC3, ANY, 194A) &&
	    !dwc->usb2_gadget_lpm_disable &&
	    (speed != DWC3_DSTS_SUPERSPEED) &&
	    (speed != DWC3_DSTS_SUPERSPEED_PLUS)) {
		reg = dwc3_readl(dwc->regs, DWC3_DCFG);
		reg |= DWC3_DCFG_LPM_CAP;
		dwc3_writel(dwc->regs, DWC3_DCFG, reg);

		reg = dwc3_readl(dwc->regs, DWC3_DCTL);
		reg &= ~(DWC3_DCTL_HIRD_THRES_MASK | DWC3_DCTL_L1_HIBER_EN);

		reg |= DWC3_DCTL_HIRD_THRES(dwc->hird_threshold |
					    (dwc->is_utmi_l1_suspend << 4));

		/*
		 * When dwc3 revisions >= 2.40a, LPM Erratum is enabled and
		 * DCFG.LPMCap is set, core responses with an ACK and the
		 * BESL value in the LPM token is less than or equal to LPM
		 * NYET threshold.
		 */
		WARN_ONCE(DWC3_VER_IS_PRIOR(DWC3, 240A) && dwc->has_lpm_erratum,
				"LPM Erratum not available on dwc3 revisions < 2.40a\n");

		if (dwc->has_lpm_erratum && !DWC3_VER_IS_PRIOR(DWC3, 240A))
			reg |= DWC3_DCTL_NYET_THRES(dwc->lpm_nyet_threshold);

		dwc3_gadget_dctl_write_safe(dwc, reg);
	} else {
		if (dwc->usb2_gadget_lpm_disable) {
			reg = dwc3_readl(dwc->regs, DWC3_DCFG);
			reg &= ~DWC3_DCFG_LPM_CAP;
			dwc3_writel(dwc->regs, DWC3_DCFG, reg);
		}

		reg = dwc3_readl(dwc->regs, DWC3_DCTL);
		reg &= ~DWC3_DCTL_HIRD_THRES_MASK;
		dwc3_gadget_dctl_write_safe(dwc, reg);
	}

	dep = dwc->eps[0];
	ret = __dwc3_gadget_ep_enable(dep, DWC3_DEPCFG_ACTION_MODIFY);
	if (ret) {
		dev_err(dwc->dev, "failed to enable %s\n", dep->name);
		return;
	}

	dep = dwc->eps[1];
	ret = __dwc3_gadget_ep_enable(dep, DWC3_DEPCFG_ACTION_MODIFY);
	if (ret) {
		dev_err(dwc->dev, "failed to enable %s\n", dep->name);
		return;
	}

	/*
	 * Configure PHY via GUSB3PIPECTLn if required.
	 *
	 * Update GTXFIFOSIZn
	 *
	 * In both cases reset values should be sufficient.
	 */
}

static void dwc3_gadget_wakeup_interrupt(struct dwc3 *dwc)
{
	/*
	 * TODO take core out of low power mode when that's
	 * implemented.
	 */

	if (dwc->gadget_driver && dwc->gadget_driver->resume) {
		spin_unlock(&dwc->lock);
		dwc->gadget_driver->resume(dwc->gadget);
		spin_lock(&dwc->lock);
	}
}

static void dwc3_gadget_linksts_change_interrupt(struct dwc3 *dwc,
		unsigned int evtinfo)
{
	enum dwc3_link_state	next = evtinfo & DWC3_LINK_STATE_MASK;
	unsigned int		pwropt;

	/*
	 * WORKAROUND: DWC3 < 2.50a have an issue when configured without
	 * Hibernation mode enabled which would show up when device detects
	 * host-initiated U3 exit.
	 *
	 * In that case, device will generate a Link State Change Interrupt
	 * from U3 to RESUME which is only necessary if Hibernation is
	 * configured in.
	 *
	 * There are no functional changes due to such spurious event and we
	 * just need to ignore it.
	 *
	 * Refers to:
	 *
	 * STAR#9000570034 RTL: SS Resume event generated in non-Hibernation
	 * operational mode
	 */
	pwropt = DWC3_GHWPARAMS1_EN_PWROPT(dwc->hwparams.hwparams1);
	if (DWC3_VER_IS_PRIOR(DWC3, 250A) &&
			(pwropt != DWC3_GHWPARAMS1_EN_PWROPT_HIB)) {
		if ((dwc->link_state == DWC3_LINK_STATE_U3) &&
				(next == DWC3_LINK_STATE_RESUME)) {
			return;
		}
	}

	/*
	 * WORKAROUND: DWC3 Revisions <1.83a have an issue which, depending
	 * on the link partner, the USB session might do multiple entry/exit
	 * of low power states before a transfer takes place.
	 *
	 * Due to this problem, we might experience lower throughput. The
	 * suggested workaround is to disable DCTL[12:9] bits if we're
	 * transitioning from U1/U2 to U0 and enable those bits again
	 * after a transfer completes and there are no pending transfers
	 * on any of the enabled endpoints.
	 *
	 * This is the first half of that workaround.
	 *
	 * Refers to:
	 *
	 * STAR#9000446952: RTL: Device SS : if U1/U2 ->U0 takes >128us
	 * core send LGO_Ux entering U0
	 */
	if (DWC3_VER_IS_PRIOR(DWC3, 183A)) {
		if (next == DWC3_LINK_STATE_U0) {
			u32	u1u2;
			u32	reg;

			switch (dwc->link_state) {
			case DWC3_LINK_STATE_U1:
			case DWC3_LINK_STATE_U2:
				reg = dwc3_readl(dwc->regs, DWC3_DCTL);
				u1u2 = reg & (DWC3_DCTL_INITU2ENA
						| DWC3_DCTL_ACCEPTU2ENA
						| DWC3_DCTL_INITU1ENA
						| DWC3_DCTL_ACCEPTU1ENA);

				if (!dwc->u1u2)
					dwc->u1u2 = reg & u1u2;

				reg &= ~u1u2;

				dwc3_gadget_dctl_write_safe(dwc, reg);
				break;
			default:
				/* do nothing */
				break;
			}
		}
	}

	switch (next) {
	case DWC3_LINK_STATE_U1:
		if (dwc->speed == USB_SPEED_SUPER)
			dwc3_suspend_gadget(dwc);
		break;
	case DWC3_LINK_STATE_U2:
	case DWC3_LINK_STATE_U3:
		dwc3_suspend_gadget(dwc);
		break;
	case DWC3_LINK_STATE_RESUME:
		dwc3_resume_gadget(dwc);
		break;
	default:
		/* do nothing */
		break;
	}

	dwc->link_state = next;
}

static void dwc3_gadget_suspend_interrupt(struct dwc3 *dwc,
					  unsigned int evtinfo)
{
	enum dwc3_link_state next = evtinfo & DWC3_LINK_STATE_MASK;

	if (dwc->link_state != next && next == DWC3_LINK_STATE_U3)
		dwc3_suspend_gadget(dwc);

	dwc->link_state = next;
}

static void dwc3_gadget_hibernation_interrupt(struct dwc3 *dwc,
		unsigned int evtinfo)
{
	unsigned int is_ss = evtinfo & BIT(4);

	/*
	 * WORKAROUND: DWC3 revison 2.20a with hibernation support
	 * have a known issue which can cause USB CV TD.9.23 to fail
	 * randomly.
	 *
	 * Because of this issue, core could generate bogus hibernation
	 * events which SW needs to ignore.
	 *
	 * Refers to:
	 *
	 * STAR#9000546576: Device Mode Hibernation: Issue in USB 2.0
	 * Device Fallback from SuperSpeed
	 */
	if (is_ss ^ (dwc->speed == USB_SPEED_SUPER))
		return;

	/* enter hibernation here */
}

static void dwc3_gadget_interrupt(struct dwc3 *dwc,
		const struct dwc3_event_devt *event)
{
	switch (event->type) {
	case DWC3_DEVICE_EVENT_DISCONNECT:
		dwc3_gadget_disconnect_interrupt(dwc);
		break;
	case DWC3_DEVICE_EVENT_RESET:
		dwc3_gadget_reset_interrupt(dwc);
		break;
	case DWC3_DEVICE_EVENT_CONNECT_DONE:
		dwc3_gadget_conndone_interrupt(dwc);
		break;
	case DWC3_DEVICE_EVENT_WAKEUP:
		dwc3_gadget_wakeup_interrupt(dwc);
		break;
	case DWC3_DEVICE_EVENT_HIBER_REQ:
		if (dev_WARN_ONCE(dwc->dev, !dwc->has_hibernation,
					"unexpected hibernation event\n"))
			break;

		dwc3_gadget_hibernation_interrupt(dwc, event->event_info);
		break;
	case DWC3_DEVICE_EVENT_LINK_STATUS_CHANGE:
		dwc3_gadget_linksts_change_interrupt(dwc, event->event_info);
		break;
	case DWC3_DEVICE_EVENT_SUSPEND:
		/* It changed to be suspend event for version 2.30a and above */
		if (!DWC3_VER_IS_PRIOR(DWC3, 230A)) {
			/*
			 * Ignore suspend event until the gadget enters into
			 * USB_STATE_CONFIGURED state.
			 */
			if (dwc->gadget->state >= USB_STATE_CONFIGURED)
				dwc3_gadget_suspend_interrupt(dwc,
						event->event_info);
		}
		break;
	case DWC3_DEVICE_EVENT_SOF:
	case DWC3_DEVICE_EVENT_ERRATIC_ERROR:
	case DWC3_DEVICE_EVENT_CMD_CMPL:
	case DWC3_DEVICE_EVENT_OVERFLOW:
		break;
	default:
		dev_WARN(dwc->dev, "UNKNOWN IRQ %d\n", event->type);
	}
}

static void dwc3_process_event_entry(struct dwc3 *dwc,
		const union dwc3_event *event)
{
	trace_dwc3_event(event->raw, dwc);

	if (!event->type.is_devspec)
		dwc3_endpoint_interrupt(dwc, &event->depevt);
	else if (event->type.type == DWC3_EVENT_TYPE_DEV)
		dwc3_gadget_interrupt(dwc, &event->devt);
	else
		dev_err(dwc->dev, "UNKNOWN IRQ type %d\n", event->raw);
}

static irqreturn_t dwc3_process_event_buf(struct dwc3_event_buffer *evt)
{
	struct dwc3 *dwc = evt->dwc;
	irqreturn_t ret = IRQ_NONE;
	int left;
	u32 reg;

	left = evt->count;

	if (!(evt->flags & DWC3_EVENT_PENDING))
		return IRQ_NONE;

	while (left > 0) {
		union dwc3_event event;

		event.raw = *(u32 *) (evt->cache + evt->lpos);

		dwc3_process_event_entry(dwc, &event);

		/*
		 * FIXME we wrap around correctly to the next entry as
		 * almost all entries are 4 bytes in size. There is one
		 * entry which has 12 bytes which is a regular entry
		 * followed by 8 bytes data. ATM I don't know how
		 * things are organized if we get next to the a
		 * boundary so I worry about that once we try to handle
		 * that.
		 */
		evt->lpos = (evt->lpos + 4) % evt->length;
		left -= 4;
	}

	evt->count = 0;
	evt->flags &= ~DWC3_EVENT_PENDING;
	ret = IRQ_HANDLED;

	/* Unmask interrupt */
	reg = dwc3_readl(dwc->regs, DWC3_GEVNTSIZ(0));
	reg &= ~DWC3_GEVNTSIZ_INTMASK;
	dwc3_writel(dwc->regs, DWC3_GEVNTSIZ(0), reg);

	if (dwc->imod_interval) {
		dwc3_writel(dwc->regs, DWC3_GEVNTCOUNT(0), DWC3_GEVNTCOUNT_EHB);
		dwc3_writel(dwc->regs, DWC3_DEV_IMOD(0), dwc->imod_interval);
	}

	return ret;
}

static irqreturn_t dwc3_thread_interrupt(int irq, void *_evt)
{
	struct dwc3_event_buffer *evt = _evt;
	struct dwc3 *dwc = evt->dwc;
	unsigned long flags;
	irqreturn_t ret = IRQ_NONE;

	spin_lock_irqsave(&dwc->lock, flags);
	ret = dwc3_process_event_buf(evt);
	spin_unlock_irqrestore(&dwc->lock, flags);

	return ret;
}

static irqreturn_t dwc3_check_event_buf(struct dwc3_event_buffer *evt)
{
	struct dwc3 *dwc = evt->dwc;
	u32 amount;
	u32 count;
	u32 reg;

	if (pm_runtime_suspended(dwc->dev)) {
		pm_runtime_get(dwc->dev);
		disable_irq_nosync(dwc->irq_gadget);
		dwc->pending_events = true;
		return IRQ_HANDLED;
	}

	/*
	 * With PCIe legacy interrupt, test shows that top-half irq handler can
	 * be called again after HW interrupt deassertion. Check if bottom-half
	 * irq event handler completes before caching new event to prevent
	 * losing events.
	 */
	if (evt->flags & DWC3_EVENT_PENDING)
		return IRQ_HANDLED;

	count = dwc3_readl(dwc->regs, DWC3_GEVNTCOUNT(0));
	count &= DWC3_GEVNTCOUNT_MASK;
	if (!count)
		return IRQ_NONE;

	evt->count = count;
	evt->flags |= DWC3_EVENT_PENDING;

	/* Mask interrupt */
	reg = dwc3_readl(dwc->regs, DWC3_GEVNTSIZ(0));
	reg |= DWC3_GEVNTSIZ_INTMASK;
	dwc3_writel(dwc->regs, DWC3_GEVNTSIZ(0), reg);

	amount = min(count, evt->length - evt->lpos);
	memcpy(evt->cache + evt->lpos, evt->buf + evt->lpos, amount);

	if (amount < count)
		memcpy(evt->cache, evt->buf, count - amount);

	dwc3_writel(dwc->regs, DWC3_GEVNTCOUNT(0), count);

	return IRQ_WAKE_THREAD;
}

static irqreturn_t dwc3_interrupt(int irq, void *_evt)
{
	struct dwc3_event_buffer	*evt = _evt;

	return dwc3_check_event_buf(evt);
}

static int dwc3_gadget_get_irq(struct dwc3 *dwc)
{
	struct platform_device *dwc3_pdev = to_platform_device(dwc->dev);
	int irq;

	irq = platform_get_irq_byname_optional(dwc3_pdev, "peripheral");
	if (irq > 0)
		goto out;

	if (irq == -EPROBE_DEFER)
		goto out;

	irq = platform_get_irq_byname_optional(dwc3_pdev, "dwc_usb3");
	if (irq > 0)
		goto out;

	if (irq == -EPROBE_DEFER)
		goto out;

	irq = platform_get_irq(dwc3_pdev, 0);
	if (irq > 0)
		goto out;

	if (!irq)
		irq = -EINVAL;

out:
	return irq;
}

static void dwc_gadget_release(struct device *dev)
{
	struct usb_gadget *gadget = container_of(dev, struct usb_gadget, dev);

	kfree(gadget);
}

/**
 * dwc3_gadget_init - initializes gadget related registers
 * @dwc: pointer to our controller context structure
 *
 * Returns 0 on success otherwise negative errno.
 */
int dwc3_gadget_init(struct dwc3 *dwc)
{
	int ret;
	int irq;
	struct device *dev;

	irq = dwc3_gadget_get_irq(dwc);
	if (irq < 0) {
		ret = irq;
		goto err0;
	}

	dwc->irq_gadget = irq;

	dwc->ep0_trb = dma_alloc_coherent(dwc->sysdev,
					  sizeof(*dwc->ep0_trb) * 2,
					  &dwc->ep0_trb_addr, GFP_KERNEL);
	if (!dwc->ep0_trb) {
		dev_err(dwc->dev, "failed to allocate ep0 trb\n");
		ret = -ENOMEM;
		goto err0;
	}

	dwc->setup_buf = kzalloc(DWC3_EP0_SETUP_SIZE, GFP_KERNEL);
	if (!dwc->setup_buf) {
		ret = -ENOMEM;
		goto err1;
	}

	dwc->bounce = dma_alloc_coherent(dwc->sysdev, DWC3_BOUNCE_SIZE,
			&dwc->bounce_addr, GFP_KERNEL);
	if (!dwc->bounce) {
		ret = -ENOMEM;
		goto err2;
	}

	init_completion(&dwc->ep0_in_setup);
	dwc->gadget = kzalloc(sizeof(struct usb_gadget), GFP_KERNEL);
	if (!dwc->gadget) {
		ret = -ENOMEM;
		goto err3;
	}

	usb_initialize_gadget(dwc->dev, dwc->gadget, dwc_gadget_release);
	dev				= &dwc->gadget->dev;
	dev->platform_data		= dwc;
	dwc->gadget->ops		= &dwc3_gadget_ops;
	dwc->gadget->speed		= USB_SPEED_UNKNOWN;
	dwc->gadget->ssp_rate		= USB_SSP_GEN_UNKNOWN;
	dwc->gadget->sg_supported	= true;
	dwc->gadget->name		= "dwc3-gadget";
<<<<<<< HEAD
	dwc->gadget->lpm_capable	= true;
	dwc->gadget->is_otg		= (dwc->dr_mode == USB_DR_MODE_OTG) &&
					  (dwc->otg_caps.hnp_support ||
					   dwc->otg_caps.srp_support ||
					   dwc->otg_caps.adp_support);
=======
	dwc->gadget->lpm_capable	= !dwc->usb2_gadget_lpm_disable;
>>>>>>> ae8c2a75

	/*
	 * FIXME We might be setting max_speed to <SUPER, however versions
	 * <2.20a of dwc3 have an issue with metastability (documented
	 * elsewhere in this driver) which tells us we can't set max speed to
	 * anything lower than SUPER.
	 *
	 * Because gadget.max_speed is only used by composite.c and function
	 * drivers (i.e. it won't go into dwc3's registers) we are allowing this
	 * to happen so we avoid sending SuperSpeed Capability descriptor
	 * together with our BOS descriptor as that could confuse host into
	 * thinking we can handle super speed.
	 *
	 * Note that, in fact, we won't even support GetBOS requests when speed
	 * is less than super speed because we don't have means, yet, to tell
	 * composite.c that we are USB 2.0 + LPM ECN.
	 */
	if (DWC3_VER_IS_PRIOR(DWC3, 220A) &&
	    !dwc->dis_metastability_quirk)
		dev_info(dwc->dev, "changing max_speed on rev %08x\n",
				dwc->revision);

	dwc->gadget->max_speed		= dwc->maximum_speed;
	dwc->gadget->max_ssp_rate	= dwc->max_ssp_rate;

	/*
	 * REVISIT: Here we should clear all pending IRQs to be
	 * sure we're starting from a well known location.
	 */

	ret = dwc3_gadget_init_endpoints(dwc, dwc->num_eps);
	if (ret)
		goto err4;

	ret = usb_add_gadget(dwc->gadget);
	if (ret) {
		dev_err(dwc->dev, "failed to add gadget\n");
		goto err5;
	}

	if (DWC3_IP_IS(DWC32) && dwc->maximum_speed == USB_SPEED_SUPER_PLUS)
		dwc3_gadget_set_ssp_rate(dwc->gadget, dwc->max_ssp_rate);
	else
		dwc3_gadget_set_speed(dwc->gadget, dwc->maximum_speed);

	return 0;

err5:
	dwc3_gadget_free_endpoints(dwc);
err4:
	usb_put_gadget(dwc->gadget);
err3:
	dma_free_coherent(dwc->sysdev, DWC3_BOUNCE_SIZE, dwc->bounce,
			dwc->bounce_addr);

err2:
	kfree(dwc->setup_buf);

err1:
	dma_free_coherent(dwc->sysdev, sizeof(*dwc->ep0_trb) * 2,
			dwc->ep0_trb, dwc->ep0_trb_addr);

err0:
	return ret;
}

/* -------------------------------------------------------------------------- */

void dwc3_gadget_exit(struct dwc3 *dwc)
{
	usb_del_gadget(dwc->gadget);
	dwc3_gadget_free_endpoints(dwc);
	usb_put_gadget(dwc->gadget);
	dma_free_coherent(dwc->sysdev, DWC3_BOUNCE_SIZE, dwc->bounce,
			  dwc->bounce_addr);
	kfree(dwc->setup_buf);
	dma_free_coherent(dwc->sysdev, sizeof(*dwc->ep0_trb) * 2,
			  dwc->ep0_trb, dwc->ep0_trb_addr);
}

int dwc3_gadget_suspend(struct dwc3 *dwc)
{
	if (!dwc->gadget_driver)
		return 0;

	dwc3_gadget_run_stop(dwc, false, false);
	dwc3_disconnect_gadget(dwc);
	__dwc3_gadget_stop(dwc);

	return 0;
}

int dwc3_gadget_resume(struct dwc3 *dwc)
{
	int			ret;

	if (!dwc->gadget_driver)
		return 0;

	ret = __dwc3_gadget_start(dwc);
	if (ret < 0)
		goto err0;

	ret = dwc3_gadget_run_stop(dwc, true, false);
	if (ret < 0)
		goto err1;

	return 0;

err1:
	__dwc3_gadget_stop(dwc);

err0:
	return ret;
}

void dwc3_gadget_process_pending_events(struct dwc3 *dwc)
{
	if (dwc->pending_events) {
		dwc3_interrupt(dwc->irq_gadget, dwc->ev_buf);
		dwc->pending_events = false;
		enable_irq(dwc->irq_gadget);
	}
}<|MERGE_RESOLUTION|>--- conflicted
+++ resolved
@@ -4016,15 +4016,11 @@
 	dwc->gadget->ssp_rate		= USB_SSP_GEN_UNKNOWN;
 	dwc->gadget->sg_supported	= true;
 	dwc->gadget->name		= "dwc3-gadget";
-<<<<<<< HEAD
-	dwc->gadget->lpm_capable	= true;
+	dwc->gadget->lpm_capable	= !dwc->usb2_gadget_lpm_disable;
 	dwc->gadget->is_otg		= (dwc->dr_mode == USB_DR_MODE_OTG) &&
 					  (dwc->otg_caps.hnp_support ||
 					   dwc->otg_caps.srp_support ||
 					   dwc->otg_caps.adp_support);
-=======
-	dwc->gadget->lpm_capable	= !dwc->usb2_gadget_lpm_disable;
->>>>>>> ae8c2a75
 
 	/*
 	 * FIXME We might be setting max_speed to <SUPER, however versions
