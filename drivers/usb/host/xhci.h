--- conflicted
+++ resolved
@@ -1945,12 +1945,9 @@
 			     struct usb_host_endpoint *ep);
 	int (*check_bandwidth)(struct usb_hcd *, struct usb_device *);
 	void (*reset_bandwidth)(struct usb_hcd *, struct usb_device *);
-<<<<<<< HEAD
 	int (*bus_suspend)(struct usb_hcd *hcd);
-=======
 	int (*update_hub_device)(struct usb_hcd *hcd, struct usb_device *hdev,
 			    struct usb_tt *tt, gfp_t mem_flags);
->>>>>>> 6449a0ba
 };
 
 #define	XHCI_CFC_DELAY		10
