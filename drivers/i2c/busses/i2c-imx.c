// SPDX-License-Identifier: GPL-2.0+
/*
 *	Copyright (C) 2002 Motorola GSG-China
 *
 * Author:
 *	Darius Augulis, Teltonika Inc.
 *
 * Desc.:
 *	Implementation of I2C Adapter/Algorithm Driver
 *	for I2C Bus integrated in Freescale i.MX/MXC processors
 *
 *	Derived from Motorola GSG China I2C example driver
 *
 *	Copyright (C) 2005 Torsten Koschorrek <koschorrek at synertronixx.de
 *	Copyright (C) 2005 Matthias Blaschke <blaschke at synertronixx.de
 *	Copyright (C) 2007 RightHand Technologies, Inc.
 *	Copyright (C) 2008 Darius Augulis <darius.augulis at teltonika.lt>
 *
 *	Copyright 2013 Freescale Semiconductor, Inc.
 *
 */

#include <linux/acpi.h>
#include <linux/clk.h>
#include <linux/completion.h>
#include <linux/delay.h>
#include <linux/dma-mapping.h>
#include <linux/dmaengine.h>
#include <linux/dmapool.h>
#include <linux/err.h>
#include <linux/errno.h>
#include <linux/gpio/consumer.h>
#include <linux/i2c.h>
#include <linux/init.h>
#include <linux/interrupt.h>
#include <linux/io.h>
#include <linux/kernel.h>
#include <linux/module.h>
#include <linux/of.h>
#include <linux/of_device.h>
#include <linux/of_dma.h>
#include <linux/of_gpio.h>
#include <linux/pinctrl/consumer.h>
#include <linux/platform_data/i2c-imx.h>
#include <linux/platform_device.h>
#include <linux/pm_runtime.h>
#include <linux/sched.h>
#include <linux/slab.h>
#include <linux/gpio.h>
#include <linux/of_address.h>
#include <linux/of.h>
#include <linux/of_device.h>
#include <linux/libata.h>

/* This will be the driver name the kernel reports */
#define DRIVER_NAME "imx-i2c"

/* Default value */
#define IMX_I2C_BIT_RATE	100000	/* 100kHz */
#define IMX_I2C_MAX_E_BIT_RATE	384000	/* 384kHz from e7805 errata*/

/*
 * Enable DMA if transfer byte size is bigger than this threshold.
 * As the hardware request, it must bigger than 4 bytes.\
 * I have set '16' here, maybe it's not the best but I think it's
 * the appropriate.
 */
#define DMA_THRESHOLD	16
#define DMA_TIMEOUT	1000

/* IMX I2C registers:
 * the I2C register offset is different between SoCs,
 * to provid support for all these chips, split the
 * register offset into a fixed base address and a
 * variable shift value, then the full register offset
 * will be calculated by
 * reg_off = ( reg_base_addr << reg_shift)
 */
#define IMX_I2C_IADR	0x00	/* i2c slave address */
#define IMX_I2C_IFDR	0x01	/* i2c frequency divider */
#define IMX_I2C_I2CR	0x02	/* i2c control */
#define IMX_I2C_I2SR	0x03	/* i2c status */
#define IMX_I2C_I2DR	0x04	/* i2c transfer data */

#define IMX_I2C_REGSHIFT	2
#define VF610_I2C_REGSHIFT	0

/* Bits of IMX I2C registers */
#define I2SR_RXAK	0x01
#define I2SR_IIF	0x02
#define I2SR_SRW	0x04
#define I2SR_IAL	0x10
#define I2SR_IBB	0x20
#define I2SR_IAAS	0x40
#define I2SR_ICF	0x80
#define I2CR_DMAEN	0x02
#define I2CR_RSTA	0x04
#define I2CR_TXAK	0x08
#define I2CR_MTX	0x10
#define I2CR_MSTA	0x20
#define I2CR_IIEN	0x40
#define I2CR_IEN	0x80

/* register bits different operating codes definition:
 * 1) I2SR: Interrupt flags clear operation differ between SoCs:
 * - write zero to clear(w0c) INT flag on i.MX,
 * - but write one to clear(w1c) INT flag on Vybrid.
 * 2) I2CR: I2C module enable operation also differ between SoCs:
 * - set I2CR_IEN bit enable the module on i.MX,
 * - but clear I2CR_IEN bit enable the module on Vybrid.
 */
#define I2SR_CLR_OPCODE_W0C	0x0
#define I2SR_CLR_OPCODE_W1C	(I2SR_IAL | I2SR_IIF)
#define I2CR_IEN_OPCODE_0	0x0
#define I2CR_IEN_OPCODE_1	I2CR_IEN

#define I2C_PM_TIMEOUT		1000 /* ms */

enum pinmux_endian_type {
	BIG_ENDIAN,
	LITTLE_ENDIAN,
};

struct pinmux_cfg {
	enum pinmux_endian_type endian; /* endian of RCWPMUXCR0 */
	u32 pmuxcr_offset;
	u32 pmuxcr_set_bit;		    /* pin mux of RCWPMUXCR0 */
};

static struct pinmux_cfg ls1012a_pinmux_cfg = {
	.endian = BIG_ENDIAN,
	.pmuxcr_offset = 0x430,
	.pmuxcr_set_bit = 0x10,
};

static struct pinmux_cfg ls1043a_pinmux_cfg = {
	.endian = BIG_ENDIAN,
	.pmuxcr_offset = 0x40C,
	.pmuxcr_set_bit = 0x10,
};

static struct pinmux_cfg ls1046a_pinmux_cfg = {
	.endian = BIG_ENDIAN,
	.pmuxcr_offset = 0x40C,
	.pmuxcr_set_bit = 0x80000000,
};

static const struct of_device_id pinmux_of_match[] = {
	{ .compatible = "fsl,ls1012a-vf610-i2c", .data = &ls1012a_pinmux_cfg},
	{ .compatible = "fsl,ls1043a-vf610-i2c", .data = &ls1043a_pinmux_cfg},
	{ .compatible = "fsl,ls1046a-vf610-i2c", .data = &ls1046a_pinmux_cfg},
	{},
};
MODULE_DEVICE_TABLE(of, pinmux_of_match);

/* The SCFG, Supplemental Configuration Unit, provides SoC specific
 * configuration and status registers for the device. There is a
 * SDHC IO VSEL control register on SCFG for some platforms. It's
 * used to support SDHC IO voltage switching.
 */
static const struct of_device_id scfg_device_ids[] = {
	{ .compatible = "fsl,ls1012a-scfg", },
	{ .compatible = "fsl,ls1043a-scfg", },
	{ .compatible = "fsl,ls1046a-scfg", },
	{}
};
/*
 * sorted list of clock divider, register value pairs
 * taken from table 26-5, p.26-9, Freescale i.MX
 * Integrated Portable System Processor Reference Manual
 * Document Number: MC9328MXLRM, Rev. 5.1, 06/2007
 *
 * Duplicated divider values removed from list
 */
struct imx_i2c_clk_pair {
	u16	div;
	u16	val;
};

static struct imx_i2c_clk_pair imx_i2c_clk_div[] = {
	{ 22,	0x20 }, { 24,	0x21 }, { 26,	0x22 }, { 28,	0x23 },
	{ 30,	0x00 },	{ 32,	0x24 }, { 36,	0x25 }, { 40,	0x26 },
	{ 42,	0x03 }, { 44,	0x27 },	{ 48,	0x28 }, { 52,	0x05 },
	{ 56,	0x29 }, { 60,	0x06 }, { 64,	0x2A },	{ 72,	0x2B },
	{ 80,	0x2C }, { 88,	0x09 }, { 96,	0x2D }, { 104,	0x0A },
	{ 112,	0x2E }, { 128,	0x2F }, { 144,	0x0C }, { 160,	0x30 },
	{ 192,	0x31 },	{ 224,	0x32 }, { 240,	0x0F }, { 256,	0x33 },
	{ 288,	0x10 }, { 320,	0x34 },	{ 384,	0x35 }, { 448,	0x36 },
	{ 480,	0x13 }, { 512,	0x37 }, { 576,	0x14 },	{ 640,	0x38 },
	{ 768,	0x39 }, { 896,	0x3A }, { 960,	0x17 }, { 1024,	0x3B },
	{ 1152,	0x18 }, { 1280,	0x3C }, { 1536,	0x3D }, { 1792,	0x3E },
	{ 1920,	0x1B },	{ 2048,	0x3F }, { 2304,	0x1C }, { 2560,	0x1D },
	{ 3072,	0x1E }, { 3840,	0x1F }
};

/* Vybrid VF610 clock divider, register value pairs */
static struct imx_i2c_clk_pair vf610_i2c_clk_div[] = {
	{ 20,   0x00 }, { 22,   0x01 }, { 24,   0x02 }, { 26,   0x03 },
	{ 28,   0x04 }, { 30,   0x05 }, { 32,   0x09 }, { 34,   0x06 },
	{ 36,   0x0A }, { 40,   0x07 }, { 44,   0x0C }, { 48,   0x0D },
	{ 52,   0x43 }, { 56,   0x0E }, { 60,   0x45 }, { 64,   0x12 },
	{ 68,   0x0F }, { 72,   0x13 }, { 80,   0x14 }, { 88,   0x15 },
	{ 96,   0x19 }, { 104,  0x16 }, { 112,  0x1A }, { 128,  0x17 },
	{ 136,  0x4F }, { 144,  0x1C }, { 160,  0x1D }, { 176,  0x55 },
	{ 192,  0x1E }, { 208,  0x56 }, { 224,  0x22 }, { 228,  0x24 },
	{ 240,  0x1F }, { 256,  0x23 }, { 288,  0x5C }, { 320,  0x25 },
	{ 384,  0x26 }, { 448,  0x2A }, { 480,  0x27 }, { 512,  0x2B },
	{ 576,  0x2C }, { 640,  0x2D }, { 768,  0x31 }, { 896,  0x32 },
	{ 960,  0x2F }, { 1024, 0x33 }, { 1152, 0x34 }, { 1280, 0x35 },
	{ 1536, 0x36 }, { 1792, 0x3A }, { 1920, 0x37 }, { 2048, 0x3B },
	{ 2304, 0x3C }, { 2560, 0x3D }, { 3072, 0x3E }, { 3584, 0x7A },
	{ 3840, 0x3F }, { 4096, 0x7B }, { 5120, 0x7D }, { 6144, 0x7E },
};

enum imx_i2c_type {
	IMX1_I2C,
	IMX21_I2C,
	VF610_I2C,
	IMX7D_I2C,
};

struct imx_i2c_hwdata {
	enum imx_i2c_type	devtype;
	unsigned		regshift;
	struct imx_i2c_clk_pair	*clk_div;
	unsigned		ndivs;
	unsigned		i2sr_clr_opcode;
	unsigned		i2cr_ien_opcode;
};

struct imx_i2c_dma {
	struct dma_chan		*chan_tx;
	struct dma_chan		*chan_rx;
	struct dma_chan		*chan_using;
	struct completion	cmd_complete;
	dma_addr_t		dma_buf;
	unsigned int		dma_len;
	enum dma_transfer_direction dma_transfer_dir;
	enum dma_data_direction dma_data_dir;
};

struct imx_i2c_struct {
	struct i2c_adapter	adapter;
	struct clk		*clk;
	struct notifier_block	clk_change_nb;
	void __iomem		*base;
	wait_queue_head_t	queue;
	unsigned long		i2csr;
	unsigned int		disable_delay;
	int			stopped;
	unsigned int		ifdr; /* IMX_I2C_IFDR */
	unsigned int		cur_clk;
	unsigned int		bitrate;
	const struct imx_i2c_hwdata	*hwdata;
	struct i2c_bus_recovery_info rinfo;

	struct pinctrl *pinctrl;
	struct pinctrl_state *pinctrl_pins_default;
	struct pinctrl_state *pinctrl_pins_gpio;

	struct imx_i2c_dma	*dma;
	int			layerscape_bus_recover;
	int 			gpio;
	int			need_set_pmuxcr;
	int			pmuxcr_set;
	int			pmuxcr_endian;
	void __iomem		*pmuxcr_addr;
#if IS_ENABLED(CONFIG_I2C_SLAVE)
	struct i2c_client	*slave;
#endif
};

static const struct imx_i2c_hwdata imx1_i2c_hwdata = {
	.devtype		= IMX1_I2C,
	.regshift		= IMX_I2C_REGSHIFT,
	.clk_div		= imx_i2c_clk_div,
	.ndivs			= ARRAY_SIZE(imx_i2c_clk_div),
	.i2sr_clr_opcode	= I2SR_CLR_OPCODE_W0C,
	.i2cr_ien_opcode	= I2CR_IEN_OPCODE_1,

};

static const struct imx_i2c_hwdata imx21_i2c_hwdata = {
	.devtype		= IMX21_I2C,
	.regshift		= IMX_I2C_REGSHIFT,
	.clk_div		= imx_i2c_clk_div,
	.ndivs			= ARRAY_SIZE(imx_i2c_clk_div),
	.i2sr_clr_opcode	= I2SR_CLR_OPCODE_W0C,
	.i2cr_ien_opcode	= I2CR_IEN_OPCODE_1,

};

static struct imx_i2c_hwdata vf610_i2c_hwdata = {
	.devtype		= VF610_I2C,
	.regshift		= VF610_I2C_REGSHIFT,
	.clk_div		= vf610_i2c_clk_div,
	.ndivs			= ARRAY_SIZE(vf610_i2c_clk_div),
	.i2sr_clr_opcode	= I2SR_CLR_OPCODE_W1C,
	.i2cr_ien_opcode	= I2CR_IEN_OPCODE_0,

};

static const struct imx_i2c_hwdata imx7d_i2c_hwdata = {
	.devtype		= IMX7D_I2C,
	.regshift		= IMX_I2C_REGSHIFT,
	.clk_div		= imx_i2c_clk_div,
	.ndivs			= ARRAY_SIZE(imx_i2c_clk_div),
	.i2sr_clr_opcode	= I2SR_CLR_OPCODE_W0C,
	.i2cr_ien_opcode	= I2CR_IEN_OPCODE_1,

};

static const struct platform_device_id imx_i2c_devtype[] = {
	{
		.name = "imx1-i2c",
		.driver_data = (kernel_ulong_t)&imx1_i2c_hwdata,
	}, {
		.name = "imx21-i2c",
		.driver_data = (kernel_ulong_t)&imx21_i2c_hwdata,
	}, {
		/* sentinel */
	}
};
MODULE_DEVICE_TABLE(platform, imx_i2c_devtype);

static const struct of_device_id i2c_imx_dt_ids[] = {
	{ .compatible = "fsl,imx1-i2c", .data = &imx1_i2c_hwdata, },
	{ .compatible = "fsl,imx21-i2c", .data = &imx21_i2c_hwdata, },
	{ .compatible = "fsl,vf610-i2c", .data = &vf610_i2c_hwdata, },
	{ .compatible = "fsl,imx7d-i2c", .data = &imx7d_i2c_hwdata, },
	{ /* sentinel */ }
};
MODULE_DEVICE_TABLE(of, i2c_imx_dt_ids);

static const struct acpi_device_id i2c_imx_acpi_ids[] = {
	{"NXP0001", .driver_data = (kernel_ulong_t)&vf610_i2c_hwdata},
	{ }
};
MODULE_DEVICE_TABLE(acpi, i2c_imx_acpi_ids);

static inline int is_imx1_i2c(struct imx_i2c_struct *i2c_imx)
{
	return i2c_imx->hwdata->devtype == IMX1_I2C;
}

static inline int is_imx7d_i2c(struct imx_i2c_struct *i2c_imx)
{
	return i2c_imx->hwdata->devtype == IMX7D_I2C;
}

static inline void imx_i2c_write_reg(unsigned int val,
		struct imx_i2c_struct *i2c_imx, unsigned int reg)
{
	writeb(val, i2c_imx->base + (reg << i2c_imx->hwdata->regshift));
}

static inline unsigned char imx_i2c_read_reg(struct imx_i2c_struct *i2c_imx,
		unsigned int reg)
{
	return readb(i2c_imx->base + (reg << i2c_imx->hwdata->regshift));
}

/* Set up i2c controller register and i2c status register to default value. */
static void i2c_imx_reset_regs(struct imx_i2c_struct *i2c_imx)
{
	imx_i2c_write_reg(i2c_imx->hwdata->i2cr_ien_opcode ^ I2CR_IEN,
			i2c_imx, IMX_I2C_I2CR);
	imx_i2c_write_reg(i2c_imx->hwdata->i2sr_clr_opcode, i2c_imx, IMX_I2C_I2SR);
}

/* Functions for DMA support */
static int i2c_imx_dma_request(struct imx_i2c_struct *i2c_imx,
			       dma_addr_t phy_addr)
{
	struct imx_i2c_dma *dma;
	struct dma_slave_config dma_sconfig;
	struct device *dev = &i2c_imx->adapter.dev;
	int ret;

	dma = devm_kzalloc(dev, sizeof(*dma), GFP_KERNEL);
	if (!dma)
		return -ENOMEM;

	dma->chan_tx = dma_request_chan(dev, "tx");
	if (IS_ERR(dma->chan_tx)) {
		ret = PTR_ERR(dma->chan_tx);
		if (ret != -ENODEV && ret != -EPROBE_DEFER)
			dev_err(dev, "can't request DMA tx channel (%d)\n", ret);
		goto fail_al;
	}

	dma_sconfig.dst_addr = phy_addr +
				(IMX_I2C_I2DR << i2c_imx->hwdata->regshift);
	dma_sconfig.dst_addr_width = DMA_SLAVE_BUSWIDTH_1_BYTE;
	dma_sconfig.dst_maxburst = 1;
	dma_sconfig.direction = DMA_MEM_TO_DEV;
	ret = dmaengine_slave_config(dma->chan_tx, &dma_sconfig);
	if (ret < 0) {
		dev_err(dev, "can't configure tx channel (%d)\n", ret);
		goto fail_tx;
	}

	dma->chan_rx = dma_request_chan(dev, "rx");
	if (IS_ERR(dma->chan_rx)) {
		ret = PTR_ERR(dma->chan_rx);
		if (ret != -ENODEV && ret != -EPROBE_DEFER)
			dev_err(dev, "can't request DMA rx channel (%d)\n", ret);
		goto fail_tx;
	}

	dma_sconfig.src_addr = phy_addr +
				(IMX_I2C_I2DR << i2c_imx->hwdata->regshift);
	dma_sconfig.src_addr_width = DMA_SLAVE_BUSWIDTH_1_BYTE;
	dma_sconfig.src_maxburst = 1;
	dma_sconfig.direction = DMA_DEV_TO_MEM;
	ret = dmaengine_slave_config(dma->chan_rx, &dma_sconfig);
	if (ret < 0) {
		dev_err(dev, "can't configure rx channel (%d)\n", ret);
		goto fail_rx;
	}

	i2c_imx->dma = dma;
	init_completion(&dma->cmd_complete);
	dev_info(dev, "using %s (tx) and %s (rx) for DMA transfers\n",
		dma_chan_name(dma->chan_tx), dma_chan_name(dma->chan_rx));

	return 0;

fail_rx:
	dma_release_channel(dma->chan_rx);
fail_tx:
	dma_release_channel(dma->chan_tx);
fail_al:
	devm_kfree(dev, dma);

	return ret;
}

static void i2c_imx_dma_callback(void *arg)
{
	struct imx_i2c_struct *i2c_imx = (struct imx_i2c_struct *)arg;
	struct imx_i2c_dma *dma = i2c_imx->dma;

	dma_unmap_single(dma->chan_using->device->dev, dma->dma_buf,
			dma->dma_len, dma->dma_data_dir);
	complete(&dma->cmd_complete);
}

static int i2c_imx_dma_xfer(struct imx_i2c_struct *i2c_imx,
					struct i2c_msg *msgs)
{
	struct imx_i2c_dma *dma = i2c_imx->dma;
	struct dma_async_tx_descriptor *txdesc;
	struct device *dev = &i2c_imx->adapter.dev;
	struct device *chan_dev = dma->chan_using->device->dev;

	dma->dma_buf = dma_map_single(chan_dev, msgs->buf,
					dma->dma_len, dma->dma_data_dir);
	if (dma_mapping_error(chan_dev, dma->dma_buf)) {
		dev_err(dev, "DMA mapping failed\n");
		goto err_map;
	}

	txdesc = dmaengine_prep_slave_single(dma->chan_using, dma->dma_buf,
					dma->dma_len, dma->dma_transfer_dir,
					DMA_PREP_INTERRUPT | DMA_CTRL_ACK);
	if (!txdesc) {
		dev_err(dev, "Not able to get desc for DMA xfer\n");
		goto err_desc;
	}

	reinit_completion(&dma->cmd_complete);
	txdesc->callback = i2c_imx_dma_callback;
	txdesc->callback_param = i2c_imx;
	if (dma_submit_error(dmaengine_submit(txdesc))) {
		dev_err(dev, "DMA submit failed\n");
		goto err_submit;
	}

	dma_async_issue_pending(dma->chan_using);
	return 0;

err_submit:
	dmaengine_terminate_all(dma->chan_using);
err_desc:
	dma_unmap_single(chan_dev, dma->dma_buf,
			dma->dma_len, dma->dma_data_dir);
err_map:
	return -EINVAL;
}

static void i2c_imx_dma_free(struct imx_i2c_struct *i2c_imx)
{
	struct imx_i2c_dma *dma = i2c_imx->dma;

	dma->dma_buf = 0;
	dma->dma_len = 0;

	dma_release_channel(dma->chan_tx);
	dma->chan_tx = NULL;

	dma_release_channel(dma->chan_rx);
	dma->chan_rx = NULL;

	dma->chan_using = NULL;
}

/* Clear arbitration lost bit */
static void i2c_imx_clr_al_bit(unsigned int status, struct imx_i2c_struct *i2c_imx)
{
	status &= ~I2SR_IAL;
	status |= (i2c_imx->hwdata->i2sr_clr_opcode & I2SR_IAL);
	imx_i2c_write_reg(status, i2c_imx, IMX_I2C_I2SR);
}

static int i2c_imx_bus_busy(struct imx_i2c_struct *i2c_imx, int for_busy)
{
	unsigned long orig_jiffies = jiffies;
	unsigned int temp;

	dev_dbg(&i2c_imx->adapter.dev, "<%s>\n", __func__);

	while (1) {
		temp = imx_i2c_read_reg(i2c_imx, IMX_I2C_I2SR);

		/* check for arbitration lost */
		if (temp & I2SR_IAL) {
			i2c_imx_clr_al_bit(temp, i2c_imx);
			return -EAGAIN;
		}

		if (for_busy && (temp & I2SR_IBB)) {
			i2c_imx->stopped = 0;
			break;
		}
		if (!for_busy && !(temp & I2SR_IBB)) {
			i2c_imx->stopped = 1;
			break;
		}
		if (time_after(jiffies, orig_jiffies + msecs_to_jiffies(500))) {
			dev_dbg(&i2c_imx->adapter.dev,
				"<%s> I2C bus is busy\n", __func__);
			return -ETIMEDOUT;
		}
		schedule();
	}

	return 0;
}

static int i2c_imx_trx_complete(struct imx_i2c_struct *i2c_imx)
{
	wait_event_timeout(i2c_imx->queue, i2c_imx->i2csr & I2SR_IIF, HZ / 10);

	if (unlikely(!(i2c_imx->i2csr & I2SR_IIF))) {
		dev_dbg(&i2c_imx->adapter.dev, "<%s> Timeout\n", __func__);
		return -ETIMEDOUT;
	}
	dev_dbg(&i2c_imx->adapter.dev, "<%s> TRX complete\n", __func__);
	i2c_imx->i2csr = 0;
	return 0;
}

static int i2c_imx_acked(struct imx_i2c_struct *i2c_imx)
{
	if (imx_i2c_read_reg(i2c_imx, IMX_I2C_I2SR) & I2SR_RXAK) {
		dev_dbg(&i2c_imx->adapter.dev, "<%s> No ACK\n", __func__);
		return -ENXIO;  /* No ACK */
	}

	dev_dbg(&i2c_imx->adapter.dev, "<%s> ACK received\n", __func__);
	return 0;
}

static int i2c_imx_set_clk(struct imx_i2c_struct *i2c_imx,
			    unsigned int i2c_clk_rate)
{
	struct imx_i2c_clk_pair *i2c_clk_div = i2c_imx->hwdata->clk_div;
	unsigned int div;
	int i;

	if (i2c_imx->cur_clk == i2c_clk_rate)
		return 0;

	/*
	 * Keep the denominator of the following program
	 * always NOT equal to 0.
	 */

	/* Divider value calculation */
	if (!(i2c_clk_rate / 2))
		return -EINVAL;

	i2c_imx->cur_clk = i2c_clk_rate;

	div = (i2c_clk_rate + i2c_imx->bitrate - 1) / i2c_imx->bitrate;
	if (div < i2c_clk_div[0].div)
		i = 0;
	else if (div > i2c_clk_div[i2c_imx->hwdata->ndivs - 1].div)
		i = i2c_imx->hwdata->ndivs - 1;
	else
		for (i = 0; i2c_clk_div[i].div < div; i++)
			;

	/* Store divider value */
	i2c_imx->ifdr = i2c_clk_div[i].val;

	/*
	 * There dummy delay is calculated.
	 * It should be about one I2C clock period long.
	 * This delay is used in I2C bus disable function
	 * to fix chip hardware bug.
	 */
	i2c_imx->disable_delay = (500000U * i2c_clk_div[i].div
		+ (i2c_clk_rate / 2) - 1) / (i2c_clk_rate / 2);

#ifdef CONFIG_I2C_DEBUG_BUS
	dev_dbg(&i2c_imx->adapter.dev, "I2C_CLK=%d, REQ DIV=%d\n",
		i2c_clk_rate, div);
	dev_dbg(&i2c_imx->adapter.dev, "IFDR[IC]=0x%x, REAL DIV=%d\n",
		i2c_clk_div[i].val, i2c_clk_div[i].div);
#endif

	return 0;
}

static int i2c_imx_clk_notifier_call(struct notifier_block *nb,
				     unsigned long action, void *data)
{
	int ret = 0;
	struct clk_notifier_data *ndata = data;
	struct imx_i2c_struct *i2c_imx = container_of(nb,
						      struct imx_i2c_struct,
						      clk_change_nb);

	if (action & POST_RATE_CHANGE)
		ret = i2c_imx_set_clk(i2c_imx, ndata->new_rate);

	return notifier_from_errno(ret);
}

static int i2c_imx_start(struct imx_i2c_struct *i2c_imx)
{
	unsigned int temp = 0;
	int result;

	dev_dbg(&i2c_imx->adapter.dev, "<%s>\n", __func__);

	result = i2c_imx_set_clk(i2c_imx, clk_get_rate(i2c_imx->clk));
	if (result)
		return result;

	imx_i2c_write_reg(i2c_imx->ifdr, i2c_imx, IMX_I2C_IFDR);
	/* Enable I2C controller */
	imx_i2c_write_reg(i2c_imx->hwdata->i2sr_clr_opcode, i2c_imx, IMX_I2C_I2SR);
	imx_i2c_write_reg(i2c_imx->hwdata->i2cr_ien_opcode, i2c_imx, IMX_I2C_I2CR);

	/* Wait controller to be stable */
	usleep_range(50, 150);

	/* Start I2C transaction */
	temp = imx_i2c_read_reg(i2c_imx, IMX_I2C_I2CR);
	temp |= I2CR_MSTA;
	imx_i2c_write_reg(temp, i2c_imx, IMX_I2C_I2CR);
	result = i2c_imx_bus_busy(i2c_imx, 1);
	if (result)
		return result;

	temp |= I2CR_IIEN | I2CR_MTX | I2CR_TXAK;
	temp &= ~I2CR_DMAEN;
	imx_i2c_write_reg(temp, i2c_imx, IMX_I2C_I2CR);
	return result;
}

static void i2c_imx_stop(struct imx_i2c_struct *i2c_imx)
{
	unsigned int temp = 0;

	if (!i2c_imx->stopped) {
		/* Stop I2C transaction */
		dev_dbg(&i2c_imx->adapter.dev, "<%s>\n", __func__);
		temp = imx_i2c_read_reg(i2c_imx, IMX_I2C_I2CR);
		temp &= ~(I2CR_MSTA | I2CR_MTX);
		if (i2c_imx->dma)
			temp &= ~I2CR_DMAEN;
		imx_i2c_write_reg(temp, i2c_imx, IMX_I2C_I2CR);
	}
	if (is_imx1_i2c(i2c_imx)) {
		/*
		 * This delay caused by an i.MXL hardware bug.
		 * If no (or too short) delay, no "STOP" bit will be generated.
		 */
		udelay(i2c_imx->disable_delay);
	}

	if (!i2c_imx->stopped)
		i2c_imx_bus_busy(i2c_imx, 0);

	/* Disable I2C controller */
	temp = i2c_imx->hwdata->i2cr_ien_opcode ^ I2CR_IEN,
	imx_i2c_write_reg(temp, i2c_imx, IMX_I2C_I2CR);
}

/* Clear interrupt flag bit */
static void i2c_imx_clr_if_bit(unsigned int status, struct imx_i2c_struct *i2c_imx)
{
	status &= ~I2SR_IIF;
	status |= (i2c_imx->hwdata->i2sr_clr_opcode & I2SR_IIF);
	imx_i2c_write_reg(status, i2c_imx, IMX_I2C_I2SR);
}

static irqreturn_t i2c_imx_master_isr(struct imx_i2c_struct *i2c_imx)
{
	unsigned int status;

	/* Save status register */
	status = imx_i2c_read_reg(i2c_imx, IMX_I2C_I2SR);
	i2c_imx->i2csr = status | I2SR_IIF;

	wake_up(&i2c_imx->queue);

	return IRQ_HANDLED;
}

static int i2c_imx_dma_write(struct imx_i2c_struct *i2c_imx,
					struct i2c_msg *msgs)
{
	int result;
	unsigned long time_left;
	unsigned int temp = 0;
	unsigned long orig_jiffies = jiffies;
	struct imx_i2c_dma *dma = i2c_imx->dma;
	struct device *dev = &i2c_imx->adapter.dev;

	dma->chan_using = dma->chan_tx;
	dma->dma_transfer_dir = DMA_MEM_TO_DEV;
	dma->dma_data_dir = DMA_TO_DEVICE;
	dma->dma_len = msgs->len - 1;
	result = i2c_imx_dma_xfer(i2c_imx, msgs);
	if (result)
		return result;

	temp = imx_i2c_read_reg(i2c_imx, IMX_I2C_I2CR);
	temp |= I2CR_DMAEN;
	imx_i2c_write_reg(temp, i2c_imx, IMX_I2C_I2CR);

	/*
	 * Write slave address.
	 * The first byte must be transmitted by the CPU.
	 */
	imx_i2c_write_reg(i2c_8bit_addr_from_msg(msgs), i2c_imx, IMX_I2C_I2DR);
	time_left = wait_for_completion_timeout(
				&i2c_imx->dma->cmd_complete,
				msecs_to_jiffies(DMA_TIMEOUT));
	if (time_left == 0) {
		dmaengine_terminate_all(dma->chan_using);
		return -ETIMEDOUT;
	}

	/* Waiting for transfer complete. */
	while (1) {
		temp = imx_i2c_read_reg(i2c_imx, IMX_I2C_I2SR);
		if (temp & I2SR_ICF)
			break;
		if (time_after(jiffies, orig_jiffies +
				msecs_to_jiffies(DMA_TIMEOUT))) {
			dev_dbg(dev, "<%s> Timeout\n", __func__);
			return -ETIMEDOUT;
		}
		schedule();
	}

	temp = imx_i2c_read_reg(i2c_imx, IMX_I2C_I2CR);
	temp &= ~I2CR_DMAEN;
	imx_i2c_write_reg(temp, i2c_imx, IMX_I2C_I2CR);

	/* The last data byte must be transferred by the CPU. */
	imx_i2c_write_reg(msgs->buf[msgs->len-1],
				i2c_imx, IMX_I2C_I2DR);
	result = i2c_imx_trx_complete(i2c_imx);
	if (result)
		return result;

	return i2c_imx_acked(i2c_imx);
}

static int i2c_imx_dma_read(struct imx_i2c_struct *i2c_imx,
			struct i2c_msg *msgs, bool is_lastmsg)
{
	int result;
	unsigned long time_left;
	unsigned int temp;
	unsigned long orig_jiffies = jiffies;
	struct imx_i2c_dma *dma = i2c_imx->dma;
	struct device *dev = &i2c_imx->adapter.dev;


	dma->chan_using = dma->chan_rx;
	dma->dma_transfer_dir = DMA_DEV_TO_MEM;
	dma->dma_data_dir = DMA_FROM_DEVICE;
	/* The last two data bytes must be transferred by the CPU. */
	dma->dma_len = msgs->len - 2;
	result = i2c_imx_dma_xfer(i2c_imx, msgs);
	if (result)
		return result;

	time_left = wait_for_completion_timeout(
				&i2c_imx->dma->cmd_complete,
				msecs_to_jiffies(DMA_TIMEOUT));
	if (time_left == 0) {
		dmaengine_terminate_all(dma->chan_using);
		return -ETIMEDOUT;
	}

	/* waiting for transfer complete. */
	while (1) {
		temp = imx_i2c_read_reg(i2c_imx, IMX_I2C_I2SR);
		if (temp & I2SR_ICF)
			break;
		if (time_after(jiffies, orig_jiffies +
				msecs_to_jiffies(DMA_TIMEOUT))) {
			dev_dbg(dev, "<%s> Timeout\n", __func__);
			return -ETIMEDOUT;
		}
		schedule();
	}

	temp = imx_i2c_read_reg(i2c_imx, IMX_I2C_I2CR);
	temp &= ~I2CR_DMAEN;
	imx_i2c_write_reg(temp, i2c_imx, IMX_I2C_I2CR);

	/* read n-1 byte data */
	temp = imx_i2c_read_reg(i2c_imx, IMX_I2C_I2CR);
	temp |= I2CR_TXAK;
	imx_i2c_write_reg(temp, i2c_imx, IMX_I2C_I2CR);

	msgs->buf[msgs->len-2] = imx_i2c_read_reg(i2c_imx, IMX_I2C_I2DR);
	/* read n byte data */
	result = i2c_imx_trx_complete(i2c_imx);
	if (result)
		return result;

	if (is_lastmsg) {
		/*
		 * It must generate STOP before read I2DR to prevent
		 * controller from generating another clock cycle
		 */
		dev_dbg(dev, "<%s> clear MSTA\n", __func__);
		temp = imx_i2c_read_reg(i2c_imx, IMX_I2C_I2CR);
		temp &= ~(I2CR_MSTA | I2CR_MTX);
		imx_i2c_write_reg(temp, i2c_imx, IMX_I2C_I2CR);
		i2c_imx_bus_busy(i2c_imx, 0);
	} else {
		/*
		 * For i2c master receiver repeat restart operation like:
		 * read -> repeat MSTA -> read/write
		 * The controller must set MTX before read the last byte in
		 * the first read operation, otherwise the first read cost
		 * one extra clock cycle.
		 */
		temp = imx_i2c_read_reg(i2c_imx, IMX_I2C_I2CR);
		temp |= I2CR_MTX;
		imx_i2c_write_reg(temp, i2c_imx, IMX_I2C_I2CR);
	}
	msgs->buf[msgs->len-1] = imx_i2c_read_reg(i2c_imx, IMX_I2C_I2DR);

	return 0;
}

static int i2c_imx_write(struct imx_i2c_struct *i2c_imx, struct i2c_msg *msgs)
{
	int i, result;

	dev_dbg(&i2c_imx->adapter.dev, "<%s> write slave address: addr=0x%x\n",
		__func__, i2c_8bit_addr_from_msg(msgs));

	/* write slave address */
	imx_i2c_write_reg(i2c_8bit_addr_from_msg(msgs), i2c_imx, IMX_I2C_I2DR);
	result = i2c_imx_trx_complete(i2c_imx);
	if (result)
		return result;
	result = i2c_imx_acked(i2c_imx);
	if (result)
		return result;
	dev_dbg(&i2c_imx->adapter.dev, "<%s> write data\n", __func__);

	/* write data */
	for (i = 0; i < msgs->len; i++) {
		dev_dbg(&i2c_imx->adapter.dev,
			"<%s> write byte: B%d=0x%X\n",
			__func__, i, msgs->buf[i]);
		imx_i2c_write_reg(msgs->buf[i], i2c_imx, IMX_I2C_I2DR);
		result = i2c_imx_trx_complete(i2c_imx);
		if (result)
			return result;
		result = i2c_imx_acked(i2c_imx);
		if (result)
			return result;
	}
	return 0;
}

static int i2c_imx_read(struct imx_i2c_struct *i2c_imx, struct i2c_msg *msgs, bool is_lastmsg)
{
	int i, result;
	unsigned int temp;
	int block_data = msgs->flags & I2C_M_RECV_LEN;
	int use_dma = i2c_imx->dma && msgs->len >= DMA_THRESHOLD && !block_data;

	dev_dbg(&i2c_imx->adapter.dev,
		"<%s> write slave address: addr=0x%x\n",
		__func__, i2c_8bit_addr_from_msg(msgs));

	/* write slave address */
	imx_i2c_write_reg(i2c_8bit_addr_from_msg(msgs), i2c_imx, IMX_I2C_I2DR);
	result = i2c_imx_trx_complete(i2c_imx);
	if (result)
		return result;
	result = i2c_imx_acked(i2c_imx);
	if (result)
		return result;

	dev_dbg(&i2c_imx->adapter.dev, "<%s> setup bus\n", __func__);

	/* setup bus to read data */
	temp = imx_i2c_read_reg(i2c_imx, IMX_I2C_I2CR);
	temp &= ~I2CR_MTX;

	/*
	 * Reset the I2CR_TXAK flag initially for SMBus block read since the
	 * length is unknown
	 */
	if ((msgs->len - 1) || block_data)
		temp &= ~I2CR_TXAK;
	if (use_dma)
		temp |= I2CR_DMAEN;
	imx_i2c_write_reg(temp, i2c_imx, IMX_I2C_I2CR);
	imx_i2c_read_reg(i2c_imx, IMX_I2C_I2DR); /* dummy read */

	dev_dbg(&i2c_imx->adapter.dev, "<%s> read data\n", __func__);

	if (use_dma)
		return i2c_imx_dma_read(i2c_imx, msgs, is_lastmsg);

	/* read data */
	for (i = 0; i < msgs->len; i++) {
		u8 len = 0;

		result = i2c_imx_trx_complete(i2c_imx);
		if (result)
			return result;
		/*
		 * First byte is the length of remaining packet
		 * in the SMBus block data read. Add it to
		 * msgs->len.
		 */
		if ((!i) && block_data) {
			len = imx_i2c_read_reg(i2c_imx, IMX_I2C_I2DR);
			if ((len == 0) || (len > I2C_SMBUS_BLOCK_MAX))
				return -EPROTO;
			dev_dbg(&i2c_imx->adapter.dev,
				"<%s> read length: 0x%X\n",
				__func__, len);
			msgs->len += len;
		}
		if (i == (msgs->len - 1)) {
			if (is_lastmsg) {
				/*
				 * It must generate STOP before read I2DR to prevent
				 * controller from generating another clock cycle
				 */
				dev_dbg(&i2c_imx->adapter.dev,
					"<%s> clear MSTA\n", __func__);
				temp = imx_i2c_read_reg(i2c_imx, IMX_I2C_I2CR);
				temp &= ~(I2CR_MSTA | I2CR_MTX);
				imx_i2c_write_reg(temp, i2c_imx, IMX_I2C_I2CR);
				i2c_imx_bus_busy(i2c_imx, 0);
			} else {
				/*
				 * For i2c master receiver repeat restart operation like:
				 * read -> repeat MSTA -> read/write
				 * The controller must set MTX before read the last byte in
				 * the first read operation, otherwise the first read cost
				 * one extra clock cycle.
				 */
				temp = imx_i2c_read_reg(i2c_imx, IMX_I2C_I2CR);
				temp |= I2CR_MTX;
				imx_i2c_write_reg(temp, i2c_imx, IMX_I2C_I2CR);
			}
		} else if (i == (msgs->len - 2)) {
			dev_dbg(&i2c_imx->adapter.dev,
				"<%s> set TXAK\n", __func__);
			temp = imx_i2c_read_reg(i2c_imx, IMX_I2C_I2CR);
			temp |= I2CR_TXAK;
			imx_i2c_write_reg(temp, i2c_imx, IMX_I2C_I2CR);
		}
		if ((!i) && block_data)
			msgs->buf[0] = len;
		else
			msgs->buf[i] = imx_i2c_read_reg(i2c_imx, IMX_I2C_I2DR);
		dev_dbg(&i2c_imx->adapter.dev,
			"<%s> read byte: B%d=0x%X\n",
			__func__, i, msgs->buf[i]);
	}
	return 0;
}

/*
 * Based on the I2C specification, if the data line (SDA) is
 * stuck low, the master should send nine  * clock pulses.
 * The I2C slave device that held the bus low should release it
 * sometime within  * those nine clocks. Due to this erratum,
 * the I2C controller cannot generate nine clock pulses.
 */
static int i2c_imx_recovery_for_layerscape(struct imx_i2c_struct *i2c_imx)
{
	u32 pmuxcr = 0;
	int ret;
	unsigned int i, temp;

	/* configure IICx_SCL/GPIO pin as a GPIO */
	if (i2c_imx->need_set_pmuxcr == 1) {
		pmuxcr = ioread32be(i2c_imx->pmuxcr_addr);
		if (i2c_imx->pmuxcr_endian == BIG_ENDIAN)
			iowrite32be(i2c_imx->pmuxcr_set|pmuxcr,
				    i2c_imx->pmuxcr_addr);
		else
			iowrite32(i2c_imx->pmuxcr_set|pmuxcr,
				  i2c_imx->pmuxcr_addr);
	}

	ret = gpio_request(i2c_imx->gpio, i2c_imx->adapter.name);
	if (ret) {
		dev_err(&i2c_imx->adapter.dev,
			"can't get gpio: %d\n", ret);
		return ret;
	}

	/* Configure GPIO pin as an output and open drain. */
	gpio_direction_output(i2c_imx->gpio, 1);
	udelay(10);

	/* Write data to generate 9 pulses */
	for (i = 0; i < 9; i++) {
		gpio_set_value(i2c_imx->gpio, 1);
		udelay(10);
		gpio_set_value(i2c_imx->gpio, 0);
		udelay(10);
	}
	/* ensure that the last level sent is always high */
	gpio_set_value(i2c_imx->gpio, 1);

	/*
	 * Set I2Cx_IBCR = 0h00 to generate a STOP
	 */
	imx_i2c_write_reg(i2c_imx->hwdata->i2cr_ien_opcode, i2c_imx, IMX_I2C_I2CR);

	/*
	 * Set I2Cx_IBCR = 0h80 to reset the I2Cx controller
	 */
	imx_i2c_write_reg(i2c_imx->hwdata->i2cr_ien_opcode | I2CR_IEN, i2c_imx, IMX_I2C_I2CR);

	/* Restore the saved value of the register SCFG_RCWPMUXCR0 */
	if (i2c_imx->need_set_pmuxcr == 1) {
		if (i2c_imx->pmuxcr_endian == BIG_ENDIAN)
			iowrite32be(pmuxcr, i2c_imx->pmuxcr_addr);
		else
			iowrite32(pmuxcr, i2c_imx->pmuxcr_addr);
	}
	/*
	 * Set I2C_IBSR[IBAL] to clear the IBAL bit if-
	 * I2C_IBSR[IBAL] = 1
	 */
	temp = imx_i2c_read_reg(i2c_imx, IMX_I2C_I2SR);
	if (temp & I2SR_IAL)
		i2c_imx_clr_al_bit(temp, i2c_imx);

	return 0;
}

static int i2c_imx_xfer(struct i2c_adapter *adapter,
						struct i2c_msg *msgs, int num)
{
	unsigned int i, temp;
	int result;
	bool is_lastmsg = false;
	bool enable_runtime_pm = false;
	struct imx_i2c_struct *i2c_imx = i2c_get_adapdata(adapter);

	dev_dbg(&i2c_imx->adapter.dev, "<%s>\n", __func__);

#if IS_ENABLED(CONFIG_I2C_SLAVE)
	if (i2c_imx->slave) {
		dev_err(&i2c_imx->adapter.dev, "Please not do operations of master mode in slave mode");
		return -EBUSY;
	}
#endif

	if (!pm_runtime_enabled(i2c_imx->adapter.dev.parent)) {
		pm_runtime_enable(i2c_imx->adapter.dev.parent);
		enable_runtime_pm = true;
	}

	result = pm_runtime_get_sync(i2c_imx->adapter.dev.parent);
	if (result < 0)
		goto out;

	/*
	 * workround for ERR010027: ensure that the I2C BUS is idle
	 * before switching to master mode and attempting a Start cycle
	 */
	result =  i2c_imx_bus_busy(i2c_imx, 0);
	if (result) {
		/* timeout */
		if ((result == -ETIMEDOUT) && (i2c_imx->layerscape_bus_recover == 1))
			i2c_imx_recovery_for_layerscape(i2c_imx);
		else
			goto out;
	}

	/* Start I2C transfer */
	result = i2c_imx_start(i2c_imx);
	if (result) {
		if (i2c_imx->adapter.bus_recovery_info) {
			i2c_recover_bus(&i2c_imx->adapter);
			result = i2c_imx_start(i2c_imx);
		}
	}

	if (result)
		goto fail0;

	/* read/write data */
	for (i = 0; i < num; i++) {
		if (i == num - 1)
			is_lastmsg = true;

		if (i) {
			dev_dbg(&i2c_imx->adapter.dev,
				"<%s> repeated start\n", __func__);
			temp = imx_i2c_read_reg(i2c_imx, IMX_I2C_I2CR);
			temp |= I2CR_RSTA;
			imx_i2c_write_reg(temp, i2c_imx, IMX_I2C_I2CR);
			result = i2c_imx_bus_busy(i2c_imx, 1);
			if (result)
				goto fail0;
		}
		dev_dbg(&i2c_imx->adapter.dev,
			"<%s> transfer message: %d\n", __func__, i);
		/* write/read data */
#ifdef CONFIG_I2C_DEBUG_BUS
		temp = imx_i2c_read_reg(i2c_imx, IMX_I2C_I2CR);
		dev_dbg(&i2c_imx->adapter.dev,
			"<%s> CONTROL: IEN=%d, IIEN=%d, MSTA=%d, MTX=%d, TXAK=%d, RSTA=%d\n",
			__func__,
			(temp & I2CR_IEN ? 1 : 0), (temp & I2CR_IIEN ? 1 : 0),
			(temp & I2CR_MSTA ? 1 : 0), (temp & I2CR_MTX ? 1 : 0),
			(temp & I2CR_TXAK ? 1 : 0), (temp & I2CR_RSTA ? 1 : 0));
		temp = imx_i2c_read_reg(i2c_imx, IMX_I2C_I2SR);
		dev_dbg(&i2c_imx->adapter.dev,
			"<%s> STATUS: ICF=%d, IAAS=%d, IBB=%d, IAL=%d, SRW=%d, IIF=%d, RXAK=%d\n",
			__func__,
			(temp & I2SR_ICF ? 1 : 0), (temp & I2SR_IAAS ? 1 : 0),
			(temp & I2SR_IBB ? 1 : 0), (temp & I2SR_IAL ? 1 : 0),
			(temp & I2SR_SRW ? 1 : 0), (temp & I2SR_IIF ? 1 : 0),
			(temp & I2SR_RXAK ? 1 : 0));
#endif
		if (msgs[i].flags & I2C_M_RD)
			result = i2c_imx_read(i2c_imx, &msgs[i], is_lastmsg);
		else {
			if (i2c_imx->dma && msgs[i].len >= DMA_THRESHOLD)
				result = i2c_imx_dma_write(i2c_imx, &msgs[i]);
			else
				result = i2c_imx_write(i2c_imx, &msgs[i]);
		}
		if (result)
			goto fail0;
	}

fail0:
	/* Stop I2C transfer */
	i2c_imx_stop(i2c_imx);

	pm_runtime_mark_last_busy(i2c_imx->adapter.dev.parent);
	pm_runtime_put_autosuspend(i2c_imx->adapter.dev.parent);

out:
	if (enable_runtime_pm)
		pm_runtime_disable(i2c_imx->adapter.dev.parent);

	dev_dbg(&i2c_imx->adapter.dev, "<%s> exit with: %s: %d\n", __func__,
		(result < 0) ? "error" : "success msg",
			(result < 0) ? result : num);
	return (result < 0) ? result : num;
}

static void i2c_imx_prepare_recovery(struct i2c_adapter *adap)
{
	struct imx_i2c_struct *i2c_imx;

	i2c_imx = container_of(adap, struct imx_i2c_struct, adapter);

	pinctrl_select_state(i2c_imx->pinctrl, i2c_imx->pinctrl_pins_gpio);
}

static void i2c_imx_unprepare_recovery(struct i2c_adapter *adap)
{
	struct imx_i2c_struct *i2c_imx;

	i2c_imx = container_of(adap, struct imx_i2c_struct, adapter);

	pinctrl_select_state(i2c_imx->pinctrl, i2c_imx->pinctrl_pins_default);
}

/*
 * We switch SCL and SDA to their GPIO function and do some bitbanging
 * for bus recovery. These alternative pinmux settings can be
 * described in the device tree by a separate pinctrl state "gpio". If
 * this is missing this is not a big problem, the only implication is
 * that we can't do bus recovery.
 */
static int i2c_imx_init_recovery_info(struct imx_i2c_struct *i2c_imx,
		struct platform_device *pdev)
{
	struct i2c_bus_recovery_info *rinfo = &i2c_imx->rinfo;

	i2c_imx->pinctrl = devm_pinctrl_get(&pdev->dev);
	if (!i2c_imx->pinctrl || IS_ERR(i2c_imx->pinctrl)) {
		dev_info(&pdev->dev, "can't get pinctrl, bus recovery not supported\n");
		return PTR_ERR(i2c_imx->pinctrl);
	}

	i2c_imx->pinctrl_pins_default = pinctrl_lookup_state(i2c_imx->pinctrl,
			PINCTRL_STATE_DEFAULT);
	i2c_imx->pinctrl_pins_gpio = pinctrl_lookup_state(i2c_imx->pinctrl,
			"gpio");
	rinfo->sda_gpiod = devm_gpiod_get(&pdev->dev, "sda", GPIOD_IN);
	rinfo->scl_gpiod = devm_gpiod_get(&pdev->dev, "scl", GPIOD_OUT_HIGH_OPEN_DRAIN);

	if (PTR_ERR(rinfo->sda_gpiod) == -EPROBE_DEFER ||
	    PTR_ERR(rinfo->scl_gpiod) == -EPROBE_DEFER) {
		return -EPROBE_DEFER;
	} else if (IS_ERR(rinfo->sda_gpiod) ||
		   IS_ERR(rinfo->scl_gpiod) ||
		   IS_ERR(i2c_imx->pinctrl_pins_default) ||
		   IS_ERR(i2c_imx->pinctrl_pins_gpio)) {
		dev_dbg(&pdev->dev, "recovery information incomplete\n");
		return 0;
	}

	dev_dbg(&pdev->dev, "using scl%s for recovery\n",
		rinfo->sda_gpiod ? ",sda" : "");

	rinfo->prepare_recovery = i2c_imx_prepare_recovery;
	rinfo->unprepare_recovery = i2c_imx_unprepare_recovery;
	rinfo->recover_bus = i2c_generic_scl_recovery;
	i2c_imx->adapter.bus_recovery_info = rinfo;

	return 0;
}

/*
 * switch SCL and SDA to their GPIO function and do some bitbanging
 * for bus recovery.
 * There are platforms such as Layerscape that don't support pinctrl, so add
 * workaround for layerscape, it has no effect for other platforms.
 */
static int i2c_imx_init_recovery_for_layerscape(
		struct imx_i2c_struct *i2c_imx,
		struct platform_device *pdev)
{
	const struct of_device_id *of_id;
	struct device_node *np		= pdev->dev.of_node;
	struct pinmux_cfg		*pinmux_cfg;
	struct device_node *scfg_node;
	void __iomem *scfg_base = NULL;

	i2c_imx->gpio = of_get_named_gpio(np, "scl-gpios", 0);
	if (!gpio_is_valid(i2c_imx->gpio)) {
		dev_info(&pdev->dev, "scl-gpios not found\n");
		return 0;
	}
	pinmux_cfg = devm_kzalloc(&pdev->dev, sizeof(*pinmux_cfg), GFP_KERNEL);
	if (!pinmux_cfg)
		return -ENOMEM;

	i2c_imx->need_set_pmuxcr = 0;
	of_id = of_match_node(pinmux_of_match, np);
	if (of_id) {
		pinmux_cfg = (struct pinmux_cfg *)of_id->data;
		i2c_imx->pmuxcr_endian = pinmux_cfg->endian;
		i2c_imx->pmuxcr_set = pinmux_cfg->pmuxcr_set_bit;
		scfg_node = of_find_matching_node(NULL, scfg_device_ids);
		if (scfg_node) {
			scfg_base = of_iomap(scfg_node, 0);
			if (scfg_base) {
				i2c_imx->pmuxcr_addr = scfg_base + pinmux_cfg->pmuxcr_offset;
				i2c_imx->need_set_pmuxcr = 1;
			}
		}
	}
	i2c_imx->layerscape_bus_recover = 1;
	return 0;
}

static u32 i2c_imx_func(struct i2c_adapter *adapter)
{
	return I2C_FUNC_I2C | I2C_FUNC_SMBUS_EMUL
		| I2C_FUNC_SMBUS_READ_BLOCK_DATA;
}

#if IS_ENABLED(CONFIG_I2C_SLAVE)
static int i2c_imx_slave_init(struct imx_i2c_struct *i2c_imx)
{
	int temp;

	/* Resume */
	temp = pm_runtime_get_sync(i2c_imx->adapter.dev.parent);
	if (temp < 0) {
		dev_err(&i2c_imx->adapter.dev, "failed to resume i2c controller");
		return temp;
	}

	/* Set slave addr. */
	imx_i2c_write_reg((i2c_imx->slave->addr << 1), i2c_imx, IMX_I2C_IADR);

	i2c_imx_reset_regs(i2c_imx);

	/* Enable module */
	temp = i2c_imx->hwdata->i2cr_ien_opcode;
	imx_i2c_write_reg(temp, i2c_imx, IMX_I2C_I2CR);

	/* Enable interrupt from i2c module */
	temp |= I2CR_IIEN;
	imx_i2c_write_reg(temp, i2c_imx, IMX_I2C_I2CR);

	/* Wait controller to be stable */
	usleep_range(50, 150);
	return 0;
}

static irqreturn_t i2c_imx_slave_isr(struct imx_i2c_struct *i2c_imx)
{
	unsigned int status, ctl;
	u8 value;

	if (!i2c_imx->slave) {
		dev_err(&i2c_imx->adapter.dev, "cannot deal with slave irq,i2c_imx->slave is null");
		return IRQ_NONE;
	}

	status = imx_i2c_read_reg(i2c_imx, IMX_I2C_I2SR);
	ctl = imx_i2c_read_reg(i2c_imx, IMX_I2C_I2CR);
	if (status & I2SR_IAL) { /* Arbitration lost */
		i2c_imx_clr_al_bit(status, i2c_imx);
	} else if (status & I2SR_IAAS) { /* Addressed as a slave */
		if (status & I2SR_SRW) { /* Master wants to read from us*/
			dev_dbg(&i2c_imx->adapter.dev, "read requested");
			i2c_slave_event(i2c_imx->slave, I2C_SLAVE_READ_REQUESTED, &value);

			/* Slave transmit */
			ctl |= I2CR_MTX;
			imx_i2c_write_reg(ctl, i2c_imx, IMX_I2C_I2CR);

			/* Send data */
			imx_i2c_write_reg(value, i2c_imx, IMX_I2C_I2DR);
		} else { /* Master wants to write to us */
			dev_dbg(&i2c_imx->adapter.dev, "write requested");
			i2c_slave_event(i2c_imx->slave,	I2C_SLAVE_WRITE_REQUESTED, &value);

			/* Slave receive */
			ctl &= ~I2CR_MTX;
			imx_i2c_write_reg(ctl, i2c_imx, IMX_I2C_I2CR);
			/* Dummy read */
			imx_i2c_read_reg(i2c_imx, IMX_I2C_I2DR);
		}
	} else if (!(ctl & I2CR_MTX)) { /* Receive mode */
			if (status & I2SR_IBB) { /* No STOP signal detected */
				ctl &= ~I2CR_MTX;
				imx_i2c_write_reg(ctl, i2c_imx, IMX_I2C_I2CR);

				value = imx_i2c_read_reg(i2c_imx, IMX_I2C_I2DR);
				i2c_slave_event(i2c_imx->slave,	I2C_SLAVE_WRITE_RECEIVED, &value);
			} else { /* STOP signal is detected */
				dev_dbg(&i2c_imx->adapter.dev,
					"STOP signal detected");
				i2c_slave_event(i2c_imx->slave, I2C_SLAVE_STOP, &value);
			}
	} else if (!(status & I2SR_RXAK)) {	/* Transmit mode received ACK */
		ctl |= I2CR_MTX;
		imx_i2c_write_reg(ctl, i2c_imx, IMX_I2C_I2CR);

		i2c_slave_event(i2c_imx->slave,	I2C_SLAVE_READ_PROCESSED, &value);

		imx_i2c_write_reg(value, i2c_imx, IMX_I2C_I2DR);
	} else { /* Transmit mode received NAK */
		ctl &= ~I2CR_MTX;
		imx_i2c_write_reg(ctl, i2c_imx, IMX_I2C_I2CR);
		imx_i2c_read_reg(i2c_imx, IMX_I2C_I2DR);
	}
	return IRQ_HANDLED;
}

static int i2c_imx_reg_slave(struct i2c_client *client)
{
	struct imx_i2c_struct *i2c_imx = i2c_get_adapdata(client->adapter);
	int ret;
	if (i2c_imx->slave)
		return -EBUSY;

	i2c_imx->slave = client;

	ret = i2c_imx_slave_init(i2c_imx);
	if (ret < 0)
		dev_err(&i2c_imx->adapter.dev, "failed to switch to slave mode");

	return ret;
}

static int i2c_imx_unreg_slave(struct i2c_client *client)
{
	struct imx_i2c_struct *i2c_imx = i2c_get_adapdata(client->adapter);
	int ret;

	if (!i2c_imx->slave)
		return -EINVAL;

	/* Reset slave address. */
	imx_i2c_write_reg(0, i2c_imx, IMX_I2C_IADR);

	i2c_imx_reset_regs(i2c_imx);

	i2c_imx->slave = NULL;

	/* Suspend */
	ret = pm_runtime_put_sync(i2c_imx->adapter.dev.parent);
	if (ret < 0)
		dev_err(&i2c_imx->adapter.dev, "failed to suspend i2c controller");

	return ret;
}
#endif

static const struct i2c_algorithm i2c_imx_algo = {
	.master_xfer	= i2c_imx_xfer,
	.functionality	= i2c_imx_func,
#if IS_ENABLED(CONFIG_I2C_SLAVE)
	.reg_slave	= i2c_imx_reg_slave,
	.unreg_slave	= i2c_imx_unreg_slave,
#endif
};

static irqreturn_t i2c_imx_isr(int irq, void *dev_id)
{
	struct imx_i2c_struct *i2c_imx = dev_id;
	unsigned int status;

	status = imx_i2c_read_reg(i2c_imx, IMX_I2C_I2SR);

	if (status & I2SR_IIF) {
		i2c_imx_clr_if_bit(status, i2c_imx);
#if IS_ENABLED(CONFIG_I2C_SLAVE)
		if (i2c_imx->slave)
			return i2c_imx_slave_isr(i2c_imx);
#endif
		return i2c_imx_master_isr(i2c_imx);
	}

	return IRQ_NONE;
}

static int i2c_imx_probe(struct platform_device *pdev)
{
	struct imx_i2c_struct *i2c_imx;
	struct resource *res;
	struct imxi2c_platform_data *pdata = dev_get_platdata(&pdev->dev);
	void __iomem *base;
	int irq, ret;
	dma_addr_t phy_addr;
	const struct imx_i2c_hwdata *match;

	dev_dbg(&pdev->dev, "<%s>\n", __func__);

	irq = platform_get_irq(pdev, 0);
	if (irq < 0) {
		dev_err(&pdev->dev, "can't get irq number\n");
		return irq;
	}

	res = platform_get_resource(pdev, IORESOURCE_MEM, 0);
	base = devm_ioremap_resource(&pdev->dev, res);
	if (IS_ERR(base))
		return PTR_ERR(base);

	phy_addr = (dma_addr_t)res->start;
	i2c_imx = devm_kzalloc(&pdev->dev, sizeof(*i2c_imx), GFP_KERNEL);
	if (!i2c_imx)
		return -ENOMEM;

	match = device_get_match_data(&pdev->dev);
	if (match)
		i2c_imx->hwdata = match;
	else
		i2c_imx->hwdata = (struct imx_i2c_hwdata *)
				platform_get_device_id(pdev)->driver_data;

	/* Setup i2c_imx driver structure */
	strlcpy(i2c_imx->adapter.name, pdev->name, sizeof(i2c_imx->adapter.name));
	i2c_imx->adapter.owner		= THIS_MODULE;
	i2c_imx->adapter.algo		= &i2c_imx_algo;
	i2c_imx->adapter.dev.parent	= &pdev->dev;
	i2c_imx->adapter.nr		= pdev->id;
	i2c_imx->adapter.dev.of_node	= pdev->dev.of_node;
	i2c_imx->base			= base;
	ACPI_COMPANION_SET(&i2c_imx->adapter.dev, ACPI_COMPANION(&pdev->dev));

	/* Get I2C clock */
	i2c_imx->clk = devm_clk_get(&pdev->dev, NULL);
	if (IS_ERR(i2c_imx->clk)) {
		if (PTR_ERR(i2c_imx->clk) != -EPROBE_DEFER)
			dev_err(&pdev->dev, "can't get I2C clock\n");
		return PTR_ERR(i2c_imx->clk);
	}

	ret = clk_prepare_enable(i2c_imx->clk);
	if (ret) {
		dev_err(&pdev->dev, "can't enable I2C clock, ret=%d\n", ret);
		return ret;
	}

<<<<<<< HEAD
	/* Request IRQ */
	ret = devm_request_irq(&pdev->dev, irq, i2c_imx_isr,
				IRQF_SHARED | IRQF_NO_SUSPEND,
				pdev->name, i2c_imx);
	if (ret) {
		dev_err(&pdev->dev, "can't claim irq %d\n", irq);
		goto clk_disable;
	}

=======
>>>>>>> 6e97ed6e
	/* Init queue */
	init_waitqueue_head(&i2c_imx->queue);

	/* Set up adapter data */
	i2c_set_adapdata(&i2c_imx->adapter, i2c_imx);

	/* Set up platform driver data */
	platform_set_drvdata(pdev, i2c_imx);

	pm_runtime_set_autosuspend_delay(&pdev->dev, I2C_PM_TIMEOUT);
	pm_runtime_use_autosuspend(&pdev->dev);
	pm_runtime_set_active(&pdev->dev);
	pm_runtime_enable(&pdev->dev);

	ret = pm_runtime_get_sync(&pdev->dev);
	if (ret < 0)
		goto rpm_disable;

	/* Request IRQ */
	ret = request_threaded_irq(irq, i2c_imx_isr, NULL, IRQF_SHARED,
				   pdev->name, i2c_imx);
	if (ret) {
		dev_err(&pdev->dev, "can't claim irq %d\n", irq);
		goto rpm_disable;
	}

	/* Set up clock divider */
	i2c_imx->bitrate = IMX_I2C_BIT_RATE;
	ret = of_property_read_u32(pdev->dev.of_node,
				   "clock-frequency", &i2c_imx->bitrate);
	if (ret < 0 && pdata && pdata->bitrate)
		i2c_imx->bitrate = pdata->bitrate;
	i2c_imx->clk_change_nb.notifier_call = i2c_imx_clk_notifier_call;
	clk_notifier_register(i2c_imx->clk, &i2c_imx->clk_change_nb);
	ret = i2c_imx_set_clk(i2c_imx, clk_get_rate(i2c_imx->clk));
	if (ret < 0) {
		dev_err(&pdev->dev, "can't get I2C clock\n");
		goto clk_notifier_unregister;
	}

	/*
	 * This limit caused by an i.MX7D hardware issue(e7805 in Errata).
	 * If there is no limit, when the bitrate set up to 400KHz, it will
	 * cause the SCK low level period less than 1.3us.
	 */
	if (is_imx7d_i2c(i2c_imx) && i2c_imx->bitrate > IMX_I2C_MAX_E_BIT_RATE)
		i2c_imx->bitrate = IMX_I2C_MAX_E_BIT_RATE;

	i2c_imx_reset_regs(i2c_imx);

	/* Init optional bus recovery */
	if (of_match_node(pinmux_of_match, pdev->dev.of_node))
		ret = i2c_imx_init_recovery_for_layerscape(i2c_imx, pdev);
	else
		ret = i2c_imx_init_recovery_info(i2c_imx, pdev);

	/* Give it another chance if pinctrl used is not ready yet */
	if (ret == -EPROBE_DEFER)
		goto clk_notifier_unregister;

	/* Add I2C adapter */
	ret = i2c_add_numbered_adapter(&i2c_imx->adapter);
	if (ret < 0)
		goto clk_notifier_unregister;

	pm_runtime_mark_last_busy(&pdev->dev);
	pm_runtime_put_autosuspend(&pdev->dev);

	dev_dbg(&i2c_imx->adapter.dev, "claimed irq %d\n", irq);
	dev_dbg(&i2c_imx->adapter.dev, "device resources: %pR\n", res);
	dev_dbg(&i2c_imx->adapter.dev, "adapter name: \"%s\"\n",
		i2c_imx->adapter.name);
	dev_info(&i2c_imx->adapter.dev, "IMX I2C adapter registered\n");

	/* Init DMA config if supported */
	ret = i2c_imx_dma_request(i2c_imx, phy_addr);
	if (ret == -EPROBE_DEFER)
		goto i2c_adapter_remove;

	return 0;   /* Return OK */

i2c_adapter_remove:
	i2c_del_adapter(&i2c_imx->adapter);
clk_notifier_unregister:
	clk_notifier_unregister(i2c_imx->clk, &i2c_imx->clk_change_nb);
	free_irq(irq, i2c_imx);
rpm_disable:
	pm_runtime_put_noidle(&pdev->dev);
	pm_runtime_disable(&pdev->dev);
	pm_runtime_set_suspended(&pdev->dev);
	pm_runtime_dont_use_autosuspend(&pdev->dev);
	clk_disable_unprepare(i2c_imx->clk);
	return ret;
}

static int i2c_imx_remove(struct platform_device *pdev)
{
	struct imx_i2c_struct *i2c_imx = platform_get_drvdata(pdev);
	int irq, ret;

	ret = pm_runtime_get_sync(&pdev->dev);
	if (ret < 0)
		return ret;

	/* remove adapter */
	dev_dbg(&i2c_imx->adapter.dev, "adapter removed\n");
	i2c_del_adapter(&i2c_imx->adapter);

	if (i2c_imx->dma)
		i2c_imx_dma_free(i2c_imx);

	/* setup chip registers to defaults */
	imx_i2c_write_reg(0, i2c_imx, IMX_I2C_IADR);
	imx_i2c_write_reg(0, i2c_imx, IMX_I2C_IFDR);
	imx_i2c_write_reg(0, i2c_imx, IMX_I2C_I2CR);
	imx_i2c_write_reg(0, i2c_imx, IMX_I2C_I2SR);

	clk_notifier_unregister(i2c_imx->clk, &i2c_imx->clk_change_nb);
	irq = platform_get_irq(pdev, 0);
	if (irq >= 0)
		free_irq(irq, i2c_imx);
	clk_disable_unprepare(i2c_imx->clk);

	pm_runtime_put_noidle(&pdev->dev);
	pm_runtime_disable(&pdev->dev);

	return 0;
}

static int __maybe_unused i2c_imx_runtime_suspend(struct device *dev)
{
	struct imx_i2c_struct *i2c_imx = dev_get_drvdata(dev);

	clk_disable_unprepare(i2c_imx->clk);
	pinctrl_pm_select_sleep_state(dev);

	return 0;
}

static int __maybe_unused i2c_imx_runtime_resume(struct device *dev)
{
	struct imx_i2c_struct *i2c_imx = dev_get_drvdata(dev);
	int ret;

	pinctrl_pm_select_default_state(dev);
	ret = clk_prepare_enable(i2c_imx->clk);
	if (ret)
		dev_err(dev, "can't enable I2C clock, ret=%d\n", ret);

	return ret;
}

static int i2c_imx_suspend(struct device *dev)
{
	pinctrl_pm_select_sleep_state(dev);
	return 0;
}

static int i2c_imx_resume(struct device *dev)
{
	pinctrl_pm_select_default_state(dev);
	return 0;
}

static const struct dev_pm_ops i2c_imx_pm_ops = {
	SET_NOIRQ_SYSTEM_SLEEP_PM_OPS(i2c_imx_suspend, i2c_imx_resume)
	SET_RUNTIME_PM_OPS(i2c_imx_runtime_suspend,
			   i2c_imx_runtime_resume, NULL)
};

static struct platform_driver i2c_imx_driver = {
	.probe = i2c_imx_probe,
	.remove = i2c_imx_remove,
	.driver = {
		.name = DRIVER_NAME,
		.pm = &i2c_imx_pm_ops,
		.of_match_table = i2c_imx_dt_ids,
		.acpi_match_table = i2c_imx_acpi_ids,
	},
	.id_table = imx_i2c_devtype,
};

static int __init i2c_adap_imx_init(void)
{
	return platform_driver_register(&i2c_imx_driver);
}
subsys_initcall(i2c_adap_imx_init);

static void __exit i2c_adap_imx_exit(void)
{
	platform_driver_unregister(&i2c_imx_driver);
}
module_exit(i2c_adap_imx_exit);

MODULE_LICENSE("GPL");
MODULE_AUTHOR("Darius Augulis");
MODULE_DESCRIPTION("I2C adapter driver for IMX I2C bus");
MODULE_ALIAS("platform:" DRIVER_NAME);<|MERGE_RESOLUTION|>--- conflicted
+++ resolved
@@ -1528,18 +1528,6 @@
 		return ret;
 	}
 
-<<<<<<< HEAD
-	/* Request IRQ */
-	ret = devm_request_irq(&pdev->dev, irq, i2c_imx_isr,
-				IRQF_SHARED | IRQF_NO_SUSPEND,
-				pdev->name, i2c_imx);
-	if (ret) {
-		dev_err(&pdev->dev, "can't claim irq %d\n", irq);
-		goto clk_disable;
-	}
-
-=======
->>>>>>> 6e97ed6e
 	/* Init queue */
 	init_waitqueue_head(&i2c_imx->queue);
 
