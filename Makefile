--- conflicted
+++ resolved
@@ -1,11 +1,7 @@
 # SPDX-License-Identifier: GPL-2.0
 VERSION = 5
 PATCHLEVEL = 10
-<<<<<<< HEAD
-SUBLEVEL = 21
-=======
 SUBLEVEL = 27
->>>>>>> 2bf9d1b4
 EXTRAVERSION =
 NAME = Dare mighty things
 
